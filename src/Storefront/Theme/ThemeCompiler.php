<?php declare(strict_types=1);

namespace Shopware\Storefront\Theme;

use League\Flysystem\FilesystemInterface;
use Padaliyajay\PHPAutoprefixer\Autoprefixer;
use ScssPhp\ScssPhp\Compiler;
use ScssPhp\ScssPhp\Formatter\Crunched;
use ScssPhp\ScssPhp\Formatter\Expanded;
<<<<<<< HEAD
=======
use Shopware\Core\Content\Media\MediaCollection;
use Shopware\Core\Content\Media\MediaEntity;
use Shopware\Core\Framework\Adapter\Filesystem\Plugin\CopyBatchInput;
use Shopware\Core\Framework\Context;
use Shopware\Core\Framework\DataAbstractionLayer\EntityRepositoryInterface;
use Shopware\Core\Framework\DataAbstractionLayer\Search\Criteria;
use Shopware\Core\Framework\Uuid\Uuid;
>>>>>>> 9aef5663
use Shopware\Storefront\Event\ThemeCompilerEnrichScssVariablesEvent;
use Shopware\Storefront\Theme\Exception\InvalidThemeException;
use Shopware\Storefront\Theme\Exception\ThemeCompileException;
use Shopware\Storefront\Theme\StorefrontPluginConfiguration\FileCollection;
use Shopware\Storefront\Theme\StorefrontPluginConfiguration\StorefrontPluginConfiguration;
use Shopware\Storefront\Theme\StorefrontPluginConfiguration\StorefrontPluginConfigurationCollection;
use Symfony\Component\EventDispatcher\EventDispatcherInterface;

class ThemeCompiler implements ThemeCompilerInterface
{
    /**
     * @var FilesystemInterface
     */
    private $publicFilesystem;

    /**
     * @var Compiler
     */
    private $scssCompiler;

    /**
     * @var ThemeFileResolver
     */
    private $themeFileResolver;

    /**
     * @var ThemeFileImporterInterface
     */
    private $themeFileImporter;

    /**
     * @var EventDispatcherInterface
     */
    private $eventDispatcher;

    /**
     * @var FilesystemInterface
     */
    private $tempFilesystem;

<<<<<<< HEAD
=======
    /**
     * @var EntityRepositoryInterface
     */
    private $mediaRepository;

    /**
     * @param ThemeFileImporterInterface|null $themeFileImporter will be required in v6.3.0
     */
>>>>>>> 9aef5663
    public function __construct(
        FilesystemInterface $publicFilesystem,
        FilesystemInterface $tempFilesystem,
        ThemeFileResolver $themeFileResolver,
        bool $debug,
        EventDispatcherInterface $eventDispatcher,
<<<<<<< HEAD
        ThemeFileImporterInterface $themeFileImporter
=======
        ?ThemeFileImporterInterface $themeFileImporter = null,
        EntityRepositoryInterface $mediaRepository
>>>>>>> 9aef5663
    ) {
        $this->publicFilesystem = $publicFilesystem;
        $this->tempFilesystem = $tempFilesystem;
        $this->themeFileResolver = $themeFileResolver;
        $this->themeFileImporter = $themeFileImporter;

        $this->scssCompiler = new Compiler();
        $this->scssCompiler->setImportPaths('');

        $this->scssCompiler->setFormatter($debug ? Expanded::class : Crunched::class);
        $this->eventDispatcher = $eventDispatcher;
        $this->mediaRepository = $mediaRepository;
    }

    public function compileTheme(
        string $salesChannelId,
        string $themeId,
        StorefrontPluginConfiguration $themeConfig,
        StorefrontPluginConfigurationCollection $configurationCollection,
        bool $withAssets = true
    ): void {
        $themePrefix = self::getThemePrefix($salesChannelId, $themeId);
        $outputPath = 'theme' . DIRECTORY_SEPARATOR . $themePrefix;

        if ($withAssets && $this->publicFilesystem->has($outputPath)) {
            $this->publicFilesystem->deleteDir($outputPath);
        }

        $resolvedFiles = $this->themeFileResolver->resolveFiles($themeConfig, $configurationCollection, false);
        /** @var FileCollection $styleFiles */
        $styleFiles = $resolvedFiles[ThemeFileResolver::STYLE_FILES];

        $concatenatedStyles = '';
        foreach ($styleFiles as $file) {
            $concatenatedStyles .= $this->themeFileImporter->getConcatenableStylePath($file, $themeConfig);
        }
        $compiled = $this->compileStyles($concatenatedStyles, $themeConfig, $styleFiles->getResolveMappings(), $salesChannelId);
        $cssFilepath = $outputPath . DIRECTORY_SEPARATOR . 'css' . DIRECTORY_SEPARATOR . 'all.css';
        $this->publicFilesystem->put($cssFilepath, $compiled);

        /** @var FileCollection $scriptFiles */
        $scriptFiles = $resolvedFiles[ThemeFileResolver::SCRIPT_FILES];
        $concatenatedScripts = '';
        foreach ($scriptFiles as $file) {
            $concatenatedScripts .= $this->themeFileImporter->getConcatenableScriptPath($file, $themeConfig);
        }

        $scriptFilepath = $outputPath . DIRECTORY_SEPARATOR . 'js' . DIRECTORY_SEPARATOR . 'all.js';
        $this->publicFilesystem->put($scriptFilepath, $concatenatedScripts);

        // assets
        if ($withAssets) {
            $this->copyAssets($themeConfig, $configurationCollection, $outputPath);
        }
    }

    public static function getThemePrefix(string $salesChannelId, string $themeId): string
    {
        return md5($themeId . $salesChannelId);
    }

    private function copyAssets(
        StorefrontPluginConfiguration $configuration,
        StorefrontPluginConfigurationCollection $configurationCollection,
        string $outputPath
    ): void {
        if (!$configuration->getAssetPaths()) {
            return;
        }

        foreach ($configuration->getAssetPaths() as $asset) {
            if (mb_strpos($asset, '@') === 0) {
                $name = mb_substr($asset, 1);
                $config = $configurationCollection->getByTechnicalName($name);
                if (!$config) {
                    throw new InvalidThemeException($name);
                }

                $this->copyAssets($config, $configurationCollection, $outputPath);

                continue;
            }

            $assets = $this->themeFileImporter->getCopyBatchInputsForAssets($asset, $outputPath, $configuration);

            // method copyBatch is provided by copyBatch filesystem plugin
            $this->publicFilesystem->copyBatch(...$assets);
        }
    }

    private function compileStyles(
        string $concatenatedStyles,
        StorefrontPluginConfiguration $configuration,
        array $resolveMappings,
        string $salesChannelId
    ): string {
        $this->scssCompiler->addImportPath(function ($originalPath) use ($resolveMappings) {
            foreach ($resolveMappings as $resolve => $resolvePath) {
                $resolve = '~' . $resolve;
                if (mb_strpos($originalPath, $resolve) === 0) {
                    $dirname = $resolvePath . dirname(mb_substr($originalPath, mb_strlen($resolve)));
                    $filename = basename($originalPath);
                    $extension = pathinfo($filename, PATHINFO_EXTENSION) === '' ? '.scss' : '';
                    $path = $dirname . DIRECTORY_SEPARATOR . $filename . $extension;
                    if (file_exists($path)) {
                        return $path;
                    }

                    $path = $dirname . DIRECTORY_SEPARATOR . '_' . $filename . $extension;
                    if (file_exists($path)) {
                        return $path;
                    }
                }
            }

            return null;
        });

        $variables = $this->dumpVariables($configuration->getThemeConfig(), $salesChannelId);

        try {
            $cssOutput = $this->scssCompiler->compile($variables . $concatenatedStyles);
        } catch (\Throwable $exception) {
            throw new ThemeCompileException(
                $configuration->getTechnicalName(),
                $exception->getMessage()
            );
        }
        $autoPreFixer = new Autoprefixer($cssOutput);

        return $autoPreFixer->compile();
    }

    private function formatVariables(array $variables): array
    {
        return array_map(function ($value, $key) {
            return sprintf('$%s: %s;', $key, $value);
        }, $variables, array_keys($variables));
    }

    private function dumpVariables(array $config, string $salesChannelId): string
    {
        if (!array_key_exists('fields', $config)) {
            return '';
        }

        $variables = [];
        $mediaIds = [];
        foreach ($config['fields'] as $key => $data) {
            if (!isset($data['value'])) {
                continue;
            }

            // Do not include fields which have the scss option set to false
            if (array_key_exists('scss', $data) && $data['scss'] === false) {
                continue;
            }

            // value must not be an empty string since because an empty value can not be compiled
            if ($data['value'] === '') {
                continue;
            }

            if ($data['type'] === 'media') {
                // Add id of media which needs to be resolved
                if (Uuid::isValid($data['value'])) {
                    $mediaIds[$key] = $data['value'];
                }

                $variables[$key] = '\'' . $data['value'] . '\'';
            } else {
                $variables[$key] = $data['value'];
            }
        }

        // Resolve media urls
        if (count($mediaIds) > 0) {
            /** @var MediaCollection $medias */
            $medias = $this->mediaRepository
            ->search(
                new Criteria(array_values($mediaIds)),
                Context::createDefaultContext()
            )
            ->getEntities();

            foreach ($mediaIds as $key => $mediaId) {
                /* @var MediaEntity $media */
                $variables[$key] = '\'' . $medias->get($mediaId)->getUrl() . '\'';
            }
        }

        $themeVariablesEvent = new ThemeCompilerEnrichScssVariablesEvent($variables, $salesChannelId);
        $this->eventDispatcher->dispatch($themeVariablesEvent);

        $dump = str_replace(
            ['#class#', '#variables#'],
            [self::class, implode(PHP_EOL, $this->formatVariables($themeVariablesEvent->getVariables()))],
            $this->getVariableDumpTemplate()
        );

        $this->tempFilesystem->put('theme-variables.scss', $dump);

        return $dump;
    }

    private function getVariableDumpTemplate(): string
    {
        return <<<PHP_EOL
// ATTENTION! This file is auto generated by the #class# and should not be edited.

#variables#

PHP_EOL;
    }
}<|MERGE_RESOLUTION|>--- conflicted
+++ resolved
@@ -7,16 +7,12 @@
 use ScssPhp\ScssPhp\Compiler;
 use ScssPhp\ScssPhp\Formatter\Crunched;
 use ScssPhp\ScssPhp\Formatter\Expanded;
-<<<<<<< HEAD
-=======
 use Shopware\Core\Content\Media\MediaCollection;
 use Shopware\Core\Content\Media\MediaEntity;
-use Shopware\Core\Framework\Adapter\Filesystem\Plugin\CopyBatchInput;
 use Shopware\Core\Framework\Context;
 use Shopware\Core\Framework\DataAbstractionLayer\EntityRepositoryInterface;
 use Shopware\Core\Framework\DataAbstractionLayer\Search\Criteria;
 use Shopware\Core\Framework\Uuid\Uuid;
->>>>>>> 9aef5663
 use Shopware\Storefront\Event\ThemeCompilerEnrichScssVariablesEvent;
 use Shopware\Storefront\Theme\Exception\InvalidThemeException;
 use Shopware\Storefront\Theme\Exception\ThemeCompileException;
@@ -57,29 +53,19 @@
      */
     private $tempFilesystem;
 
-<<<<<<< HEAD
-=======
     /**
      * @var EntityRepositoryInterface
      */
     private $mediaRepository;
 
-    /**
-     * @param ThemeFileImporterInterface|null $themeFileImporter will be required in v6.3.0
-     */
->>>>>>> 9aef5663
     public function __construct(
         FilesystemInterface $publicFilesystem,
         FilesystemInterface $tempFilesystem,
         ThemeFileResolver $themeFileResolver,
         bool $debug,
         EventDispatcherInterface $eventDispatcher,
-<<<<<<< HEAD
-        ThemeFileImporterInterface $themeFileImporter
-=======
-        ?ThemeFileImporterInterface $themeFileImporter = null,
+        ThemeFileImporterInterface $themeFileImporter,
         EntityRepositoryInterface $mediaRepository
->>>>>>> 9aef5663
     ) {
         $this->publicFilesystem = $publicFilesystem;
         $this->tempFilesystem = $tempFilesystem;
