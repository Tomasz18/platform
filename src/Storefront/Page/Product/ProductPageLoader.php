<?php declare(strict_types=1);

namespace Shopware\Storefront\Page\Product;

use Shopware\Core\Content\Category\Exception\CategoryNotFoundException;
use Shopware\Core\Content\Cms\CmsPageEntity;
use Shopware\Core\Content\Cms\DataResolver\CmsSlotsDataResolver;
use Shopware\Core\Content\Cms\DataResolver\ResolverContext\EntityResolverContext;
use Shopware\Core\Content\Cms\SalesChannel\SalesChannelCmsPageRepository;
use Shopware\Core\Content\Product\Exception\ProductNotFoundException;
use Shopware\Core\Content\Product\ProductDefinition;
use Shopware\Core\Content\Product\SalesChannel\CrossSelling\AbstractProductCrossSellingRoute;
use Shopware\Core\Content\Product\SalesChannel\Detail\AbstractProductDetailRoute;
use Shopware\Core\Content\Product\SalesChannel\SalesChannelProductEntity;
use Shopware\Core\Content\Property\Aggregate\PropertyGroupOption\PropertyGroupOptionCollection;
use Shopware\Core\Framework\DataAbstractionLayer\Exception\InconsistentCriteriaIdsException;
use Shopware\Core\Framework\DataAbstractionLayer\Search\Criteria;
use Shopware\Core\Framework\DataAbstractionLayer\Search\Sorting\FieldSorting;
use Shopware\Core\Framework\Feature;
use Shopware\Core\Framework\Routing\Exception\MissingRequestParameterException;
use Shopware\Core\System\SalesChannel\SalesChannelContext;
use Shopware\Storefront\Page\GenericPageLoaderInterface;
use Shopware\Storefront\Page\Product\Review\ProductReviewLoader;
use Symfony\Component\EventDispatcher\EventDispatcherInterface;
use Symfony\Component\HttpFoundation\Request;

class ProductPageLoader
{
    /**
     * @var GenericPageLoaderInterface
     */
    private $genericLoader;

    /**
     * @var EventDispatcherInterface
     */
    private $eventDispatcher;

    /**
     * @var SalesChannelCmsPageRepository
     */
    private $cmsPageRepository;

    /**
     * @var CmsSlotsDataResolver
     */
    private $slotDataResolver;

    /**
     * @var ProductDefinition
     */
    private $productDefinition;

    /**
     * @var AbstractProductDetailRoute
     */
    private $productDetailRoute;

    /**
     * @var ProductReviewLoader
     */
    private $productReviewLoader;

    /**
     * @var AbstractProductCrossSellingRoute
     */
    private $crossSellingRoute;

    public function __construct(
        GenericPageLoaderInterface $genericLoader,
        EventDispatcherInterface $eventDispatcher,
        SalesChannelCmsPageRepository $cmsPageRepository,
        CmsSlotsDataResolver $slotDataResolver,
        ProductDefinition $productDefinition,
        AbstractProductDetailRoute $productDetailRoute,
        ProductReviewLoader $productReviewLoader,
        AbstractProductCrossSellingRoute $crossSellingRoute
    ) {
        $this->genericLoader = $genericLoader;
        $this->eventDispatcher = $eventDispatcher;
        $this->cmsPageRepository = $cmsPageRepository;
        $this->slotDataResolver = $slotDataResolver;
        $this->productDefinition = $productDefinition;
        $this->productDetailRoute = $productDetailRoute;
        $this->productReviewLoader = $productReviewLoader;
        $this->crossSellingRoute = $crossSellingRoute;
    }

    /**
     * @throws CategoryNotFoundException
     * @throws InconsistentCriteriaIdsException
     * @throws MissingRequestParameterException
     * @throws ProductNotFoundException
     */
    public function load(Request $request, SalesChannelContext $context): ProductPage
    {
        $page = $this->genericLoader->load($request, $context);
        $page = ProductPage::createFrom($page);

        $productId = $request->attributes->get('productId');
        if (!$productId) {
            throw new MissingRequestParameterException('productId', '/productId');
        }

<<<<<<< HEAD
        $criteria = (new Criteria())
            ->addAssociation('manufacturer.media')
            ->addAssociation('options.group')
            ->addAssociation('properties.group')
            ->addAssociation('mainCategories.category');

        $criteria
            ->getAssociation('media')
            ->addSorting(new FieldSorting('position'));

        $result = $this->productDetailRoute->load($productId, $request, $salesChannelContext, $criteria);
        $product = $result->getProduct();

=======
        $product = $this->productLoader->load($productId, $context, ProductPageCriteriaEvent::class);
>>>>>>> 884ed228
        $page->setProduct($product);
        $page->setConfiguratorSettings($result->getConfigurator());

        if (Feature::isActive('FEATURE_NEXT_10078') && $cmsPage = $product->getCmsPage()) {
            $page->setCmsPage($cmsPage);
        } else {
            $request->request->set('parentId', $product->getParentId());
            $reviews = $this->productReviewLoader->load($request, $context);
            $reviews->setParentId($product->getParentId() ?? $product->getId());

            $page->setReviews($reviews);

<<<<<<< HEAD
        $page->setCrossSellings($this->crossSellingRoute->load($productId, $salesChannelContext)->getResult());
=======
            $page->setCrossSellings(
                $this->crossSellingLoader->load($product->getId(), $context)
            );
>>>>>>> 884ed228

            /** @var string $cmsPageId */
            $cmsPageId = $product->getCmsPageId();

            if ($cmsPageId !== null && $cmsPage = $this->getCmsPage($cmsPageId, $context)) {
                $this->loadSlotData($cmsPage, $context, $product, $request);
                $page->setCmsPage($cmsPage);
            }
        }

        $this->loadOptions($page);
        $this->loadMetaData($page);

        $this->eventDispatcher->dispatch(
            new ProductPageLoadedEvent($page, $context, $request)
        );

        return $page;
    }

    private function loadOptions(ProductPage $page): void
    {
        $options = new PropertyGroupOptionCollection();
        $optionIds = $page->getProduct()->getOptionIds();

        foreach ($page->getConfiguratorSettings() as $group) {
            $groupOptions = $group->getOptions();
            if ($groupOptions === null) {
                continue;
            }
            foreach ($optionIds as $optionId) {
                if ($groupOptions->has($optionId)) {
                    $options->add($groupOptions->get($optionId));
                }
            }
        }

        $page->setSelectedOptions($options);
    }

    private function loadMetaData(ProductPage $page): void
    {
        $metaInformation = $page->getMetaInformation();

        $metaDescription = $page->getProduct()->getTranslation('metaDescription')
            ?? $page->getProduct()->getTranslation('description');
        $metaInformation->setMetaDescription((string) $metaDescription);

        $metaInformation->setMetaKeywords((string) $page->getProduct()->getTranslation('keywords'));

        if ((string) $page->getProduct()->getTranslation('metaTitle') !== '') {
            $metaInformation->setMetaTitle((string) $page->getProduct()->getTranslation('metaTitle'));

            return;
        }

        $metaTitleParts = [$page->getProduct()->getTranslation('name')];

        foreach ($page->getSelectedOptions() as $option) {
            $metaTitleParts[] = $option->getTranslation('name');
        }

        $metaTitleParts[] = $page->getProduct()->getProductNumber();

        $metaInformation->setMetaTitle(implode(' | ', $metaTitleParts));
    }

    private function loadSlotData(
        CmsPageEntity $page,
        SalesChannelContext $salesChannelContext,
        SalesChannelProductEntity $product,
        Request $request
    ): void {
        if (!$page->getSections()) {
            return;
        }

        $resolverContext = new EntityResolverContext($salesChannelContext, $request, $this->productDefinition, $product);

        foreach ($page->getSections() as $section) {
            $slots = $this->slotDataResolver->resolve($section->getBlocks()->getSlots(), $resolverContext);
            $section->getBlocks()->setSlots($slots);
        }
    }

    private function getCmsPage(string $cmsPageId, SalesChannelContext $context): ?CmsPageEntity
    {
        $pages = $this->cmsPageRepository->read([$cmsPageId], $context);

        if ($pages->count() === 0) {
            return null;
        }

        /** @var CmsPageEntity $page */
        $page = $pages->first();

        return $page;
    }
}<|MERGE_RESOLUTION|>--- conflicted
+++ resolved
@@ -102,7 +102,6 @@
             throw new MissingRequestParameterException('productId', '/productId');
         }
 
-<<<<<<< HEAD
         $criteria = (new Criteria())
             ->addAssociation('manufacturer.media')
             ->addAssociation('options.group')
@@ -113,39 +112,26 @@
             ->getAssociation('media')
             ->addSorting(new FieldSorting('position'));
 
-        $result = $this->productDetailRoute->load($productId, $request, $salesChannelContext, $criteria);
+        $result = $this->productDetailRoute->load($productId, $request, $context, $criteria);
         $product = $result->getProduct();
 
-=======
-        $product = $this->productLoader->load($productId, $context, ProductPageCriteriaEvent::class);
->>>>>>> 884ed228
         $page->setProduct($product);
         $page->setConfiguratorSettings($result->getConfigurator());
 
-        if (Feature::isActive('FEATURE_NEXT_10078') && $cmsPage = $product->getCmsPage()) {
+        $request->request->set('parentId', $product->getParentId());
+        $reviews = $this->productReviewLoader->load($request, $context);
+        $reviews->setParentId($product->getParentId() ?? $product->getId());
+
+        $page->setReviews($reviews);
+
+        $page->setCrossSellings($this->crossSellingRoute->load($productId, $context)->getResult());
+
+        /** @var string $cmsPageId */
+        $cmsPageId = $product->getCmsPageId();
+
+        if (Feature::isActive('FEATURE_NEXT_10078') && $cmsPageId !== null && $cmsPage = $this->getCmsPage($cmsPageId, $context)) {
+            $this->loadSlotData($cmsPage, $context, $product, $request);
             $page->setCmsPage($cmsPage);
-        } else {
-            $request->request->set('parentId', $product->getParentId());
-            $reviews = $this->productReviewLoader->load($request, $context);
-            $reviews->setParentId($product->getParentId() ?? $product->getId());
-
-            $page->setReviews($reviews);
-
-<<<<<<< HEAD
-        $page->setCrossSellings($this->crossSellingRoute->load($productId, $salesChannelContext)->getResult());
-=======
-            $page->setCrossSellings(
-                $this->crossSellingLoader->load($product->getId(), $context)
-            );
->>>>>>> 884ed228
-
-            /** @var string $cmsPageId */
-            $cmsPageId = $product->getCmsPageId();
-
-            if ($cmsPageId !== null && $cmsPage = $this->getCmsPage($cmsPageId, $context)) {
-                $this->loadSlotData($cmsPage, $context, $product, $request);
-                $page->setCmsPage($cmsPage);
-            }
         }
 
         $this->loadOptions($page);
