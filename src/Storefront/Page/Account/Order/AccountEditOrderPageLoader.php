--- conflicted
+++ resolved
@@ -152,13 +152,8 @@
 
         return $this->paymentMethodRoute->load(
             $event->getStoreApiRequest(),
-<<<<<<< HEAD
-            $context,
+            $this->orderConverter->assembleSalesChannelContext($order, $context->getContext()),
             $event->getCriteria()
-=======
-            $this->orderConverter->assembleSalesChannelContext($order, $context->getContext()),
-            new Criteria()
->>>>>>> 5940dfe8
         )->getPaymentMethods();
     }
 
