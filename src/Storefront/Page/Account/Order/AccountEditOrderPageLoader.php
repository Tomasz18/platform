<?php declare(strict_types=1);

namespace Shopware\Storefront\Page\Account\Order;

use Shopware\Core\Checkout\Cart\Exception\CustomerNotLoggedInException;
use Shopware\Core\Checkout\Order\SalesChannel\AbstractOrderRoute;
use Shopware\Core\Checkout\Order\SalesChannel\OrderRouteResponseStruct;
use Shopware\Core\Checkout\Payment\PaymentMethodCollection;
use Shopware\Core\Checkout\Payment\SalesChannel\AbstractPaymentMethodRoute;
use Shopware\Core\Content\Category\Exception\CategoryNotFoundException;
use Shopware\Core\Framework\DataAbstractionLayer\Exception\InconsistentCriteriaIdsException;
use Shopware\Core\Framework\DataAbstractionLayer\Search\Criteria;
use Shopware\Core\Framework\DataAbstractionLayer\Search\Filter\EqualsFilter;
use Shopware\Core\Framework\DataAbstractionLayer\Search\Sorting\FieldSorting;
use Shopware\Core\Framework\Routing\Exception\MissingRequestParameterException;
use Shopware\Core\System\SalesChannel\SalesChannelContext;
use Shopware\Storefront\Event\RouteRequest\OrderRouteRequestEvent;
use Shopware\Storefront\Event\RouteRequest\PaymentMethodRouteRequestEvent;
use Shopware\Storefront\Page\GenericPageLoaderInterface;
use Symfony\Component\EventDispatcher\EventDispatcherInterface;
use Symfony\Component\HttpFoundation\Request;

class AccountEditOrderPageLoader
{
    /**
     * @var GenericPageLoaderInterface
     */
    private $genericLoader;

    /**
     * @var EventDispatcherInterface
     */
    private $eventDispatcher;

    /**
     * @var AbstractOrderRoute
     */
    private $orderRoute;

    /**
     * @var AbstractPaymentMethodRoute
     */
    private $paymentMethodRoute;

    public function __construct(
        GenericPageLoaderInterface $genericLoader,
        EventDispatcherInterface $eventDispatcher,
        AbstractOrderRoute $orderRoute,
        AbstractPaymentMethodRoute $paymentMethodRoute
    ) {
        $this->genericLoader = $genericLoader;
        $this->eventDispatcher = $eventDispatcher;
        $this->orderRoute = $orderRoute;
        $this->paymentMethodRoute = $paymentMethodRoute;
    }

    /**
     * @throws CategoryNotFoundException
     * @throws CustomerNotLoggedInException
     * @throws InconsistentCriteriaIdsException
     * @throws MissingRequestParameterException
     */
    public function load(Request $request, SalesChannelContext $salesChannelContext): AccountEditOrderPage
    {
        if (!$salesChannelContext->getCustomer() && $request->get('deepLinkCode', false) === false) {
            throw new CustomerNotLoggedInException();
        }

        $page = $this->genericLoader->load($request, $salesChannelContext);

        $page = AccountEditOrderPage::createFrom($page);

        $orderRouteResponse = $this->getOrder($request, $salesChannelContext);

        $page->setOrder($orderRouteResponse->getOrders()->first());

        $page->setPaymentChangeable($orderRouteResponse->getPaymentChangeable($page->getOrder()->getId()));

        $page->setPaymentMethods($this->getPaymentMethods($salesChannelContext, $request));

        $page->setDeepLinkCode($request->get('deepLinkCode'));

        $this->eventDispatcher->dispatch(
            new AccountEditOrderPageLoadedEvent($page, $salesChannelContext, $request)
        );

        return $page;
    }

    private function getOrder(Request $request, SalesChannelContext $context): OrderRouteResponseStruct
    {
        $criteria = $this->createCriteria($request, $context);
        $routeRequest = new Request();
        $routeRequest->query->set('checkPromotion', true);

        $event = new OrderRouteRequestEvent($request, $routeRequest, $context);
        $this->eventDispatcher->dispatch($event);

        /** @var OrderRouteResponseStruct $responseStruct */
<<<<<<< HEAD
        $responseStruct = $this->orderRoute->load($routeRequest, $context, $criteria)->getObject();
=======
        $responseStruct = $this->orderRoute->load($event->getStoreApiRequest(), $context)->getObject();
>>>>>>> c77fd980

        return $responseStruct;
    }

    private function createCriteria(Request $request, SalesChannelContext $context): Criteria
    {
        if ($request->get('orderId')) {
            $criteria = new Criteria([$request->get('orderId')]);
        } else {
            $criteria = new Criteria([]);
        }
        $criteria->addAssociation('lineItems.cover')
            ->addAssociation('transactions.paymentMethod')
            ->addAssociation('deliveries.shippingMethod');

        $criteria->getAssociation('transactions')->addSorting(new FieldSorting('createdAt'));

        if ($context->getCustomer() && $context->getCustomer()->getId()) {
            $criteria->addFilter(new EqualsFilter('order.orderCustomer.customerId', $context->getCustomer()->getId()));
        } elseif ($request->get('deepLinkCode')) {
            $criteria->addFilter(new EqualsFilter('deepLinkCode', $request->get('deepLinkCode')));
        } else {
            throw new CustomerNotLoggedInException();
        }

        return $criteria;
    }

    private function getPaymentMethods(SalesChannelContext $context, Request $request): PaymentMethodCollection
    {
        $criteria = new Criteria([]);
        $criteria->addFilter(new EqualsFilter('afterOrderEnabled', true));

<<<<<<< HEAD
        $request = new Request();
        $request->query->set('onlyAvailable', 1);

        return $this->paymentMethodRoute->load($request, $salesChannelContext, $criteria)->getPaymentMethods();
=======
        $routeRequest = new Request();
        $routeRequest->query->replace($this->requestCriteriaBuilder->toArray($criteria));
        $routeRequest->query->set('onlyAvailable', 1);

        $event = new PaymentMethodRouteRequestEvent($request, $routeRequest, $context);
        $this->eventDispatcher->dispatch($event);

        return $this->paymentMethodRoute->load(
            $event->getStoreApiRequest(),
            $context
        )->getPaymentMethods();
>>>>>>> c77fd980
    }
}<|MERGE_RESOLUTION|>--- conflicted
+++ resolved
@@ -11,6 +11,7 @@
 use Shopware\Core\Framework\DataAbstractionLayer\Exception\InconsistentCriteriaIdsException;
 use Shopware\Core\Framework\DataAbstractionLayer\Search\Criteria;
 use Shopware\Core\Framework\DataAbstractionLayer\Search\Filter\EqualsFilter;
+use Shopware\Core\Framework\DataAbstractionLayer\Search\RequestCriteriaBuilder;
 use Shopware\Core\Framework\DataAbstractionLayer\Search\Sorting\FieldSorting;
 use Shopware\Core\Framework\Routing\Exception\MissingRequestParameterException;
 use Shopware\Core\System\SalesChannel\SalesChannelContext;
@@ -38,6 +39,11 @@
     private $orderRoute;
 
     /**
+     * @var RequestCriteriaBuilder
+     */
+    private $requestCriteriaBuilder;
+
+    /**
      * @var AbstractPaymentMethodRoute
      */
     private $paymentMethodRoute;
@@ -46,11 +52,13 @@
         GenericPageLoaderInterface $genericLoader,
         EventDispatcherInterface $eventDispatcher,
         AbstractOrderRoute $orderRoute,
+        RequestCriteriaBuilder $requestCriteriaBuilder,
         AbstractPaymentMethodRoute $paymentMethodRoute
     ) {
         $this->genericLoader = $genericLoader;
         $this->eventDispatcher = $eventDispatcher;
         $this->orderRoute = $orderRoute;
+        $this->requestCriteriaBuilder = $requestCriteriaBuilder;
         $this->paymentMethodRoute = $paymentMethodRoute;
     }
 
@@ -91,17 +99,14 @@
     {
         $criteria = $this->createCriteria($request, $context);
         $routeRequest = new Request();
+        $routeRequest->query->replace($this->requestCriteriaBuilder->toArray($criteria));
         $routeRequest->query->set('checkPromotion', true);
 
         $event = new OrderRouteRequestEvent($request, $routeRequest, $context);
         $this->eventDispatcher->dispatch($event);
 
         /** @var OrderRouteResponseStruct $responseStruct */
-<<<<<<< HEAD
-        $responseStruct = $this->orderRoute->load($routeRequest, $context, $criteria)->getObject();
-=======
         $responseStruct = $this->orderRoute->load($event->getStoreApiRequest(), $context)->getObject();
->>>>>>> c77fd980
 
         return $responseStruct;
     }
@@ -135,12 +140,6 @@
         $criteria = new Criteria([]);
         $criteria->addFilter(new EqualsFilter('afterOrderEnabled', true));
 
-<<<<<<< HEAD
-        $request = new Request();
-        $request->query->set('onlyAvailable', 1);
-
-        return $this->paymentMethodRoute->load($request, $salesChannelContext, $criteria)->getPaymentMethods();
-=======
         $routeRequest = new Request();
         $routeRequest->query->replace($this->requestCriteriaBuilder->toArray($criteria));
         $routeRequest->query->set('onlyAvailable', 1);
@@ -152,6 +151,5 @@
             $event->getStoreApiRequest(),
             $context
         )->getPaymentMethods();
->>>>>>> c77fd980
     }
 }