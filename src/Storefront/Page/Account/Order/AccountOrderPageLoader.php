--- conflicted
+++ resolved
@@ -5,11 +5,13 @@
 use Shopware\Core\Checkout\Cart\Exception\CustomerNotLoggedInException;
 use Shopware\Core\Checkout\Customer\SalesChannel\AccountService;
 use Shopware\Core\Checkout\Order\SalesChannel\AbstractOrderRoute;
+use Shopware\Core\Checkout\Order\SalesChannel\OrderRouteResponseStruct;
 use Shopware\Core\Content\Category\Exception\CategoryNotFoundException;
 use Shopware\Core\Framework\DataAbstractionLayer\Exception\InconsistentCriteriaIdsException;
 use Shopware\Core\Framework\DataAbstractionLayer\Search\Criteria;
 use Shopware\Core\Framework\DataAbstractionLayer\Search\EntitySearchResult;
 use Shopware\Core\Framework\DataAbstractionLayer\Search\Filter\EqualsFilter;
+use Shopware\Core\Framework\DataAbstractionLayer\Search\RequestCriteriaBuilder;
 use Shopware\Core\Framework\DataAbstractionLayer\Search\Sorting\FieldSorting;
 use Shopware\Core\Framework\Routing\Exception\MissingRequestParameterException;
 use Shopware\Core\System\SalesChannel\SalesChannelContext;
@@ -37,6 +39,11 @@
     private $orderRoute;
 
     /**
+     * @var RequestCriteriaBuilder
+     */
+    private $requestCriteriaBuilder;
+
+    /**
      * @var AccountService
      */
     private $accountService;
@@ -45,11 +52,13 @@
         GenericPageLoaderInterface $genericLoader,
         EventDispatcherInterface $eventDispatcher,
         AbstractOrderRoute $orderRoute,
+        RequestCriteriaBuilder $requestCriteriaBuilder,
         AccountService $accountService
     ) {
         $this->genericLoader = $genericLoader;
         $this->eventDispatcher = $eventDispatcher;
         $this->orderRoute = $orderRoute;
+        $this->requestCriteriaBuilder = $requestCriteriaBuilder;
         $this->accountService = $accountService;
     }
 
@@ -91,8 +100,6 @@
     private function getOrders(Request $request, SalesChannelContext $context): EntitySearchResult
     {
         $criteria = $this->createCriteria($request);
-<<<<<<< HEAD
-=======
         $routeRequest = new Request();
         $routeRequest->query->replace($this->requestCriteriaBuilder->toArray($criteria));
 
@@ -101,9 +108,8 @@
 
         /** @var OrderRouteResponseStruct $responseStruct */
         $responseStruct = $this->orderRoute->load($event->getStoreApiRequest(), $context)->getObject();
->>>>>>> c77fd980
 
-        return $this->orderRoute->load(new Request(), $context, $criteria)->getOrders();
+        return $responseStruct->getOrders();
     }
 
     private function createCriteria(Request $request): Criteria
@@ -117,11 +123,8 @@
             ->addAssociation('deliveries.shippingMethod')
             ->addAssociation('orderCustomer.customer')
             ->addAssociation('lineItems')
-<<<<<<< HEAD
+            ->addAssociation('lineItems.cover')
             ->addAssociation('addresses')
-=======
-            ->addAssociation('lineItems.cover')
->>>>>>> c77fd980
             ->setLimit($limit)
             ->setOffset(($page - 1) * $limit)
             ->setTotalCountMode(Criteria::TOTAL_COUNT_MODE_NEXT_PAGES);
