--- conflicted
+++ resolved
@@ -89,15 +89,11 @@
      */
     public function index(Request $request, SalesChannelContext $context, CustomerEntity $customer): Response
     {
-<<<<<<< HEAD
-        $page = $this->wishlistPageLoader->load($request, $context, $customer);
-=======
         if ($context->getCustomer()) {
-            $page = $this->wishlistPageLoader->load($request, $context);
+            $page = $this->wishlistPageLoader->load($request, $context, $customer);
         } else {
             $page = $this->guestPageLoader->load($request, $context);
         }
->>>>>>> 884ed228
 
         return $this->renderStorefront('@Storefront/storefront/page/wishlist/index.html.twig', ['page' => $page]);
     }
@@ -179,14 +175,6 @@
      */
     public function ajaxAdd(string $productId, SalesChannelContext $context, CustomerEntity $customer): JsonResponse
     {
-<<<<<<< HEAD
-        if (!Feature::isActive('FEATURE_NEXT_10549')) {
-            throw new NotFoundHttpException();
-        }
-
-=======
-        /* @deprecated tag:v6.4.0 - Parameter $customer will be mandatory when using with @LoginRequired() */
->>>>>>> 884ed228
         $this->addWishlistRoute->add($productId, $context, $customer);
 
         return new JsonResponse([
@@ -201,14 +189,6 @@
      */
     public function ajaxRemove(string $productId, SalesChannelContext $context, CustomerEntity $customer): JsonResponse
     {
-<<<<<<< HEAD
-        if (!Feature::isActive('FEATURE_NEXT_10549')) {
-            throw new NotFoundHttpException();
-        }
-
-=======
-        /* @deprecated tag:v6.4.0 - Parameter $customer will be mandatory when using with @LoginRequired() */
->>>>>>> 884ed228
         $this->removeWishlistProductRoute->delete($productId, $context, $customer);
 
         return new JsonResponse([
