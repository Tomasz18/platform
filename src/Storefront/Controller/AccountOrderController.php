--- conflicted
+++ resolved
@@ -7,9 +7,11 @@
 use Shopware\Core\Checkout\Order\SalesChannel\AbstractCancelOrderRoute;
 use Shopware\Core\Checkout\Order\SalesChannel\AbstractOrderRoute;
 use Shopware\Core\Checkout\Order\SalesChannel\AbstractSetPaymentOrderRoute;
+use Shopware\Core\Checkout\Order\SalesChannel\OrderRouteResponseStruct;
 use Shopware\Core\Checkout\Payment\Exception\PaymentProcessException;
 use Shopware\Core\Checkout\Payment\SalesChannel\AbstractHandlePaymentMethodRoute;
 use Shopware\Core\Framework\DataAbstractionLayer\Search\Criteria;
+use Shopware\Core\Framework\DataAbstractionLayer\Search\RequestCriteriaBuilder;
 use Shopware\Core\Framework\DataAbstractionLayer\Search\Sorting\FieldSorting;
 use Shopware\Core\Framework\Routing\Annotation\RouteScope;
 use Shopware\Core\Framework\Routing\Exception\MissingRequestParameterException;
@@ -45,6 +47,11 @@
     private $orderRoute;
 
     /**
+     * @var RequestCriteriaBuilder
+     */
+    private $requestCriteriaBuilder;
+
+    /**
      * @var ContextSwitchRoute
      */
     private $contextSwitchRoute;
@@ -77,6 +84,7 @@
     public function __construct(
         AccountOrderPageLoader $orderPageLoader,
         AbstractOrderRoute $orderRoute,
+        RequestCriteriaBuilder $requestCriteriaBuilder,
         AccountEditOrderPageLoader $accountEditOrderPageLoader,
         ContextSwitchRoute $contextSwitchRoute,
         AbstractCancelOrderRoute $cancelOrderRoute,
@@ -86,6 +94,7 @@
     ) {
         $this->orderPageLoader = $orderPageLoader;
         $this->orderRoute = $orderRoute;
+        $this->requestCriteriaBuilder = $requestCriteriaBuilder;
         $this->contextSwitchRoute = $contextSwitchRoute;
         $this->accountEditOrderPageLoader = $accountEditOrderPageLoader;
         $this->cancelOrderRoute = $cancelOrderRoute;
@@ -105,10 +114,7 @@
 
         $page = $this->orderPageLoader->load($request, $context);
 
-        return $this->renderStorefront(
-            '@Storefront/storefront/page/account/order-history/index.html.twig',
-            ['page' => $page]
-        );
+        return $this->renderStorefront('@Storefront/storefront/page/account/order-history/index.html.twig', ['page' => $page]);
     }
 
     /**
@@ -120,10 +126,7 @@
     {
         $page = $this->orderPageLoader->load($request, $context);
 
-        return $this->renderStorefront(
-            '@Storefront/storefront/page/account/order-history/index.html.twig',
-            ['page' => $page]
-        );
+        return $this->renderStorefront('@Storefront/storefront/page/account/order-history/index.html.twig', ['page' => $page]);
     }
 
     /**
@@ -149,9 +152,6 @@
 
         $criteria->getAssociation('transactions')->addSorting(new FieldSorting('createdAt'));
 
-<<<<<<< HEAD
-        $order = $this->orderRoute->load(new Request(), $context, $criteria)->getOrders()->first();
-=======
         $orderRequest = new Request();
         $orderRequest->query->replace($this->requestCriteriaBuilder->toArray($criteria));
 
@@ -161,17 +161,13 @@
         /** @var OrderRouteResponseStruct $result */
         $result = $this->orderRoute->load($event->getStoreApiRequest(), $context)->getObject();
         $order = $result->getOrders()->first();
->>>>>>> c77fd980
 
         if (!$order instanceof OrderEntity) {
             throw new NotFoundHttpException();
         }
         $lineItems = $order->getNestedLineItems();
 
-        return $this->renderStorefront(
-            '@Storefront/storefront/page/account/order-history/order-detail-list.html.twig',
-            ['orderDetails' => $lineItems, 'orderId' => $orderId]
-        );
+        return $this->renderStorefront('@Storefront/storefront/page/account/order-history/order-detail-list.html.twig', ['orderDetails' => $lineItems, 'orderId' => $orderId]);
     }
 
     /**
