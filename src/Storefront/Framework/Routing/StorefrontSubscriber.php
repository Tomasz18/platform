--- conflicted
+++ resolved
@@ -58,15 +58,14 @@
     private $csrfPlaceholderHandler;
 
     /**
-<<<<<<< HEAD
+     * @var MaintenanceModeResolver
+     */
+    private $maintenanceModeResolver;
+
+    /**
      * @var HreflangLoaderInterface
      */
     private $hreflangLoader;
-=======
-     * @var MaintenanceModeResolver
-     */
-    private $maintenanceModeResolver;
->>>>>>> 5790185a
 
     public function __construct(
         RequestStack $requestStack,
@@ -74,13 +73,9 @@
         ErrorController $errorController,
         SalesChannelContextServiceInterface $contextService,
         CsrfPlaceholderHandler $csrfPlaceholderHandler,
-<<<<<<< HEAD
         HreflangLoaderInterface $hreflangLoader,
-        bool $kernelDebug
-=======
         bool $kernelDebug,
         MaintenanceModeResolver $maintenanceModeResolver
->>>>>>> 5790185a
     ) {
         $this->requestStack = $requestStack;
         $this->router = $router;
@@ -88,11 +83,8 @@
         $this->contextService = $contextService;
         $this->kernelDebug = $kernelDebug;
         $this->csrfPlaceholderHandler = $csrfPlaceholderHandler;
-<<<<<<< HEAD
+        $this->maintenanceModeResolver = $maintenanceModeResolver;
         $this->hreflangLoader = $hreflangLoader;
-=======
-        $this->maintenanceModeResolver = $maintenanceModeResolver;
->>>>>>> 5790185a
     }
 
     public static function getSubscribedEvents(): array
