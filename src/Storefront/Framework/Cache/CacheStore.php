--- conflicted
+++ resolved
@@ -108,8 +108,6 @@
             $response->setContext(null);
         }
 
-<<<<<<< HEAD
-=======
         $item = $this->cache->getItem($key);
 
         /**
@@ -128,7 +126,6 @@
         $item = CacheCompressor::compress($item, $cacheResponse);
         $item->expiresAt($cacheResponse->getExpires());
 
->>>>>>> 10966020
         $tags = $this->tracer->get('all');
 
         $tags = array_filter($tags, static function (string $tag): bool {
