{% sw_extends '@Storefront/page/account/_page.html.twig' %}

{% block page_account_main_content %}
    {% block page_account_overview %}
        <div class="account-overview">
            {% block page_account_overview_welcome %}
                <div class="account-welcome">
                    <h1>{{ "account.overviewTitle"|trans }}</h1>
                    {% block page_account_overview_welcome_intro %}
                        <p>{{ "account.overviewInfo"|trans }}</p>
                    {% endblock %}
                </div>
            {% endblock %}

            {% block page_account_overview_main %}
                <div class="row">
                    {% block page_account_overview_profile %}
                        <div class="col-lg-6 card-col overview-profile">
                            {% block page_account_overview_profile_card %}
                                <div class="card">
                                    <div class="card-body">
                                        {% block page_account_overview_profile_title %}
                                            <h2 class="card-title">
                                                {{ "account.overviewProfileHeader"|trans }}
                                            </h2>
                                        {% endblock %}

                                        {% block page_account_overview_profile_content %}
                                            <p>
                                                {% if page.customer.salutation.salutationKey != 'not_specified' %}
                                                    {{ page.customer.salutation.translated.displayName }}
                                                {% endif %}
                                                {% if page.customer.title %}
                                                    {{ page.customer.title }}<br/>
                                                {% endif %}
                                                {{ page.customer.firstName }} {{ page.customer.lastName }}
                                            </p>
                                        {% endblock %}

                                        {% block page_account_overview_profile_email %}
                                            <p>
                                                {{ page.customer.email }}
                                            </p>
                                        {% endblock %}

                                        {% block page_account_overview_profile_actions %}
                                            <div class="card-actions">
                                                <a href="{{ path('frontend.account.profile.page') }}"
                                                   title="{{ "account.overviewChangeProfile"|trans }}"
                                                   class="btn btn-light">
                                                    {{ "account.overviewChangeProfile"|trans }}
                                                </a>
                                            </div>
                                        {% endblock %}
                                    </div>
                                </div>
                            {% endblock %}
                        </div>
                    {% endblock %}

                    {% block page_account_overview_payment %}
                        <div class="col-lg-6 card-col overview-payment">
                            {% block page_account_overview_payment_card %}
                                <div class="card">
                                    <div class="card-body">
                                        {% block page_account_overview_payment_title %}
                                            <h2 class="card-title">
                                                {{ "account.overviewPaymentHeader"|trans }}
                                            </h2>
                                        {% endblock %}

                                        {% block page_account_overview_payment_content %}
                                            <strong>{{ page.context.customer.defaultPaymentMethod.translated.name }}</strong>
                                            <p>{{ page.context.customer.defaultPaymentMethod.additionalDescription }}</p>
                                        {% endblock %}

                                        {% block page_account_overview_payment_actions %}
                                            <div class="card-actions">
                                                <a href="{{ path('frontend.account.payment.page') }}"
                                                   title="{{ "account.overviewChangePayment"|trans }}"
                                                   class="btn btn-light">
                                                    {{ "account.overviewChangePayment"|trans }}
                                                </a>
                                            </div>
                                        {% endblock %}
                                    </div>
                                </div>
                            {% endblock %}
                        </div>
                    {% endblock %}
                </div>
            {% endblock %}

            {% block page_account_overview_newsletter %}
                <div class="overview-newsletter">
                    <div class="card">
                        <div class="card-body">
                            {% block page_account_overview_newsletter_title %}
                                <h2 class="card-title">
                                    {{ "account.newsletterTitle"|trans }}
                                </h2>
                            {% endblock %}

<<<<<<< HEAD
                        {% block page_account_overview_newsletter_content %}
                            <div class="js-newsletter-wrapper">
                                {% sw_include "@Storefront/page/account/newsletter.html.twig" with { "customer": page.context.customer } %}
                            </div>
                        {% endblock %}
=======
                            {% block page_account_overview_newsletter_content %}
                                <div class="js-newsletter-wrapper">
                                    {% sw_include "@Storefront/page/account/newsletter.html.twig" with { "customer": page.customer } %}
                                </div>
                            {% endblock %}
                        </div>
>>>>>>> 76394149
                    </div>
                </div>
            {% endblock %}

            {% block page_account_overview_addresses_include %}
                {% sw_include "@Storefront/page/account/address.html.twig" %}
            {% endblock %}
        </div>
    {% endblock %}
{% endblock %}<|MERGE_RESOLUTION|>--- conflicted
+++ resolved
@@ -101,20 +101,12 @@
                                 </h2>
                             {% endblock %}
 
-<<<<<<< HEAD
-                        {% block page_account_overview_newsletter_content %}
-                            <div class="js-newsletter-wrapper">
-                                {% sw_include "@Storefront/page/account/newsletter.html.twig" with { "customer": page.context.customer } %}
-                            </div>
-                        {% endblock %}
-=======
                             {% block page_account_overview_newsletter_content %}
                                 <div class="js-newsletter-wrapper">
-                                    {% sw_include "@Storefront/page/account/newsletter.html.twig" with { "customer": page.customer } %}
+                                    {% sw_include "@Storefront/page/account/newsletter.html.twig" with { "customer": page.context.customer } %}
                                 </div>
                             {% endblock %}
                         </div>
->>>>>>> 76394149
                     </div>
                 </div>
             {% endblock %}
