{% sw_extends '@Storefront/page/account/_page.html.twig' %}

{% block page_account_main_content %}
    <div class="account-address">
        {% block page_account_address_welcome %}
            <div class="account-welcome">
                {% block page_account_address_welcome_headline %}
                    <h1>
                        {{ "account.addressWelcome"|trans }}
                    </h1>
                {% endblock %}
                {% block page_account_address_welcome_intro %}
                    <p>
                        {{ "account.addressText"|trans }}
                    </p>
                {% endblock %}
            </div>
        {% endblock %}

        {% block page_account_address_success_messages %}
            {% if app.request.get('changedDefaultAddress') == '1' %}
                {% sw_include '@Storefront/utilities/alert.html.twig' with {
                    type:"success",
                    content: "account.addressDefaultChanged"|trans
                } %}
            {% endif %}
            {% if app.request.get('addressDeleted') == '1' %}
                {% sw_include '@Storefront/utilities/alert.html.twig' with {
                    type:"success",
                    content: "account.addressDeleted"|trans
                } %}
            {% endif %}
            {% if app.request.get('addressSaved') %}
                {% sw_include '@Storefront/utilities/alert.html.twig' with {
                    type:"success",
                    content: "account.addressSaved"|trans
                } %}
            {% endif %}
        {% endblock %}

        {% block page_account_address_error_messages %}
            {% if app.request.get('changedDefaultAddress') == '0' %}
                {% sw_include '@Storefront/utilities/alert.html.twig' with {
                    type:"danger",
                    content: "account.addressDefaultNotChanged"|trans
                } %}
            {% endif %}
            {% if app.request.get('addressDeleted') == '0' %}
                {% sw_include '@Storefront/utilities/alert.html.twig' with {
                    type:"danger",
                    content: "account.addressNotDeleted"|trans
                } %}
            {% endif %}
        {% endblock %}

        {% block page_account_address_main %}
            {% set defaultBillingAddress = page.context.customer.defaultBillingAddress %}
            {% set defaultShippingAddress = page.context.customer.defaultShippingAddress %}

<<<<<<< HEAD
            <div class="row address-content">
                {% for address in page.addresses %}
                    {% block page_account_address_item_content %}
                        <div class="col-lg-6 card-col address-box{% if defaultBillingAddress is same as(address.id) or defaultShippingAddress is same as(address.id) %} address-front{% endif %}">
                            <div class="card{% if defaultBillingAddress is same as(address.id) %} default-billing-address{% endif %}{% if defaultShippingAddress is same as(address.id) %} default-shipping-address{% endif %}">
=======
            {% block page_account_address_default %}
                <div class="row default-address">
                    {% block page_account_address_billing %}
                        <div class="col-sm-6 card-col address-card">
                            <div class="card billing-address">
>>>>>>> 76394149
                                <div class="card-body">
                                    {% block page_account_address_billing_body %}
                                        <div class="address-item-body">
                                            {% block page_account_address_billing_title %}
                                                <div class="card-title">
                                                    <div>{{ "account.addressesTitleDefaultBillingAddress"|trans }}</div>
                                                </div>
                                            {% endblock %}
                                            {% block page_account_address_billing_address %}
                                                {% sw_include '@Storefront/component/address/address.html.twig' with {
                                                    'address': defaultBillingAddress
                                                } %}
                                            {% endblock %}
                                        </div>
                                    {% endblock %}
                                </div>
                            </div>
                        </div>
                    {% endblock %}

                    {% block page_account_address_shipping %}
                        <div class="col-sm-6 card-col address-card">
                            <div class="card shipping-address">
                                <div class="card-body">
                                    {% block page_account_address_shipping_body %}
                                        <div class="address-item-body">
                                            {% block page_account_address_shipping_title %}
                                                <div class="card-title">
                                                    <div>{{ "account.addressesTitleDefaultShippingAddress"|trans }}</div>
                                                </div>
                                            {% endblock %}
                                            {% block page_account_address_shipping_address %}
                                                {% sw_include '@Storefront/component/address/address.html.twig' with {
                                                    'address': defaultShippingAddress
                                                } %}
                                            {% endblock %}
                                        </div>
                                    {% endblock %}
                                </div>
                            </div>
                        </div>
                    {% endblock %}
                </div>
            {% endblock %}

            {% block page_account_address_item_content_create %}
                <div class="address-item-content address-item-create">
                    <a href="{{ path('frontend.account.address.create.page') }}"
                       title="{{ "account.addressCreateBtn"|trans }}"
                       class="btn btn-primary">
                        {{ "account.addressCreateBtn"|trans }}
                    </a>
                </div>
            {% endblock %}

            {% block page_account_address_list %}
                {% if page.addresses.entities.elements|length > 1 %}
                    <div class="address-list">
                        <div class="h3">
                            {{ "account.addressListHeader"|trans }}
                        </div>

                        <div class="row">
                            {% for address in page.addresses.entities.elements %}
                                <div class="col-sm-6 card-col address-card">
                                    <div class="card other-address">
                                        <div class="card-body">
                                            {% block page_account_address_overview_body %}
                                                <div class="address-item-body">
                                                    {% block page_account_address_overview_address %}
                                                        {% sw_include '@Storefront/component/address/address.html.twig' %}
                                                    {% endblock %}

                                                    {% block page_account_address_overview_actions %}
                                                        <div class="card-actions">
                                                            {% sw_include '@Storefront/page/account/addressbook/address-actions.html.twig' %}
                                                        </div>
                                                    {% endblock %}
                                                </div>
                                            {% endblock %}
                                        </div>
                                    </div>
                                </div>
                            {% endfor %}
                        </div>
                    </div>
                {% endif %}
            {% endblock %}
        {% endblock %}
    </div>
{% endblock %}<|MERGE_RESOLUTION|>--- conflicted
+++ resolved
@@ -57,19 +57,11 @@
             {% set defaultBillingAddress = page.context.customer.defaultBillingAddress %}
             {% set defaultShippingAddress = page.context.customer.defaultShippingAddress %}
 
-<<<<<<< HEAD
-            <div class="row address-content">
-                {% for address in page.addresses %}
-                    {% block page_account_address_item_content %}
-                        <div class="col-lg-6 card-col address-box{% if defaultBillingAddress is same as(address.id) or defaultShippingAddress is same as(address.id) %} address-front{% endif %}">
-                            <div class="card{% if defaultBillingAddress is same as(address.id) %} default-billing-address{% endif %}{% if defaultShippingAddress is same as(address.id) %} default-shipping-address{% endif %}">
-=======
             {% block page_account_address_default %}
                 <div class="row default-address">
                     {% block page_account_address_billing %}
                         <div class="col-sm-6 card-col address-card">
                             <div class="card billing-address">
->>>>>>> 76394149
                                 <div class="card-body">
                                     {% block page_account_address_billing_body %}
                                         <div class="address-item-body">
