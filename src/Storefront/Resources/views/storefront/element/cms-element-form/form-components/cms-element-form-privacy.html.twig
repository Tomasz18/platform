{% block cms_form_privacy_opt_in %}
    {# @feature-deprecated tag:v6.4.0.0 - This condition will be removed and the correctly spelled id prefix 'form-privacy-opt-in-' will become the default #}
    {% set identifierTemplate = feature('FEATURE_NEXT_12092') ? 'form-privacy-opt-in-%s' : 'form-pvivacy-opt-in-%s' %}

    {% block cms_form_privacy_opt_in_title %}
        <div>{{ "general.privacyTitle"|trans }} {{ "general.required"|trans }}</div>
    {% endblock %}

    <div class="form-text privacy-notice custom-control custom-checkbox">
        {% block cms_form_privacy_opt_in_input %}
<<<<<<< HEAD
            {# ??? feature-deprecated #}
            {# @deprecated tag:v6.4.0.0 - This condition will be removed and the correctly spelled id prefix 'form-privacy-opt-in-' will become the default #}
            {% set identifierTemplate = feature('FEATURE_NEXT_12092') ? 'form-privacy-opt-in-%s' : 'form-pvivacy-opt-in-%s' %}

=======
>>>>>>> 884ed228
            <input name="privacy"
                   type="checkbox"
                   class="custom-control-input"
                   id="{{ identifierTemplate|format(_key) }}"
                   required>
        {% endblock %}

        {% block cms_form_privacy_opt_in_label %}
            <label for="{{ identifierTemplate|format(_key) }}" class=" custom-control-label">
                {{ "general.privacyNotice"|trans({
                    '%url%': path('frontend.cms.page',{ id: shopware.config.core.basicInformation.privacyPage })
                })|raw }}
            </label>
        {% endblock %}
    </div>
{% endblock %}<|MERGE_RESOLUTION|>--- conflicted
+++ resolved
@@ -8,13 +8,6 @@
 
     <div class="form-text privacy-notice custom-control custom-checkbox">
         {% block cms_form_privacy_opt_in_input %}
-<<<<<<< HEAD
-            {# ??? feature-deprecated #}
-            {# @deprecated tag:v6.4.0.0 - This condition will be removed and the correctly spelled id prefix 'form-privacy-opt-in-' will become the default #}
-            {% set identifierTemplate = feature('FEATURE_NEXT_12092') ? 'form-privacy-opt-in-%s' : 'form-pvivacy-opt-in-%s' %}
-
-=======
->>>>>>> 884ed228
             <input name="privacy"
                    type="checkbox"
                    class="custom-control-input"
