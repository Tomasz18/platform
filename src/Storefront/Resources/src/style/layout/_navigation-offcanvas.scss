.js-offcanvas.offcanvas-menu {
    overflow-x: hidden;

    .offcanvas-menu {
        position: relative;
    }

    .offcanvas-content-container {
        padding: 0;
    }
}

.offcanvas-menu-headline {
    @extend .nav-link;
    font-weight: $font-weight-bold;
    color: $secondary;
    padding: 20px $spacer $spacer;
}

.offcanvas-menu-list-item-link-icon {
    position: absolute;
    right: $spacer;
    top: 50%;
    transform: translateY(-50%);

    .loader {
        @extend .icon-sm;
    }
}

.offcanvas-menu-list-item {
    background-color: $white;
    border-top: 1px solid $gray-300;
    position: relative;

    &:last-child {
        border-bottom: 1px solid $gray-300;
    }
}

.offcanvas-menu-list-item-link {
    @include transition(color 0.45s cubic-bezier(0.3, 0, 0.15, 1));
    align-items: center;
    color: $body-color;
    display: flex;
    justify-content: space-between;
<<<<<<< HEAD
    padding: ($spacer-xs+$spacer-sm) $spacer;
=======
    padding: $spacer-md $spacer;
>>>>>>> 69658c72
    position: relative;

    &.go-home,
    &.go-back {
        justify-content: flex-start;
        padding-left: 40px;

        .offcanvas-menu-list-item-link-icon {
            right: auto;
        }
    }

    &.go-home {
        .offcanvas-menu-list-item-link-icon {
            left: 14px;
        }

        &,
        .icon {
            color: $primary;
        }
    }

    &.go-back {
        border-top: 1px solid $gray-300;
        font-weight: $font-weight-bold;
        color: $secondary;

        .offcanvas-menu-list-item-link-icon {
            left: 11px;

            .loader {
                left: 3px;
                position: relative;
            }
        }
    }

    &.current-category {
        color: $primary;
        font-weight: $font-weight-bold;
    }

    &:hover,
    &:active,
    &:focus {
        &,
        .offcanvas-menu-list-item-link-icon .icon {
            color: $primary;
        }
    }
}

.offcanvas-menu-overlay {
    &.has-transition {
        transition: left 0.5s ease-in;
    }
}

.offcanvas-menu-placeholder,
.offcanvas-menu-overlay {
    width: 100%;
    background-color: $white;
    position: absolute;
    top: 0;
    left: 0;
}
<|MERGE_RESOLUTION|>--- conflicted
+++ resolved
@@ -14,12 +14,12 @@
     @extend .nav-link;
     font-weight: $font-weight-bold;
     color: $secondary;
-    padding: 20px $spacer $spacer;
+    padding: 20px $spacer-md $spacer-md;
 }
 
 .offcanvas-menu-list-item-link-icon {
     position: absolute;
-    right: $spacer;
+    right: $spacer-md;
     top: 50%;
     transform: translateY(-50%);
 
@@ -44,11 +44,7 @@
     color: $body-color;
     display: flex;
     justify-content: space-between;
-<<<<<<< HEAD
-    padding: ($spacer-xs+$spacer-sm) $spacer;
-=======
-    padding: $spacer-md $spacer;
->>>>>>> 69658c72
+    padding: 12px $spacer-md;
     position: relative;
 
     &.go-home,
