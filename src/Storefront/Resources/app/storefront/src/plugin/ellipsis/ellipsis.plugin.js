/* eslint-disable import/no-unresolved */
import Plugin from 'src/plugin-system/plugin.class';
import DomAccess from 'src/helper/dom-access.helper';

export default class EllipsisPlugin extends Plugin {
<<<<<<< HEAD
    static options = {
        hiddenClass: 'swag-ellipsis-hidden'
    };

=======
>>>>>>> 5790185a
    init() {
        this._registerEventListeners();
        this.ellipsisSpan = DomAccess.querySelector(this.el, '.swag-ellipsis-span', false);
        this.totalSpan = DomAccess.querySelector(this.el, '.swag-ellipsis-total-span', false);

        this.totalSpan.style.display = 'none'
    }

    /**
     * @returns {void}
     */
    _registerEventListeners() {
        const expandLink = DomAccess.querySelector(this.el, '.swag-ellipsis-expand-link', false);
        const shrinkLink = DomAccess.querySelector(this.el, '.swag-ellipsis-shrink-link', false);

        if(!expandLink && !shrinkLink) {
            return;
        }

        expandLink.addEventListener(
            'click',
            event => this._onLinkClick.call(this, event, 'expand')
        );

        shrinkLink.addEventListener(
            'click',
            event => this._onLinkClick.call(this, event, 'shrink')
        );

    }

    _onLinkClick(event, action) {
        this.ellipsisSpan.style.display = action === 'expand' ? 'none' : 'inline';
        this.totalSpan.style.display = action === 'shrink' ? 'none' : 'inline';

        event.preventDefault();
    }
}<|MERGE_RESOLUTION|>--- conflicted
+++ resolved
@@ -3,13 +3,10 @@
 import DomAccess from 'src/helper/dom-access.helper';
 
 export default class EllipsisPlugin extends Plugin {
-<<<<<<< HEAD
     static options = {
         hiddenClass: 'swag-ellipsis-hidden'
     };
 
-=======
->>>>>>> 5790185a
     init() {
         this._registerEventListeners();
         this.ellipsisSpan = DomAccess.querySelector(this.el, '.swag-ellipsis-span', false);
