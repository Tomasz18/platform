{
  "sw-theme-manager": {
    "general": {
      "mainMenuItemGeneral": "Themes",
      "placeholderSearchBar": "Search Themes",
      "descriptionTextModule": "Manage themes here.",
      "mainMenuHeader": "Your Themes",
      "captionMediaUpload": "Upload an image",
      "lockedToolTip": "Themes installed via plugin are locked and can not be deleted",
      "titleError": "Error",
<<<<<<< HEAD
      "messageSaveError": "Theme could not be assigned to the sales channel",
      "defaultTab": "General"
=======
      "messageSaveError": "Theme could not be assigned to Sales Channel."
>>>>>>> 5790185a
    },
    "sorting": {
      "labelSort": "Sort by:",
      "labelSortByCreatedAsc": "Creation date, ascending",
      "labelSortByCreatedDsc": "Creation date, descending",
      "labelSortByUpdatedAsc": "Modification date, ascending",
      "labelSortByUpdatedDsc": "Modification date, descending"
    },
    "themeListItem": {
      "edit": "Edit",
      "delete": "Delete",
      "rename": "Rename",
      "duplicate": "Duplicate",
      "emptyText": "No theme assigned",
      "addPreviewImage": "Add preview",
      "removePreviewImage": "Remove preview",
      "notificationDeleteErrorTitle": "Error",
      "notificationDeleteErrorMessage": "The theme you want to delete is still allocated to at least one Sales Channel."
    },
    "modal": {
      "modalTitleDelete":  "Delete theme",
      "textDeleteInfo": "Are you sure you really want to delete the theme \"{themeName}\"?",
      "buttonCancel":  "Cancel",
      "buttonDelete": "Delete",
      "buttonClose": "Close",
      "errorModalTitle": "Unable to compile theme",
      "modalTitleDuplicate": "Create duplicate",
      "textDuplicateInfo": "If you create a duplicate, you can use the theme with a different colour configuration for additional Sales Channels.",
      "labelDuplicateThemeName": "Name of the duplicate",
      "placeholderDuplicateThemeName": "Enter name",
      "buttonDuplicateTheme": "Create duplicate",
      "modalTitleRename": "Rename",
      "textRenameInfo": "Enter a new name for the theme.",
      "labelRenameThemeName": "New theme name",
      "placeholderRenameThemeName": "Enter name",
      "buttonRenameTheme": "Save",
      "modalTitleReset": "Reset theme",
      "modalTextResetInfo": "Are you sure you want to reset the theme to the default settings?",
      "modalTextResetAssigned": "This will change the visualization of your shop.",
      "buttonSave": "Save",
      "modalTitleSave": "Save theme",
      "textSaveInfo": "Do you really want to save the changes? This will change the visualization of your shop."
    },
    "list": {
      "titleSidebarItemRefresh": "Refresh",
      "textThemeOverview": "Themes",
      "gridHeaderName": "Name",
      "gridHeaderCreated": "Created",
      "gridHeaderAssignment": "Assigned Sales Channels"
    },
    "actions": {
      "edit": "Edit",
      "save": "Save",
      "rename": "Rename",
      "delete": "Delete",
      "duplicate": "Create duplicate",
      "useImageAs": "Use image as",
      "buttonReset": "Reset to default",
      "buttonCancel": "Cancel",
      "buttonUseTheme": "Use theme",
      "deleteDisabledToolTip": "Theme is still assigned to a Sales Channel."
    },
    "detail": {
      "description": "Description",
      "salesChannel": "Assigned to the following Sales Channels",
      "inheritanceInfo": "This theme is a duplicate and is derived from the \"{parentThemeName}\" theme.",
      "titleSaveError": "Error while saving",
      "showFullError": "Show full error",
      "label": {
        "media": "Media",
        "colors": "Colours",
        "generalColors": "General colours",
        "moreColors": "More colours",
        "fonts": "Fonts",
        "links": "Links",
        "textcolor": "Text colour",
        "surface": "Surface",
        "frame": "Frame",
        "text": "Text",
        "headlines": "Headlines",
        "socialMediaLinks": "Social media links",
        "favicon": "Favicon",
        "shopLogo": "Shop logo"
      }
    },
    "themeModal": {
      "actionCancel": "Cancel",
      "actionConfirm": "Save",
      "modalTitle": "Select theme",
      "headline": "Available themes"
    }
  }
}<|MERGE_RESOLUTION|>--- conflicted
+++ resolved
@@ -8,12 +8,8 @@
       "captionMediaUpload": "Upload an image",
       "lockedToolTip": "Themes installed via plugin are locked and can not be deleted",
       "titleError": "Error",
-<<<<<<< HEAD
-      "messageSaveError": "Theme could not be assigned to the sales channel",
+      "messageSaveError": "Theme could not be assigned to Sales Channel.",
       "defaultTab": "General"
-=======
-      "messageSaveError": "Theme could not be assigned to Sales Channel."
->>>>>>> 5790185a
     },
     "sorting": {
       "labelSort": "Sort by:",
