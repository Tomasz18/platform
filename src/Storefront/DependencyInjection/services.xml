--- conflicted
+++ resolved
@@ -179,6 +179,7 @@
             <argument type="service" id="event_dispatcher"/>
             <argument type="service" id="Shopware\Core\System\Currency\SalesChannel\CurrencyRoute"/>
             <argument type="service" id="Shopware\Core\System\Language\SalesChannel\LanguageRoute"/><argument type="service" id="Shopware\Core\Content\Category\Service\NavigationLoader"/>
+            <argument type="service" id="Shopware\Core\Framework\DataAbstractionLayer\Search\RequestCriteriaBuilder"/>
         </service>
 
         <service id="Shopware\Storefront\Pagelet\Footer\FooterPageletLoader">
@@ -252,12 +253,8 @@
         <service id="Shopware\Storefront\Page\Checkout\Confirm\CheckoutConfirmPageLoader">
             <argument type="service" id="event_dispatcher"/>
             <argument type="service" id="Shopware\Core\Checkout\Cart\SalesChannel\CartService"/>
-<<<<<<< HEAD
             <argument type="service" id="Shopware\Core\Checkout\Shipping\SalesChannel\ShippingMethodRoute"/>
             <argument type="service" id="Shopware\Core\Checkout\Payment\SalesChannel\PaymentMethodRoute"/>
-=======
-            <argument type="service" id="Shopware\Storefront\Page\GenericPageLoader"/>
->>>>>>> c77fd980
         </service>
 
         <service id="Shopware\Storefront\Page\Checkout\Cart\CheckoutCartPageLoader">
@@ -292,12 +289,14 @@
             <argument type="service" id="Shopware\Storefront\Page\GenericPageLoader"/>
             <argument type="service" id="event_dispatcher"/>
             <argument type="service" id="Shopware\Core\Checkout\Order\SalesChannel\OrderRoute"/>
+            <argument type="service" id="Shopware\Core\Framework\DataAbstractionLayer\Search\RequestCriteriaBuilder"/>
         </service>
 
         <service id="Shopware\Storefront\Page\Account\Order\AccountOrderPageLoader">
             <argument type="service" id="Shopware\Storefront\Page\GenericPageLoader"/>
             <argument type="service" id="event_dispatcher"/>
             <argument type="service" id="Shopware\Core\Checkout\Order\SalesChannel\OrderRoute"/>
+            <argument type="service" id="Shopware\Core\Framework\DataAbstractionLayer\Search\RequestCriteriaBuilder"/>
             <argument type="service" id="Shopware\Core\Checkout\Customer\SalesChannel\AccountService"/>
         </service>
 
@@ -305,6 +304,7 @@
             <argument type="service" id="Shopware\Storefront\Page\GenericPageLoader"/>
             <argument type="service" id="event_dispatcher"/>
             <argument type="service" id="Shopware\Core\Checkout\Order\SalesChannel\OrderRoute"/>
+            <argument type="service" id="Shopware\Core\Framework\DataAbstractionLayer\Search\RequestCriteriaBuilder"/>
             <argument type="service" id="Shopware\Core\Checkout\Payment\SalesChannel\PaymentMethodRoute"/>
         </service>
 
