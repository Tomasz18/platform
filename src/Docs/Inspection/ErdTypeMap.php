<?php declare(strict_types=1);

namespace Shopware\Docs\Inspection;

use Shopware\Core\Content\Cms\DataAbstractionLayer\Field\SlotConfigField;
use Shopware\Core\Framework\DataAbstractionLayer\Field\BlacklistRuleField;
use Shopware\Core\Framework\DataAbstractionLayer\Field\BlobField;
use Shopware\Core\Framework\DataAbstractionLayer\Field\BoolField;
use Shopware\Core\Framework\DataAbstractionLayer\Field\CalculatedPriceField;
use Shopware\Core\Framework\DataAbstractionLayer\Field\CartPriceField;
use Shopware\Core\Framework\DataAbstractionLayer\Field\CashRoundingConfigField;
use Shopware\Core\Framework\DataAbstractionLayer\Field\ChildCountField;
use Shopware\Core\Framework\DataAbstractionLayer\Field\ChildrenAssociationField;
use Shopware\Core\Framework\DataAbstractionLayer\Field\ConfigJsonField;
use Shopware\Core\Framework\DataAbstractionLayer\Field\CreatedAtField;
use Shopware\Core\Framework\DataAbstractionLayer\Field\CreatedByField;
use Shopware\Core\Framework\DataAbstractionLayer\Field\CustomFields;
use Shopware\Core\Framework\DataAbstractionLayer\Field\DateField;
use Shopware\Core\Framework\DataAbstractionLayer\Field\DateTimeField;
use Shopware\Core\Framework\DataAbstractionLayer\Field\EmailField;
use Shopware\Core\Framework\DataAbstractionLayer\Field\Field;
use Shopware\Core\Framework\DataAbstractionLayer\Field\FkField;
use Shopware\Core\Framework\DataAbstractionLayer\Field\FloatField;
use Shopware\Core\Framework\DataAbstractionLayer\Field\IdField;
use Shopware\Core\Framework\DataAbstractionLayer\Field\IntField;
use Shopware\Core\Framework\DataAbstractionLayer\Field\JsonField;
use Shopware\Core\Framework\DataAbstractionLayer\Field\ListField;
use Shopware\Core\Framework\DataAbstractionLayer\Field\ListingPriceField;
use Shopware\Core\Framework\DataAbstractionLayer\Field\LockedField;
use Shopware\Core\Framework\DataAbstractionLayer\Field\LongTextField;
use Shopware\Core\Framework\DataAbstractionLayer\Field\ManyToManyAssociationField;
use Shopware\Core\Framework\DataAbstractionLayer\Field\ManyToManyIdField;
use Shopware\Core\Framework\DataAbstractionLayer\Field\ManyToOneAssociationField;
use Shopware\Core\Framework\DataAbstractionLayer\Field\ObjectField;
use Shopware\Core\Framework\DataAbstractionLayer\Field\OneToManyAssociationField;
use Shopware\Core\Framework\DataAbstractionLayer\Field\OneToOneAssociationField;
use Shopware\Core\Framework\DataAbstractionLayer\Field\ParentAssociationField;
use Shopware\Core\Framework\DataAbstractionLayer\Field\ParentFkField;
use Shopware\Core\Framework\DataAbstractionLayer\Field\PasswordField;
use Shopware\Core\Framework\DataAbstractionLayer\Field\PriceDefinitionField;
use Shopware\Core\Framework\DataAbstractionLayer\Field\PriceField;
use Shopware\Core\Framework\DataAbstractionLayer\Field\ReferenceVersionField;
use Shopware\Core\Framework\DataAbstractionLayer\Field\RemoteAddressField;
use Shopware\Core\Framework\DataAbstractionLayer\Field\StateMachineStateField;
use Shopware\Core\Framework\DataAbstractionLayer\Field\StringField;
use Shopware\Core\Framework\DataAbstractionLayer\Field\TranslatedField;
use Shopware\Core\Framework\DataAbstractionLayer\Field\TranslationsAssociationField;
use Shopware\Core\Framework\DataAbstractionLayer\Field\TreeLevelField;
use Shopware\Core\Framework\DataAbstractionLayer\Field\TreePathField;
use Shopware\Core\Framework\DataAbstractionLayer\Field\UpdatedAtField;
use Shopware\Core\Framework\DataAbstractionLayer\Field\UpdatedByField;
use Shopware\Core\Framework\DataAbstractionLayer\Field\VersionDataPayloadField;
use Shopware\Core\Framework\DataAbstractionLayer\Field\VersionField;
use Shopware\Core\Framework\DataAbstractionLayer\Field\WhitelistRuleField;
use Shopware\Core\System\NumberRange\DataAbstractionLayer\NumberRangeField;

class ErdTypeMap
{
    private static $fieldTypeMap = [
        CustomFields::class => 'customFields',
        BlacklistRuleField::class => 'blacklistRule',
        BlobField::class => 'blob',
        BoolField::class => 'bool',
        CalculatedPriceField::class => 'calculatedPrice',
        CartPriceField::class => 'cartPrice',
        ChildCountField::class => 'childCount',
        ChildrenAssociationField::class => 'childrenAssociation',
        CreatedAtField::class => 'createdAt',
        DateTimeField::class => 'dateTime',
        DateField::class => 'date',
        EmailField::class => 'email',
        FkField::class => 'foreignKey',
        FloatField::class => 'float',
        IdField::class => 'id',
        IntField::class => 'int',
        JsonField::class => 'json',
        ListField::class => 'list',
        LongTextField::class => 'longText',
        ManyToManyAssociationField::class => 'manyToManyAssociation',
        ManyToOneAssociationField::class => 'manyToOneAssociation',
        ObjectField::class => 'object',
        OneToManyAssociationField::class => 'oneToManyAssociation',
        ParentAssociationField::class => 'parentAssociation',
        ParentFkField::class => 'parentFk',
        PasswordField::class => 'password',
        PriceDefinitionField::class => 'priceDefinition',
        PriceField::class => 'price',
        ReferenceVersionField::class => 'referenceVersion',
        StringField::class => 'string',
        TranslatedField::class => 'translated',
        TreeLevelField::class => 'treeLevel',
        TreePathField::class => 'treePath',
        UpdatedAtField::class => 'updatedAt',
        VersionDataPayloadField::class => 'versionDataPayload',
        VersionField::class => 'version',
        WhitelistRuleField::class => 'whitelistRule',
        TranslationsAssociationField::class => 'translationAssociation',
        OneToOneAssociationField::class => 'oneToOneAssociation',
        ListingPriceField::class => 'priceRulesJson',
        NumberRangeField::class => 'numberRange',
        ConfigJsonField::class => 'configurationValue',
        ManyToManyIdField::class => 'manyToManyId',
        LockedField::class => 'writeLockIndicator',
        SlotConfigField::class => 'configurationValue',
        StateMachineStateField::class => 'stateMachineState',
        RemoteAddressField::class => 'remoteAddress',
<<<<<<< HEAD
        CashRoundingConfigField::class => 'cashRoundingConfig',
=======
        CreatedByField::class => 'createdBy',
        UpdatedByField::class => 'updatedBy',
>>>>>>> 15e5a3c2
    ];

    public function map(Field $field): string
    {
        $fieldClass = \get_class($field);

        if (!isset(self::$fieldTypeMap[$fieldClass])) {
            throw new \InvalidArgumentException($fieldClass . ' not found');
        }

        return self::$fieldTypeMap[$fieldClass];
    }
}<|MERGE_RESOLUTION|>--- conflicted
+++ resolved
@@ -104,12 +104,9 @@
         SlotConfigField::class => 'configurationValue',
         StateMachineStateField::class => 'stateMachineState',
         RemoteAddressField::class => 'remoteAddress',
-<<<<<<< HEAD
         CashRoundingConfigField::class => 'cashRoundingConfig',
-=======
         CreatedByField::class => 'createdBy',
         UpdatedByField::class => 'updatedBy',
->>>>>>> 15e5a3c2
     ];
 
     public function map(Field $field): string
