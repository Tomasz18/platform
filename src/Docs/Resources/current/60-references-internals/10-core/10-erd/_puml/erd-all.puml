@startuml
' uncomment the line below if you're using computer with a retina display
' skinparam dpi 300
!define Table(name,desc) class name as "desc" << (T,#FFAAAA) >>
!define ForeignTable(name,desc) class name as "desc" << (T,#ada6a6) >>
!define TranslationTable(name,desc) class name as "desc" << (I,#4286f4) >>
' we use bold for primary key
' green color for unique
' and underscore for not_null
!define primary_key(x) <b>x</b>
!define unique(x) <color:green>x</color>
!define not_null(x) <u>x</u>
' other tags available:
' <i></i>
' <back:COLOR></color>, where color is a color name or html color code
' (#FFAACC)
' see: http://plantuml.com/classes.html#More
hide methods
hide stereotypes
hide empty members
skinparam backgroundColor #FFFFFF

' entities

Table(ShopwareCoreFrameworkLogLogEntryDefinition, "log_entry\n(Logs)") {
   primary_key(id) id
   message string
   level int
   channel string
   context json
   extra json
   not_null(createdAt) createdAt
   updatedAt updatedAt
}
Table(ShopwareCoreFrameworkApiAclRoleAclRoleDefinition, "acl_role\n(Acl role)") {
   primary_key(id) id
   not_null(createdAt) createdAt
   updatedAt updatedAt
   not_null(name) string
   description longText
   not_null(privileges) list
}
Table(ShopwareCoreFrameworkApiAclRoleAclUserRoleDefinition, "acl_user_role\n(M:N Mapping)") {
   primary_key(userId) foreignKey
   primary_key(aclRoleId) foreignKey
   not_null(createdAt) createdAt
   updatedAt updatedAt
}
Table(ShopwareCoreFrameworkAppAppDefinition, "app\n(__EMPTY__)") {
   primary_key(id) id
   not_null(name) string
   not_null(path) string
   author string
   copyright string
   license string
   not_null(active) bool
   not_null(configurable) bool
   privacy string
   not_null(version) string
   iconRaw blob
   icon string
   appSecret string
   modules list
   cookies list
   label translated
   description translated
   privacyPolicyExtensions translated
   not_null(integrationId) foreignKey
   not_null(aclRoleId) foreignKey
   not_null(createdAt) createdAt
   updatedAt updatedAt
   translated json
}
TranslationTable(ShopwareCoreFrameworkAppAggregateAppTranslationAppTranslationDefinition, "app_translation\n((Translations))") {
   not_null(label) string
   description longText
   privacyPolicyExtensions longText
   not_null(createdAt) createdAt
   updatedAt updatedAt
   primary_key(appId) foreignKey
   primary_key(languageId) foreignKey
}
Table(ShopwareCoreFrameworkAppAggregateActionButtonActionButtonDefinition, "app_action_button\n(__EMPTY__)") {
   primary_key(id) id
   not_null(entity) string
   not_null(view) string
   not_null(url) string
   not_null(action) string
   not_null(openNewTab) bool
   label translated
   not_null(appId) foreignKey
   not_null(createdAt) createdAt
   updatedAt updatedAt
   translated json
}
TranslationTable(ShopwareCoreFrameworkAppAggregateActionButtonTranslationActionButtonTranslationDefinition, "app_action_button_translation\n((Translations))") {
   not_null(label) string
   not_null(createdAt) createdAt
   updatedAt updatedAt
   primary_key(appActionButtonId) foreignKey
   primary_key(languageId) foreignKey
}
Table(ShopwareCoreFrameworkAppTemplateTemplateDefinition, "app_template\n(__EMPTY__)") {
   primary_key(id) id
   not_null(template) longText
   not_null(path) string
   not_null(active) bool
   not_null(appId) foreignKey
   not_null(createdAt) createdAt
   updatedAt updatedAt
}
Table(ShopwareCoreSystemCustomFieldCustomFieldDefinition, "custom_field\n(CustomField configuration)") {
   primary_key(id) id
   not_null(name) string
   not_null(type) string
   config json
   active bool
   customFieldSetId foreignKey
   not_null(createdAt) createdAt
   updatedAt updatedAt
}
Table(ShopwareCoreSystemCustomFieldAggregateCustomFieldSetCustomFieldSetDefinition, "custom_field_set\n(CustomField set/group)") {
   primary_key(id) id
   not_null(name) string
   config json
   active bool
   global bool
   position int
   appId foreignKey
   not_null(createdAt) createdAt
   updatedAt updatedAt
}
Table(ShopwareCoreSystemCustomFieldAggregateCustomFieldSetRelationCustomFieldSetRelationDefinition, "custom_field_set_relation\n(Set to entity relation)") {
   primary_key(id) id
   not_null(customFieldSetId) foreignKey
   not_null(entityName) string
   not_null(createdAt) createdAt
   updatedAt updatedAt
}
Table(ShopwareCoreFrameworkEventEventActionEventActionDefinition, "event_action\n(Configurable event handling)") {
   primary_key(id) id
   not_null(eventName) string
   not_null(actionName) string
   config json
   active bool
   title string
   not_null(createdAt) createdAt
   updatedAt updatedAt
}
Table(ShopwareCoreFrameworkEventEventActionAggregateEventActionRuleEventActionRuleDefinition, "event_action_rule\n(M:N Mapping)") {
   primary_key(eventActionId) foreignKey
   primary_key(ruleId) foreignKey
}
Table(ShopwareCoreFrameworkEventEventActionAggregateEventActionSalesChannelEventActionSalesChannelDefinition, "event_action_sales_channel\n(M:N Mapping)") {
   primary_key(eventActionId) foreignKey
   primary_key(salesChannelId) foreignKey
}
Table(ShopwareCoreFrameworkMessageQueueDeadMessageDeadMessageDefinition, "dead_message\n(Failing messages)") {
   primary_key(id) id
   not_null(originalMessageClass) longText
   not_null(serializedOriginalMessage) blob
   not_null(handlerClass) longText
   not_null(encrypted) bool
   not_null(errorCount) int
   not_null(nextExecutionTime) dateTime
   not_null(exception) longText
   not_null(exceptionMessage) longText
   not_null(exceptionFile) longText
   not_null(exceptionLine) int
   scheduledTaskId foreignKey
   not_null(createdAt) createdAt
   updatedAt updatedAt
}
Table(ShopwareCoreFrameworkMessageQueueMessageQueueStatsDefinition, "message_queue_stats\n(Stats)") {
   primary_key(id) id
   not_null(name) string
   not_null(size) int
   not_null(createdAt) createdAt
   updatedAt updatedAt
}
Table(ShopwareCoreFrameworkPluginPluginDefinition, "plugin\n(Plugin)") {
   primary_key(id) id
   not_null(baseClass) string
   not_null(name) string
   composerName string
   not_null(autoload) json
   active bool
   managedByComposer bool
   path string
   author string
   copyright string
   license string
   not_null(version) string
   upgradeVersion string
   installedAt dateTime
   upgradedAt dateTime
   iconRaw blob
   icon string
   label translated
   description translated
   manufacturerLink translated
   supportLink translated
   changelog translated
   customFields translated
   not_null(createdAt) createdAt
   updatedAt updatedAt
   translated json
}
TranslationTable(ShopwareCoreFrameworkPluginAggregatePluginTranslationPluginTranslationDefinition, "plugin_translation\n((Translations))") {
   not_null(label) string
   description longText
   manufacturerLink string
   supportLink string
   changelog json
   customFields customFields
   not_null(createdAt) createdAt
   updatedAt updatedAt
   primary_key(pluginId) foreignKey
   primary_key(languageId) foreignKey
}
Table(ShopwareCoreFrameworkMessageQueueScheduledTaskScheduledTaskDefinition, "scheduled_task\n(Cron job)") {
   primary_key(id) id
   not_null(name) string
   not_null(scheduledTaskClass) string
   not_null(runInterval) int
   not_null(status) string
   lastExecutionTime dateTime
   not_null(nextExecutionTime) dateTime
   not_null(createdAt) createdAt
   updatedAt updatedAt
}
Table(ShopwareCoreSystemLanguageLanguageDefinition, "language\n(Language)") {
   primary_key(id) id
   parentId parentFk
   not_null(localeId) foreignKey
   translationCodeId foreignKey
   not_null(name) string
   customFields customFields
   not_null(createdAt) createdAt
   updatedAt updatedAt
}
Table(ShopwareCoreContentSeoSeoUrlSeoUrlDefinition, "seo_url\n(Seo urls)") {
   primary_key(id) id
   salesChannelId foreignKey
   not_null(languageId) foreignKey
   not_null(foreignKey) id
   not_null(routeName) string
   not_null(pathInfo) string
   not_null(seoPathInfo) string
   isCanonical bool
   isModified bool
   isDeleted bool
   url string
   customFields customFields
   not_null(createdAt) createdAt
   updatedAt updatedAt
}
Table(ShopwareCoreContentSeoSeoUrlTemplateSeoUrlTemplateDefinition, "seo_url_template\n(Template)") {
   primary_key(id) id
   salesChannelId foreignKey
   not_null(entityName) string
   not_null(routeName) string
   template string
   isValid bool
   customFields customFields
   not_null(createdAt) createdAt
   updatedAt updatedAt
}
Table(ShopwareCoreContentSeoMainCategoryMainCategoryDefinition, "main_category\n(Seo main category)") {
   primary_key(id) id
   not_null(productId) foreignKey
   not_null(productVersionId) referenceVersion
   not_null(categoryId) foreignKey
   not_null(categoryVersionId) referenceVersion
   not_null(salesChannelId) foreignKey
   not_null(createdAt) createdAt
   updatedAt updatedAt
}
Table(ShopwareCoreFrameworkWebhookWebhookDefinition, "webhook\n(__EMPTY__)") {
   primary_key(id) id
   not_null(name) string
   not_null(eventName) string
   not_null(url) string
   appId foreignKey
   not_null(createdAt) createdAt
   updatedAt updatedAt
}
Table(ShopwareCoreSystemSalesChannelSalesChannelDefinition, "sales_channel\n(Sales Channel)") {
   primary_key(id) id
   not_null(typeId) foreignKey
   not_null(languageId) foreignKey
   not_null(customerGroupId) foreignKey
   not_null(currencyId) foreignKey
   not_null(paymentMethodId) foreignKey
   not_null(shippingMethodId) foreignKey
   not_null(countryId) foreignKey
   analyticsId foreignKey
   not_null(navigationCategoryId) foreignKey
   not_null(navigationCategoryVersionId) referenceVersion
   navigationCategoryDepth int
   footerCategoryId foreignKey
   footerCategoryVersionId referenceVersion
   serviceCategoryId foreignKey
   serviceCategoryVersionId referenceVersion
   mailHeaderFooterId foreignKey
   hreflangDefaultDomainId foreignKey
   name translated
   shortName string
   taxCalculationType string
   not_null(accessKey) string
   configuration json
   active bool
   hreflangActive bool
   maintenance bool
   maintenanceIpWhitelist list
   customFields translated
   paymentMethodIds manyToManyId
   not_null(createdAt) createdAt
   updatedAt updatedAt
   translated json
}
TranslationTable(ShopwareCoreSystemSalesChannelAggregateSalesChannelTranslationSalesChannelTranslationDefinition, "sales_channel_translation\n((Translations))") {
   not_null(name) string
   customFields customFields
   not_null(createdAt) createdAt
   updatedAt updatedAt
   primary_key(salesChannelId) foreignKey
   primary_key(languageId) foreignKey
}
Table(ShopwareCoreSystemSalesChannelAggregateSalesChannelCountrySalesChannelCountryDefinition, "sales_channel_country\n(M:N Mapping)") {
   primary_key(salesChannelId) foreignKey
   primary_key(countryId) foreignKey
}
Table(ShopwareCoreSystemSalesChannelAggregateSalesChannelCurrencySalesChannelCurrencyDefinition, "sales_channel_currency\n(M:N Mapping)") {
   primary_key(salesChannelId) foreignKey
   primary_key(currencyId) foreignKey
}
Table(ShopwareCoreSystemSalesChannelAggregateSalesChannelDomainSalesChannelDomainDefinition, "sales_channel_domain\n(Domain names of a sales)") {
   primary_key(id) id
   not_null(url) string
   not_null(salesChannelId) foreignKey
   not_null(languageId) foreignKey
   not_null(currencyId) foreignKey
   not_null(snippetSetId) foreignKey
   hreflangUseOnlyLocale bool
   customFields customFields
   not_null(createdAt) createdAt
   updatedAt updatedAt
}
Table(ShopwareCoreSystemSalesChannelAggregateSalesChannelLanguageSalesChannelLanguageDefinition, "sales_channel_language\n(M:N Mapping)") {
   primary_key(salesChannelId) foreignKey
   primary_key(languageId) foreignKey
}
Table(ShopwareCoreSystemSalesChannelAggregateSalesChannelPaymentMethodSalesChannelPaymentMethodDefinition, "sales_channel_payment_method\n(M:N Mapping)") {
   primary_key(salesChannelId) foreignKey
   primary_key(paymentMethodId) foreignKey
}
Table(ShopwareCoreSystemSalesChannelAggregateSalesChannelShippingMethodSalesChannelShippingMethodDefinition, "sales_channel_shipping_method\n(M:N Mapping)") {
   primary_key(salesChannelId) foreignKey
   primary_key(shippingMethodId) foreignKey
}
Table(ShopwareCoreSystemSalesChannelAggregateSalesChannelTypeSalesChannelTypeDefinition, "sales_channel_type\n(Type)") {
   primary_key(id) id
   coverUrl string
   iconName string
   screenshotUrls list
   name translated
   manufacturer translated
   description translated
   descriptionLong translated
   customFields translated
   not_null(createdAt) createdAt
   updatedAt updatedAt
   translated json
}
TranslationTable(ShopwareCoreSystemSalesChannelAggregateSalesChannelTypeTranslationSalesChannelTypeTranslationDefinition, "sales_channel_type_translation\n((Translations))") {
   not_null(name) string
   manufacturer string
   description string
   descriptionLong longText
   customFields customFields
   not_null(createdAt) createdAt
   updatedAt updatedAt
   primary_key(salesChannelTypeId) foreignKey
   primary_key(languageId) foreignKey
}
Table(ShopwareCoreSystemSalesChannelAggregateSalesChannelAnalyticsSalesChannelAnalyticsDefinition, "sales_channel_analytics\n(Sales channel analytics)") {
   primary_key(id) id
   trackingId string
   active bool
   trackOrders bool
   anonymizeIp bool
   not_null(createdAt) createdAt
   updatedAt updatedAt
}
Table(ShopwareCoreSystemCountryCountryDefinition, "country\n(Country)") {
   primary_key(id) id
   name translated
   iso string
   position int
   taxFree bool
   active bool
   shippingAvailable bool
   iso3 string
   displayStateInRegistration bool
   forceStateInRegistration bool
   customFields translated
   not_null(createdAt) createdAt
   updatedAt updatedAt
   translated json
}
Table(ShopwareCoreSystemCountryAggregateCountryStateCountryStateDefinition, "country_state\n(Country state)") {
   primary_key(id) id
   not_null(countryId) foreignKey
   not_null(shortCode) string
   name translated
   position int
   active bool
   customFields translated
   not_null(createdAt) createdAt
   updatedAt updatedAt
   translated json
}
TranslationTable(ShopwareCoreSystemCountryAggregateCountryStateTranslationCountryStateTranslationDefinition, "country_state_translation\n((Translations))") {
   not_null(name) string
   customFields customFields
   not_null(createdAt) createdAt
   updatedAt updatedAt
   primary_key(countryStateId) foreignKey
   primary_key(languageId) foreignKey
}
TranslationTable(ShopwareCoreSystemCountryAggregateCountryTranslationCountryTranslationDefinition, "country_translation\n((Translations))") {
   not_null(name) string
   customFields customFields
   not_null(createdAt) createdAt
   updatedAt updatedAt
   primary_key(countryId) foreignKey
   primary_key(languageId) foreignKey
}
Table(ShopwareCoreSystemCurrencyCurrencyDefinition, "currency\n(Currency)") {
   primary_key(id) id
   not_null(factor) float
   not_null(symbol) string
   not_null(isoCode) string
   shortName translated
   name translated
   position int
   isSystemDefault bool
   customFields translated
   not_null(itemRounding) cashRoundingConfig
   not_null(totalRounding) cashRoundingConfig
   not_null(createdAt) createdAt
   updatedAt updatedAt
   translated json
}
Table(ShopwareCoreSystemCurrencyAggregateCurrencyCountryRoundingCurrencyCountryRoundingDefinition, "currency_country_rounding\n(__EMPTY__)") {
   primary_key(id) id
   not_null(currencyId) foreignKey
   not_null(countryId) foreignKey
   not_null(itemRounding) cashRoundingConfig
   not_null(totalRounding) cashRoundingConfig
   not_null(createdAt) createdAt
   updatedAt updatedAt
}
TranslationTable(ShopwareCoreSystemCurrencyAggregateCurrencyTranslationCurrencyTranslationDefinition, "currency_translation\n((Translations))") {
   not_null(shortName) string
   not_null(name) string
   customFields customFields
   not_null(createdAt) createdAt
   updatedAt updatedAt
   primary_key(currencyId) foreignKey
   primary_key(languageId) foreignKey
}
Table(ShopwareCoreSystemLocaleLocaleDefinition, "locale\n(A locale)") {
   primary_key(id) id
   not_null(code) string
   name translated
   territory translated
   customFields translated
   not_null(createdAt) createdAt
   updatedAt updatedAt
   translated json
}
TranslationTable(ShopwareCoreSystemLocaleAggregateLocaleTranslationLocaleTranslationDefinition, "locale_translation\n((Translations))") {
   not_null(name) string
   not_null(territory) string
   customFields customFields
   not_null(createdAt) createdAt
   updatedAt updatedAt
   primary_key(localeId) foreignKey
   primary_key(languageId) foreignKey
}
Table(ShopwareCoreSystemSnippetAggregateSnippetSetSnippetSetDefinition, "snippet_set\n(Sets of snippets)") {
   primary_key(id) id
   not_null(name) string
   not_null(baseFile) string
   not_null(iso) string
   customFields customFields
   not_null(createdAt) createdAt
   updatedAt updatedAt
}
Table(ShopwareCoreSystemSnippetSnippetDefinition, "snippet\n(Translation Strings)") {
   primary_key(id) id
   not_null(setId) foreignKey
   not_null(translationKey) string
   not_null(value) longText
   not_null(author) string
   customFields customFields
   not_null(createdAt) createdAt
   updatedAt updatedAt
}
Table(ShopwareCoreSystemSalutationSalutationDefinition, "salutation\n(Salutation configuration)") {
   primary_key(id) id
   not_null(salutationKey) string
   displayName translated
   letterName translated
   not_null(createdAt) createdAt
   updatedAt updatedAt
   translated json
}
TranslationTable(ShopwareCoreSystemSalutationAggregateSalutationTranslationSalutationTranslationDefinition, "salutation_translation\n((Translations))") {
   not_null(displayName) string
   not_null(letterName) string
   not_null(createdAt) createdAt
   updatedAt updatedAt
   primary_key(salutationId) foreignKey
   primary_key(languageId) foreignKey
}
Table(ShopwareCoreSystemTaxTaxDefinition, "tax\n(Available tax settings)") {
   primary_key(id) id
   not_null(taxRate) float
   not_null(name) string
   customFields customFields
   not_null(createdAt) createdAt
   updatedAt updatedAt
}
Table(ShopwareCoreSystemTaxAggregateTaxRuleTaxRuleDefinition, "tax_rule\n(Tax rules)") {
   primary_key(id) id
   not_null(taxRuleTypeId) foreignKey
   not_null(countryId) foreignKey
   not_null(taxRate) float
   data json
   not_null(taxId) foreignKey
   not_null(createdAt) createdAt
   updatedAt updatedAt
}
Table(ShopwareCoreSystemTaxAggregateTaxRuleTypeTaxRuleTypeDefinition, "tax_rule_type\n(Tax rule types)") {
   primary_key(id) id
   not_null(technicalName) string
   not_null(position) int
   typeName translated
   not_null(createdAt) createdAt
   updatedAt updatedAt
   translated json
}
TranslationTable(ShopwareCoreSystemTaxAggregateTaxRuleTypeTranslationTaxRuleTypeTranslationDefinition, "tax_rule_type_translation\n((Translations))") {
   not_null(typeName) string
   not_null(createdAt) createdAt
   updatedAt updatedAt
   primary_key(taxRuleTypeId) foreignKey
   primary_key(languageId) foreignKey
}
Table(ShopwareCoreSystemUnitUnitDefinition, "unit\n(Measuring unit)") {
   primary_key(id) id
   shortCode translated
   name translated
   customFields translated
   not_null(createdAt) createdAt
   updatedAt updatedAt
   translated json
}
TranslationTable(ShopwareCoreSystemUnitAggregateUnitTranslationUnitTranslationDefinition, "unit_translation\n((Translations))") {
   not_null(shortCode) string
   not_null(name) string
   customFields customFields
   not_null(createdAt) createdAt
   updatedAt updatedAt
   primary_key(unitId) foreignKey
   primary_key(languageId) foreignKey
}
Table(ShopwareCoreSystemUserUserDefinition, "user\n(Administration/ Management Account user)") {
   primary_key(id) id
   not_null(localeId) foreignKey
   avatarId foreignKey
   not_null(username) string
   not_null(password) password
   not_null(firstName) string
   not_null(lastName) string
   title string
   not_null(email) string
   active bool
   admin bool
   customFields customFields
   storeToken string
   not_null(createdAt) createdAt
   updatedAt updatedAt
}
Table(ShopwareCoreSystemUserAggregateUserAccessKeyUserAccessKeyDefinition, "user_access_key\n(oAuth access key)") {
   primary_key(id) id
   not_null(userId) foreignKey
   not_null(accessKey) string
   not_null(secretAccessKey) password
   writeAccess bool
   lastUsageAt dateTime
   customFields customFields
   not_null(createdAt) createdAt
   updatedAt updatedAt
}
Table(ShopwareCoreSystemUserAggregateUserRecoveryUserRecoveryDefinition, "user_recovery\n(User / Account recovery process)") {
   primary_key(id) id
   not_null(hash) string
   not_null(userId) foreignKey
   not_null(createdAt) createdAt
   updatedAt updatedAt
}
Table(ShopwareCoreSystemIntegrationIntegrationDefinition, "integration\n(O-Auth integration)") {
   primary_key(id) id
   not_null(label) string
   not_null(accessKey) string
   not_null(secretAccessKey) password
   writeAccess bool
   lastUsageAt dateTime
   admin bool
   customFields customFields
   not_null(createdAt) createdAt
   updatedAt updatedAt
}
Table(ShopwareCoreSystemIntegrationAggregateIntegrationRoleIntegrationRoleDefinition, "integration_role\n(M:N Mapping)") {
   primary_key(integrationId) foreignKey
   primary_key(aclRoleId) foreignKey
}
Table(ShopwareCoreSystemStateMachineStateMachineDefinition, "state_machine\n(State machine)") {
   primary_key(id) id
   not_null(technicalName) string
   name translated
   customFields translated
   initialStateId foreignKey
   not_null(createdAt) createdAt
   updatedAt updatedAt
   translated json
}
TranslationTable(ShopwareCoreSystemStateMachineStateMachineTranslationDefinition, "state_machine_translation\n((Translations))") {
   not_null(name) string
   customFields customFields
   not_null(createdAt) createdAt
   updatedAt updatedAt
   primary_key(stateMachineId) foreignKey
   primary_key(languageId) foreignKey
}
Table(ShopwareCoreSystemStateMachineAggregationStateMachineStateStateMachineStateDefinition, "state_machine_state\n(State)") {
   primary_key(id) id
   not_null(technicalName) string
   name translated
   not_null(stateMachineId) foreignKey
   customFields translated
   not_null(createdAt) createdAt
   updatedAt updatedAt
   translated json
}
TranslationTable(ShopwareCoreSystemStateMachineAggregationStateMachineStateStateMachineStateTranslationDefinition, "state_machine_state_translation\n((Translations))") {
   not_null(name) string
   customFields customFields
   not_null(createdAt) createdAt
   updatedAt updatedAt
   primary_key(stateMachineStateId) foreignKey
   primary_key(languageId) foreignKey
}
Table(ShopwareCoreSystemStateMachineAggregationStateMachineTransitionStateMachineTransitionDefinition, "state_machine_transition\n(State transition)") {
   primary_key(id) id
   not_null(actionName) string
   not_null(stateMachineId) foreignKey
   not_null(fromStateId) foreignKey
   not_null(toStateId) foreignKey
   customFields customFields
   not_null(createdAt) createdAt
   updatedAt updatedAt
}
Table(ShopwareCoreSystemStateMachineAggregationStateMachineHistoryStateMachineHistoryDefinition, "state_machine_history\n(State transition history)") {
   primary_key(id) id
   not_null(stateMachineId) foreignKey
   not_null(entityName) string
   not_null(entityId) json
   not_null(fromStateId) foreignKey
   not_null(toStateId) foreignKey
   transitionActionName string
   userId foreignKey
   not_null(createdAt) createdAt
   updatedAt updatedAt
}
Table(ShopwareCoreSystemSystemConfigSystemConfigDefinition, "system_config\n(System configuration)") {
   primary_key(id) id
   not_null(configurationKey) string
   not_null(configurationValue) configurationValue
   salesChannelId foreignKey
   not_null(createdAt) createdAt
   updatedAt updatedAt
}
Table(ShopwareCoreSystemNumberRangeNumberRangeDefinition, "number_range\n(Number range)") {
   primary_key(id) id
   not_null(typeId) foreignKey
   not_null(global) bool
   name translated
   description translated
   not_null(pattern) string
   not_null(start) int
   customFields translated
   not_null(createdAt) createdAt
   updatedAt updatedAt
   translated json
}
Table(ShopwareCoreSystemNumberRangeAggregateNumberRangeSalesChannelNumberRangeSalesChannelDefinition, "number_range_sales_channel\n(M:N Mapping)") {
   primary_key(id) id
   not_null(numberRangeId) foreignKey
   not_null(salesChannelId) foreignKey
   numberRangeTypeId foreignKey
   not_null(createdAt) createdAt
   updatedAt updatedAt
}
Table(ShopwareCoreSystemNumberRangeAggregateNumberRangeStateNumberRangeStateDefinition, "number_range_state\n(Current number range max value)") {
   primary_key(id) id
   not_null(numberRangeId) foreignKey
   not_null(lastValue) int
   not_null(createdAt) createdAt
   updatedAt updatedAt
}
Table(ShopwareCoreSystemNumberRangeAggregateNumberRangeTypeNumberRangeTypeDefinition, "number_range_type\n(Type)") {
   primary_key(id) id
   technicalName string
   typeName translated
   not_null(global) bool
   customFields translated
   not_null(createdAt) createdAt
   updatedAt updatedAt
   translated json
}
TranslationTable(ShopwareCoreSystemNumberRangeAggregateNumberRangeTypeTranslationNumberRangeTypeTranslationDefinition, "number_range_type_translation\n((Translations))") {
   not_null(typeName) string
   customFields customFields
   not_null(createdAt) createdAt
   updatedAt updatedAt
   primary_key(numberRangeTypeId) foreignKey
   primary_key(languageId) foreignKey
}
TranslationTable(ShopwareCoreSystemNumberRangeAggregateNumberRangeTranslationNumberRangeTranslationDefinition, "number_range_translation\n((Translations))") {
   not_null(name) string
   description string
   customFields customFields
   not_null(createdAt) createdAt
   updatedAt updatedAt
   primary_key(numberRangeId) foreignKey
   primary_key(languageId) foreignKey
}
Table(ShopwareCoreSystemTagTagDefinition, "tag\n(Taxonomy)") {
   primary_key(id) id
   not_null(name) string
   not_null(createdAt) createdAt
   updatedAt updatedAt
}
Table(ShopwareCoreContentCategoryCategoryDefinition, "category\n(Category tree)") {
   primary_key(id) id
   primary_key(versionId) version
   parentId parentFk
   not_null(parentVersionId) referenceVersion
   afterCategoryId foreignKey
   not_null(afterCategoryVersionId) referenceVersion
   mediaId foreignKey
   not_null(displayNestedProducts) bool
   autoIncrement int
   breadcrumb translated
   level treeLevel
   path treePath
   childCount childCount
   not_null(type) string
   not_null(productAssignmentType) string
   visible bool
   active bool
   name translated
   customFields translated
   slotConfig translated
   externalLink translated
   description translated
   metaTitle translated
   metaDescription translated
   keywords translated
   cmsPageId foreignKey
   productStreamId foreignKey
   not_null(createdAt) createdAt
   updatedAt updatedAt
   translated json
}
TranslationTable(ShopwareCoreContentCategoryAggregateCategoryTranslationCategoryTranslationDefinition, "category_translation\n((Translations))") {
   not_null(name) string
   breadcrumb list
   slotConfig json
   externalLink string
   description longText
   metaTitle longText
   metaDescription longText
   keywords longText
   customFields customFields
   not_null(createdAt) createdAt
   updatedAt updatedAt
   primary_key(categoryId) foreignKey
   primary_key(languageId) foreignKey
   primary_key(categoryVersionId) referenceVersion
}
Table(ShopwareCoreContentCategoryAggregateCategoryTagCategoryTagDefinition, "category_tag\n(M:N Mapping)") {
   primary_key(categoryId) foreignKey
   primary_key(categoryVersionId) referenceVersion
   primary_key(tagId) foreignKey
}
Table(ShopwareCoreContentMediaMediaDefinition, "media\n(Media / Files)") {
   primary_key(id) id
   userId foreignKey
   mediaFolderId foreignKey
   mimeType string
   fileExtension string
   uploadedAt dateTime
   fileName longText
   fileSize int
   mediaTypeRaw blob
   metaData json
   mediaType json
   alt translated
   title translated
   url string
   hasFile bool
   private bool
   customFields translated
   thumbnailsRo blob
   not_null(createdAt) createdAt
   updatedAt updatedAt
   translated json
}
Table(ShopwareCoreContentMediaAggregateMediaDefaultFolderMediaDefaultFolderDefinition, "media_default_folder\n(Default folders)") {
   primary_key(id) id
   not_null(associationFields) list
   not_null(entity) string
   customFields customFields
   not_null(createdAt) createdAt
   updatedAt updatedAt
}
Table(ShopwareCoreContentMediaAggregateMediaThumbnailMediaThumbnailDefinition, "media_thumbnail\n(Generated Thumbnail)") {
   primary_key(id) id
   not_null(mediaId) foreignKey
   not_null(width) int
   not_null(height) int
   url string
   customFields customFields
   not_null(createdAt) createdAt
   updatedAt updatedAt
}
TranslationTable(ShopwareCoreContentMediaAggregateMediaTranslationMediaTranslationDefinition, "media_translation\n((Translations))") {
   title string
   alt longText
   customFields customFields
   not_null(createdAt) createdAt
   updatedAt updatedAt
   primary_key(mediaId) foreignKey
   primary_key(languageId) foreignKey
}
Table(ShopwareCoreContentMediaAggregateMediaFolderMediaFolderDefinition, "media_folder\n(Folder structure)") {
   primary_key(id) id
   useParentConfiguration bool
   not_null(configurationId) foreignKey
   defaultFolderId foreignKey
   parentId parentFk
   childCount childCount
   not_null(name) string
   customFields customFields
   not_null(createdAt) createdAt
   updatedAt updatedAt
}
Table(ShopwareCoreContentMediaAggregateMediaThumbnailSizeMediaThumbnailSizeDefinition, "media_thumbnail_size\n(Generated Thumbnails)") {
   primary_key(id) id
   not_null(width) int
   not_null(height) int
   customFields customFields
   not_null(createdAt) createdAt
   updatedAt updatedAt
}
Table(ShopwareCoreContentMediaAggregateMediaFolderConfigurationMediaFolderConfigurationDefinition, "media_folder_configuration\n(Configuration)") {
   primary_key(id) id
   createThumbnails bool
   keepAspectRatio bool
   thumbnailQuality int
   private bool
   noAssociation bool
   mediaThumbnailSizesRo blob
   customFields customFields
   not_null(createdAt) createdAt
   updatedAt updatedAt
}
Table(ShopwareCoreContentMediaAggregateMediaFolderConfigurationMediaThumbnailSizeMediaFolderConfigurationMediaThumbnailSizeDefinition, "media_folder_configuration_media_thumbnail_size\n(M:N Mapping)") {
   primary_key(mediaFolderConfigurationId) foreignKey
   primary_key(mediaThumbnailSizeId) foreignKey
}
Table(ShopwareCoreContentMediaAggregateMediaTagMediaTagDefinition, "media_tag\n(M:N Mapping)") {
   primary_key(mediaId) foreignKey
   primary_key(tagId) foreignKey
}
Table(ShopwareCoreContentProductProductDefinition, "product\n(Product)") {
   primary_key(id) id
   primary_key(versionId) version
   parentId parentFk
   not_null(parentVersionId) referenceVersion
   manufacturerId foreignKey
   not_null(productManufacturerVersionId) referenceVersion
   unitId foreignKey
   not_null(taxId) foreignKey
   coverId foreignKey
   productMediaVersionId referenceVersion
   deliveryTimeId foreignKey
   featureSetId foreignKey
   not_null(price) price
   not_null(productNumber) numberRange
   not_null(stock) int
   restockTime int
   autoIncrement int
   active bool
   availableStock int
   available bool
   isCloseout bool
   variation list
   displayGroup string
   configuratorGroupConfig json
   mainVariantId foreignKey
   variantRestrictions json
   manufacturerNumber string
   ean string
   purchaseSteps int
   maxPurchase int
   minPurchase int
   purchaseUnit float
   referenceUnit float
   shippingFree bool
   purchasePrices price
   markAsTopseller bool
   weight float
   width float
   height float
   length float
   releaseDate dateTime
   ratingAverage float
   categoryTree list
   propertyIds manyToManyId
   optionIds manyToManyId
   tagIds manyToManyId
   listingPrices priceRulesJson
   childCount childCount
   blacklistIds blacklistRule
   whitelistIds whitelistRule
   customFieldSetSelectionActive bool
   sales int
   metaDescription translated
   name translated
   keywords translated
   description translated
   metaTitle translated
   packUnit translated
   packUnitPlural translated
   customFields translated
   customSearchKeywords translated
   not_null(createdAt) createdAt
   updatedAt updatedAt
   translated json
}
Table(ShopwareCoreContentProductAggregateProductCategoryProductCategoryDefinition, "product_category\n(M:N Mapping)") {
   primary_key(productId) foreignKey
   primary_key(productVersionId) referenceVersion
   primary_key(categoryId) foreignKey
   primary_key(categoryVersionId) referenceVersion
}
Table(ShopwareCoreContentProductAggregateProductCustomFieldSetProductCustomFieldSetDefinition, "product_custom_field_set\n(M:N Mapping)") {
   primary_key(productId) foreignKey
   primary_key(customFieldSetId) foreignKey
   primary_key(productVersionId) referenceVersion
}
Table(ShopwareCoreContentProductAggregateProductTagProductTagDefinition, "product_tag\n(M:N Mapping)") {
   primary_key(productId) foreignKey
   primary_key(productVersionId) referenceVersion
   primary_key(tagId) foreignKey
}
Table(ShopwareCoreContentProductAggregateProductConfiguratorSettingProductConfiguratorSettingDefinition, "product_configurator_setting\n(The root product configurator.)") {
   primary_key(id) id
   primary_key(versionId) version
   not_null(productId) foreignKey
   not_null(productVersionId) referenceVersion
   mediaId foreignKey
   not_null(optionId) foreignKey
   price json
   position int
   customFields customFields
   not_null(createdAt) createdAt
   updatedAt updatedAt
}
Table(ShopwareCoreContentProductAggregateProductPriceProductPriceDefinition, "product_price\n(Staggered pricing)") {
   primary_key(id) id
   primary_key(versionId) version
   not_null(productId) foreignKey
   not_null(productVersionId) referenceVersion
   not_null(ruleId) foreignKey
   not_null(price) price
   not_null(quantityStart) int
   quantityEnd int
   customFields customFields
   not_null(createdAt) createdAt
   updatedAt updatedAt
}
Table(ShopwareCoreContentProductAggregateProductPropertyProductPropertyDefinition, "product_property\n(M:N Mapping)") {
   primary_key(productId) foreignKey
   not_null(productVersionId) referenceVersion
   primary_key(optionId) foreignKey
}
Table(ShopwareCoreContentProductAggregateProductSearchKeywordProductSearchKeywordDefinition, "product_search_keyword\n(Search keywords)") {
   primary_key(id) id
   primary_key(versionId) version
   not_null(languageId) foreignKey
   not_null(productId) foreignKey
   not_null(productVersionId) referenceVersion
   not_null(keyword) string
   not_null(ranking) float
   not_null(createdAt) createdAt
   updatedAt updatedAt
}
Table(ShopwareCoreContentProductAggregateProductKeywordDictionaryProductKeywordDictionaryDefinition, "product_keyword_dictionary\n(Search dictionary)") {
   primary_key(id) id
   not_null(languageId) foreignKey
   not_null(keyword) string
   reversed string
}
Table(ShopwareCoreContentProductAggregateProductReviewProductReviewDefinition, "product_review\n(Product reviews)") {
   primary_key(id) id
   not_null(productId) foreignKey
   not_null(productVersionId) referenceVersion
   customerId foreignKey
   not_null(salesChannelId) foreignKey
   not_null(languageId) foreignKey
   externalUser string
   externalEmail string
   not_null(title) string
   not_null(content) longText
   points float
   status bool
   comment longText
   updatedAt updatedAt
   not_null(createdAt) createdAt
}
Table(ShopwareCoreContentProductAggregateProductManufacturerProductManufacturerDefinition, "product_manufacturer\n(Manufacturer)") {
   primary_key(id) id
   primary_key(versionId) version
   mediaId foreignKey
   link string
   name translated
   description translated
   customFields translated
   not_null(createdAt) createdAt
   updatedAt updatedAt
   translated json
}
TranslationTable(ShopwareCoreContentProductAggregateProductManufacturerTranslationProductManufacturerTranslationDefinition, "product_manufacturer_translation\n((Translations))") {
   not_null(name) string
   description longText
   customFields customFields
   not_null(createdAt) createdAt
   updatedAt updatedAt
   primary_key(productManufacturerId) foreignKey
   primary_key(languageId) foreignKey
   primary_key(productManufacturerVersionId) referenceVersion
}
Table(ShopwareCoreContentProductAggregateProductMediaProductMediaDefinition, "product_media\n(Product media/images)") {
   primary_key(id) id
   primary_key(versionId) version
   not_null(productId) foreignKey
   not_null(productVersionId) referenceVersion
   not_null(mediaId) foreignKey
   position int
   customFields customFields
   not_null(createdAt) createdAt
   updatedAt updatedAt
}
TranslationTable(ShopwareCoreContentProductAggregateProductTranslationProductTranslationDefinition, "product_translation\n((Translations))") {
   metaDescription string
   not_null(name) string
   keywords longText
   description longText
   metaTitle string
   packUnit string
   packUnitPlural string
   customSearchKeywords list
   customFields customFields
   not_null(createdAt) createdAt
   updatedAt updatedAt
   primary_key(productId) foreignKey
   primary_key(languageId) foreignKey
   primary_key(productVersionId) referenceVersion
}
Table(ShopwareCoreContentProductAggregateProductOptionProductOptionDefinition, "product_option\n(M:N Mapping)") {
   primary_key(productId) foreignKey
   not_null(productVersionId) referenceVersion
   primary_key(optionId) foreignKey
}
Table(ShopwareCoreContentProductAggregateProductCategoryTreeProductCategoryTreeDefinition, "product_category_tree\n(M:N Mapping)") {
   primary_key(productId) foreignKey
   primary_key(productVersionId) referenceVersion
   primary_key(categoryId) foreignKey
   primary_key(categoryVersionId) referenceVersion
}
Table(ShopwareCoreContentProductAggregateProductCrossSellingProductCrossSellingDefinition, "product_cross_selling\n(Cross selling products)") {
   primary_key(id) id
   not_null(name) translated
   not_null(position) int
   sortBy string
   sortDirection string
   not_null(type) string
   active bool
   limit int
   not_null(productId) foreignKey
   not_null(productVersionId) referenceVersion
   productStreamId foreignKey
   not_null(createdAt) createdAt
   updatedAt updatedAt
   translated json
}
TranslationTable(ShopwareCoreContentProductAggregateProductCrossSellingTranslationProductCrossSellingTranslationDefinition, "product_cross_selling_translation\n((Translations))") {
   not_null(name) string
   not_null(createdAt) createdAt
   updatedAt updatedAt
   primary_key(productCrossSellingId) foreignKey
   primary_key(languageId) foreignKey
}
Table(ShopwareCoreContentProductAggregateProductCrossSellingAssignedProductsProductCrossSellingAssignedProductsDefinition, "product_cross_selling_assigned_products\n(Assigned Cross selling products)") {
   primary_key(id) id
   not_null(crossSellingId) foreignKey
   not_null(productId) foreignKey
   primary_key(productVersionId) referenceVersion
   position int
   not_null(createdAt) createdAt
   updatedAt updatedAt
}
Table(ShopwareCoreContentProductAggregateProductFeatureSetProductFeatureSetDefinition, "product_feature_set\n(Product feature sets)") {
   primary_key(id) id
   name translated
   description translated
   features json
   not_null(createdAt) createdAt
   updatedAt updatedAt
   translated json
}
TranslationTable(ShopwareCoreContentProductAggregateProductFeatureSetTranslationProductFeatureSetTranslationDefinition, "product_feature_set_translation\n((Translations))") {
   not_null(name) string
   description string
   not_null(createdAt) createdAt
   updatedAt updatedAt
   primary_key(productFeatureSetId) foreignKey
   primary_key(languageId) foreignKey
}
Table(ShopwareCoreContentProductSalesChannelSortingProductSortingDefinition, "product_sorting\n(Product sorting)") {
   primary_key(id) id
   locked writeLockIndicator
   not_null(key) string
   not_null(priority) int
   not_null(active) bool
   not_null(fields) json
   label translated
   not_null(createdAt) createdAt
   updatedAt updatedAt
   translated json
}
TranslationTable(ShopwareCoreContentProductSalesChannelSortingProductSortingTranslationDefinition, "product_sorting_translation\n((Translations))") {
   not_null(label) string
   not_null(createdAt) createdAt
   updatedAt updatedAt
   primary_key(productSortingId) foreignKey
   primary_key(languageId) foreignKey
}
Table(ShopwareCoreContentProductAggregateProductVisibilityProductVisibilityDefinition, "product_visibility\n(Visibility in sales channels)") {
   primary_key(id) id
   not_null(productId) foreignKey
   not_null(productVersionId) referenceVersion
   not_null(salesChannelId) foreignKey
   not_null(visibility) int
   not_null(createdAt) createdAt
   updatedAt updatedAt
}
Table(ShopwareCoreSystemDeliveryTimeDeliveryTimeDefinition, "delivery_time\n(Delivery time)") {
   primary_key(id) id
   not_null(name) translated
   not_null(min) int
   not_null(max) int
   not_null(unit) string
   customFields translated
   not_null(createdAt) createdAt
   updatedAt updatedAt
   translated json
}
Table(ShopwareCoreContentNewsletterAggregateNewsletterRecipientNewsletterRecipientDefinition, "newsletter_recipient\n(Newsletter recipient)") {
   primary_key(id) id
   not_null(email) string
   title string
   firstName string
   lastName string
   zipCode string
   city string
   street string
   not_null(status) string
   not_null(hash) string
   customFields customFields
   confirmedAt dateTime
   salutationId foreignKey
   not_null(languageId) foreignKey
   not_null(salesChannelId) foreignKey
   not_null(createdAt) createdAt
   updatedAt updatedAt
}
Table(ShopwareCoreContentNewsletterAggregateNewsletterRecipientTagNewsletterRecipientTagDefinition, "newsletter_recipient_tag\n(M:N Mapping)") {
   primary_key(newsletterRecipientId) foreignKey
   primary_key(tagId) foreignKey
}
Table(ShopwareCoreContentRuleRuleDefinition, "rule\n(Rule)") {
   primary_key(id) id
   not_null(name) string
   not_null(priority) int
   description longText
   payload blob
   invalid bool
   customFields customFields
   moduleTypes json
   not_null(createdAt) createdAt
   updatedAt updatedAt
}
Table(ShopwareCoreContentRuleAggregateRuleConditionRuleConditionDefinition, "rule_condition\n(Rule condition)") {
   primary_key(id) id
   type string
   not_null(ruleId) foreignKey
   parentId parentFk
   value json
   position int
   customFields customFields
   not_null(createdAt) createdAt
   updatedAt updatedAt
}
Table(ShopwareCoreContentProductStreamProductStreamDefinition, "product_stream\n(Product streams)") {
   primary_key(id) id
   apiFilter json
   invalid bool
   name translated
   description translated
   customFields translated
   not_null(createdAt) createdAt
   updatedAt updatedAt
   translated json
}
TranslationTable(ShopwareCoreContentProductStreamAggregateProductStreamTranslationProductStreamTranslationDefinition, "product_stream_translation\n((Translations))") {
   not_null(name) string
   description longText
   customFields customFields
   not_null(createdAt) createdAt
   updatedAt updatedAt
   primary_key(productStreamId) foreignKey
   primary_key(languageId) foreignKey
}
Table(ShopwareCoreContentProductStreamAggregateProductStreamFilterProductStreamFilterDefinition, "product_stream_filter\n(A Product stream filter term)") {
   primary_key(id) id
   not_null(productStreamId) foreignKey
   parentId parentFk
   not_null(type) string
   field string
   operator string
   value longText
   parameters json
   position int
   customFields customFields
   not_null(createdAt) createdAt
   updatedAt updatedAt
}
Table(ShopwareCoreContentProductExportProductExportDefinition, "product_export\n(Product exports)") {
   primary_key(id) id
   not_null(productStreamId) foreignKey
   not_null(storefrontSalesChannelId) foreignKey
   not_null(salesChannelId) foreignKey
   not_null(salesChannelDomainId) foreignKey
   not_null(currencyId) foreignKey
   not_null(fileName) string
   not_null(accessKey) string
   not_null(encoding) string
   not_null(fileFormat) string
   includeVariants bool
   not_null(generateByCronjob) bool
   generatedAt dateTime
   not_null(interval) int
   headerTemplate longText
   bodyTemplate longText
   footerTemplate longText
   pausedSchedule bool
   not_null(createdAt) createdAt
   updatedAt updatedAt
}
Table(ShopwareCoreContentPropertyPropertyGroupDefinition, "property_group\n(Property Group)") {
   primary_key(id) id
   name translated
   description translated
   not_null(displayType) string
   not_null(sortingType) string
   filterable bool
   position translated
   customFields translated
   not_null(createdAt) createdAt
   updatedAt updatedAt
   translated json
}
Table(ShopwareCoreContentPropertyAggregatePropertyGroupOptionPropertyGroupOptionDefinition, "property_group_option\n(Property option)") {
   primary_key(id) id
   not_null(groupId) foreignKey
   name translated
   position translated
   colorHexCode string
   mediaId foreignKey
   customFields translated
   not_null(createdAt) createdAt
   updatedAt updatedAt
   translated json
}
TranslationTable(ShopwareCoreContentPropertyAggregatePropertyGroupOptionTranslationPropertyGroupOptionTranslationDefinition, "property_group_option_translation\n((Translations))") {
   not_null(name) string
   position int
   customFields customFields
   not_null(createdAt) createdAt
   updatedAt updatedAt
   primary_key(propertyGroupOptionId) foreignKey
   primary_key(languageId) foreignKey
}
TranslationTable(ShopwareCoreContentPropertyAggregatePropertyGroupTranslationPropertyGroupTranslationDefinition, "property_group_translation\n((Translations))") {
   not_null(name) string
   description longText
   position int
   customFields customFields
   not_null(createdAt) createdAt
   updatedAt updatedAt
   primary_key(propertyGroupId) foreignKey
   primary_key(languageId) foreignKey
}
Table(ShopwareCoreContentCmsCmsPageDefinition, "cms_page\n(Content Page)") {
   primary_key(id) id
   name translated
   not_null(type) string
   entity string
   config json
   previewMediaId foreignKey
   customFields translated
   locked writeLockIndicator
   not_null(createdAt) createdAt
   updatedAt updatedAt
   translated json
}
TranslationTable(ShopwareCoreContentCmsAggregateCmsPageTranslationCmsPageTranslationDefinition, "cms_page_translation\n((Translations))") {
   not_null(name) string
   customFields customFields
   not_null(createdAt) createdAt
   updatedAt updatedAt
   primary_key(cmsPageId) foreignKey
   primary_key(languageId) foreignKey
}
Table(ShopwareCoreContentCmsAggregateCmsSectionCmsSectionDefinition, "cms_section\n(Content Section)") {
   primary_key(id) id
   not_null(position) int
   not_null(type) string
   locked writeLockIndicator
   name string
   sizingMode string
   mobileBehavior string
   backgroundColor string
   backgroundMediaId foreignKey
   backgroundMediaMode string
   cssClass string
   not_null(pageId) foreignKey
   customFields customFields
   not_null(createdAt) createdAt
   updatedAt updatedAt
}
Table(ShopwareCoreContentCmsAggregateCmsBlockCmsBlockDefinition, "cms_block\n(Content Block)") {
   primary_key(id) id
   not_null(position) int
   not_null(type) string
   locked writeLockIndicator
   name string
   sectionPosition string
   marginTop string
   marginBottom string
   marginLeft string
   marginRight string
   backgroundColor string
   backgroundMediaId foreignKey
   backgroundMediaMode string
   cssClass string
   not_null(sectionId) foreignKey
   customFields customFields
   not_null(createdAt) createdAt
   updatedAt updatedAt
}
Table(ShopwareCoreContentCmsAggregateCmsSlotCmsSlotDefinition, "cms_slot\n(Content Slot)") {
   primary_key(id) id
   primary_key(versionId) version
   not_null(type) string
   not_null(slot) string
   locked writeLockIndicator
   config translated
   customFields translated
   data json
   not_null(blockId) foreignKey
   not_null(createdAt) createdAt
   updatedAt updatedAt
   translated json
}
TranslationTable(ShopwareCoreContentCmsAggregateCmsSlotTranslationCmsSlotTranslationDefinition, "cms_slot_translation\n((Translations))") {
   config configurationValue
   customFields customFields
   not_null(createdAt) createdAt
   updatedAt updatedAt
   primary_key(cmsSlotId) foreignKey
   primary_key(languageId) foreignKey
   primary_key(cmsSlotVersionId) referenceVersion
}
Table(ShopwareCoreContentMailTemplateMailTemplateDefinition, "mail_template\n(Mail Template)") {
   primary_key(id) id
   not_null(mailTemplateTypeId) foreignKey
   systemDefault bool
   senderName translated
   description translated
   subject translated
   contentHtml translated
   contentPlain translated
   customFields translated
   not_null(createdAt) createdAt
   updatedAt updatedAt
   translated json
}
TranslationTable(ShopwareCoreContentMailTemplateAggregateMailTemplateTranslationMailTemplateTranslationDefinition, "mail_template_translation\n((Translations))") {
   senderName string
   description longText
   not_null(subject) string
   not_null(contentHtml) longText
   not_null(contentPlain) longText
   customFields customFields
   not_null(createdAt) createdAt
   updatedAt updatedAt
   primary_key(mailTemplateId) foreignKey
   primary_key(languageId) foreignKey
}
Table(ShopwareCoreContentMailTemplateAggregateMailTemplateTypeMailTemplateTypeDefinition, "mail_template_type\n(Type)") {
   primary_key(id) id
   name translated
   not_null(technicalName) string
   availableEntities json
   not_null(createdAt) createdAt
   updatedAt updatedAt
   customFields translated
   translated json
}
TranslationTable(ShopwareCoreContentMailTemplateAggregateMailTemplateTypeTranslationMailTemplateTypeTranslationDefinition, "mail_template_type_translation\n((Translations))") {
   not_null(name) string
   customFields customFields
   not_null(createdAt) createdAt
   updatedAt updatedAt
   primary_key(mailTemplateTypeId) foreignKey
   primary_key(languageId) foreignKey
}
Table(ShopwareCoreContentMailTemplateAggregateMailTemplateSalesChannelMailTemplateSalesChannelDefinition, "mail_template_sales_channel\n(M:N Mapping)") {
   primary_key(id) id
   not_null(mailTemplateId) foreignKey
   not_null(salesChannelId) foreignKey
   mailTemplateTypeId foreignKey
   not_null(createdAt) createdAt
   updatedAt updatedAt
}
Table(ShopwareCoreContentMailTemplateAggregateMailTemplateMediaMailTemplateMediaDefinition, "mail_template_media\n(M:N Mapping)") {
   primary_key(id) id
   not_null(mailTemplateId) foreignKey
   not_null(languageId) foreignKey
   not_null(mediaId) foreignKey
   position int
}
Table(ShopwareCoreContentMailTemplateAggregateMailHeaderFooterMailHeaderFooterDefinition, "mail_header_footer\n(Header/Footer content)") {
   primary_key(id) id
   systemDefault bool
   name translated
   description translated
   headerHtml translated
   headerPlain translated
   footerHtml translated
   footerPlain translated
   not_null(createdAt) createdAt
   updatedAt updatedAt
   translated json
}
TranslationTable(ShopwareCoreContentMailTemplateAggregateMailHeaderFooterTranslationMailHeaderFooterTranslationDefinition, "mail_header_footer_translation\n((Translations))") {
   not_null(name) string
   description string
   headerHtml longText
   headerPlain longText
   footerHtml longText
   footerPlain longText
   not_null(createdAt) createdAt
   updatedAt updatedAt
   primary_key(mailHeaderFooterId) foreignKey
   primary_key(languageId) foreignKey
}
TranslationTable(ShopwareCoreSystemDeliveryTimeAggregateDeliveryTimeTranslationDeliveryTimeTranslationDefinition, "delivery_time_translation\n((Translations))") {
   not_null(name) string
   customFields customFields
   not_null(createdAt) createdAt
   updatedAt updatedAt
   primary_key(deliveryTimeId) foreignKey
   primary_key(languageId) foreignKey
}
Table(ShopwareCoreContentImportExportImportExportProfileDefinition, "import_export_profile\n(File profile definition)") {
   primary_key(id) id
   name string
   not_null(label) translated
   systemDefault bool
   not_null(sourceEntity) string
   not_null(fileType) string
   not_null(delimiter) string
   not_null(enclosure) string
   mapping json
   config json
   not_null(createdAt) createdAt
   updatedAt updatedAt
   translated json
}
Table(ShopwareCoreContentImportExportAggregateImportExportLogImportExportLogDefinition, "import_export_log\n(Change log)") {
   primary_key(id) id
   not_null(activity) string
   not_null(state) string
   not_null(records) int
   userId foreignKey
   profileId foreignKey
   fileId foreignKey
   invalidRecordsLogId foreignKey
   username string
   profileName string
   not_null(config) json
   not_null(createdAt) createdAt
   updatedAt updatedAt
}
Table(ShopwareCoreContentImportExportAggregateImportExportFileImportExportFileDefinition, "import_export_file\n(Import/Export file)") {
   primary_key(id) id
   not_null(originalName) string
   not_null(path) string
   not_null(expireDate) dateTime
   size int
   not_null(createdAt) createdAt
   not_null(accessToken) string
   updatedAt updatedAt
}
TranslationTable(ShopwareCoreContentImportExportImportExportProfileTranslationDefinition, "import_export_profile_translation\n((Translations))") {
   label string
   not_null(createdAt) createdAt
   updatedAt updatedAt
   primary_key(importExportProfileId) foreignKey
   primary_key(languageId) foreignKey
}
Table(ShopwareCoreCheckoutCustomerCustomerDefinition, "customer\n(The sales channel customer)") {
   primary_key(id) id
   not_null(groupId) foreignKey
   not_null(defaultPaymentMethodId) foreignKey
   not_null(salesChannelId) foreignKey
   not_null(languageId) foreignKey
   lastPaymentMethodId foreignKey
   not_null(defaultBillingAddressId) foreignKey
   not_null(defaultShippingAddressId) foreignKey
   autoIncrement int
   not_null(customerNumber) numberRange
   not_null(salutationId) foreignKey
   not_null(firstName) string
   not_null(lastName) string
   company string
   password password
   not_null(email) email
   title string
   affiliateCode string
   campaignCode string
   active bool
   doubleOptInRegistration bool
   doubleOptInEmailSentDate dateTime
   doubleOptInConfirmDate dateTime
   hash string
   guest bool
   firstLogin dateTime
   lastLogin dateTime
   newsletter bool
   birthday date
   lastOrderDate dateTime
   orderCount int
   customFields customFields
   legacyPassword string
   legacyEncoder string
   remoteAddress remoteAddress
   tagIds manyToManyId
   requestedGroupId foreignKey
   boundSalesChannelId foreignKey
   not_null(createdAt) createdAt
   updatedAt updatedAt
}
TranslationTable(ShopwareCoreCheckoutCustomerAggregateCustomerGroupTranslationCustomerGroupTranslationDefinition, "customer_group_translation\n((Translations))") {
   not_null(name) string
   registrationTitle string
   registrationIntroduction longText
   registrationOnlyCompanyRegistration bool
   registrationSeoMetaDescription longText
   customFields customFields
   not_null(createdAt) createdAt
   updatedAt updatedAt
   primary_key(customerGroupId) foreignKey
   primary_key(languageId) foreignKey
}
Table(ShopwareCoreCheckoutCustomerAggregateCustomerAddressCustomerAddressDefinition, "customer_address\n(The customer addresses.)") {
   primary_key(id) id
   not_null(customerId) foreignKey
   not_null(countryId) foreignKey
   countryStateId foreignKey
   not_null(salutationId) foreignKey
   not_null(firstName) string
   not_null(lastName) string
   not_null(zipcode) string
   not_null(city) string
   company string
   not_null(street) string
   department string
   title string
   vatId string
   phoneNumber string
   additionalAddressLine1 string
   additionalAddressLine2 string
   customFields customFields
   not_null(createdAt) createdAt
   updatedAt updatedAt
}
Table(ShopwareCoreCheckoutCustomerAggregateCustomerRecoveryCustomerRecoveryDefinition, "customer_recovery\n(Customer recovery process)") {
   primary_key(id) id
   not_null(hash) string
   not_null(customerId) foreignKey
   not_null(createdAt) createdAt
   updatedAt updatedAt
}
Table(ShopwareCoreCheckoutCustomerAggregateCustomerGroupCustomerGroupDefinition, "customer_group\n(Customer groups)") {
   primary_key(id) id
   name translated
   displayGross bool
   customFields translated
   registrationActive bool
   registrationTitle translated
   registrationIntroduction translated
   registrationOnlyCompanyRegistration translated
   registrationSeoMetaDescription translated
   not_null(createdAt) createdAt
   updatedAt updatedAt
   translated json
}
Table(ShopwareCoreCheckoutCustomerAggregateCustomerGroupRegistrationSalesChannelCustomerGroupRegistrationSalesChannelDefinition, "customer_group_registration_sales_channels\n(M:N Mapping)") {
   primary_key(customerGroupId) foreignKey
   primary_key(salesChannelId) foreignKey
   not_null(createdAt) createdAt
}
Table(ShopwareCoreCheckoutCustomerAggregateCustomerTagCustomerTagDefinition, "customer_tag\n(M:N Mapping)") {
   primary_key(customerId) foreignKey
   primary_key(tagId) foreignKey
}
Table(ShopwareCoreCheckoutDocumentDocumentDefinition, "document\n(Document)") {
   primary_key(id) id
   not_null(documentTypeId) foreignKey
   not_null(fileType) string
   referencedDocumentId foreignKey
   not_null(orderId) foreignKey
   documentMediaFileId foreignKey
   not_null(orderVersionId) referenceVersion
   not_null(config) json
   sent bool
   static bool
   not_null(deepLinkCode) string
   customFields customFields
   not_null(createdAt) createdAt
   updatedAt updatedAt
}
Table(ShopwareCoreCheckoutDocumentAggregateDocumentTypeDocumentTypeDefinition, "document_type\n(Type)") {
   primary_key(id) id
   name translated
   not_null(technicalName) string
   not_null(createdAt) createdAt
   updatedAt updatedAt
   customFields translated
   translated json
}
TranslationTable(ShopwareCoreCheckoutDocumentAggregateDocumentTypeTranslationDocumentTypeTranslationDefinition, "document_type_translation\n((Translations))") {
   not_null(name) string
   customFields customFields
   not_null(createdAt) createdAt
   updatedAt updatedAt
   primary_key(documentTypeId) foreignKey
   primary_key(languageId) foreignKey
}
Table(ShopwareCoreCheckoutDocumentAggregateDocumentBaseConfigDocumentBaseConfigDefinition, "document_base_config\n(Configuration)") {
   primary_key(id) id
   not_null(documentTypeId) foreignKey
   logoId foreignKey
   not_null(name) string
   filenamePrefix string
   filenameSuffix string
   not_null(global) bool
   documentNumber numberRange
   config json
   not_null(createdAt) createdAt
   updatedAt updatedAt
}
Table(ShopwareCoreCheckoutDocumentAggregateDocumentBaseConfigSalesChannelDocumentBaseConfigSalesChannelDefinition, "document_base_config_sales_channel\n(SalesChannel Configuration)") {
   primary_key(id) id
   not_null(documentBaseConfigId) foreignKey
   salesChannelId foreignKey
   documentTypeId foreignKey
   not_null(createdAt) createdAt
   updatedAt updatedAt
}
Table(ShopwareCoreCheckoutOrderOrderDefinition, "order\n(Order root table)") {
   primary_key(id) id
   primary_key(versionId) version
   autoIncrement int
   orderNumber numberRange
   not_null(billingAddressId) foreignKey
   not_null(billingAddressVersionId) referenceVersion
   not_null(currencyId) foreignKey
   not_null(languageId) foreignKey
   not_null(salesChannelId) foreignKey
   not_null(orderDateTime) dateTime
   orderDate date
   price cartPrice
   amountTotal float
   amountNet float
   positionPrice float
   taxStatus string
   shippingCosts calculatedPrice
   shippingTotal float
   not_null(currencyFactor) float
   deepLinkCode string
   affiliateCode string
   campaignCode string
   customerComment longText
   not_null(stateId) stateMachineState
   ruleIds list
   customFields customFields
<<<<<<< HEAD
   itemRounding cashRoundingConfig
   totalRounding cashRoundingConfig
=======
   createdById createdBy
   updatedById updatedBy
>>>>>>> 15e5a3c2
   not_null(createdAt) createdAt
   updatedAt updatedAt
}
Table(ShopwareCoreCheckoutOrderAggregateOrderAddressOrderAddressDefinition, "order_address\n(Order address)") {
   primary_key(id) id
   primary_key(versionId) version
   not_null(countryId) foreignKey
   countryStateId foreignKey
   not_null(orderId) foreignKey
   not_null(orderVersionId) referenceVersion
   not_null(salutationId) foreignKey
   not_null(firstName) string
   not_null(lastName) string
   not_null(street) string
   not_null(zipcode) string
   not_null(city) string
   company string
   department string
   title string
   vatId string
   phoneNumber string
   additionalAddressLine1 string
   additionalAddressLine2 string
   customFields customFields
   not_null(createdAt) createdAt
   updatedAt updatedAt
}
Table(ShopwareCoreCheckoutOrderAggregateOrderCustomerOrderCustomerDefinition, "order_customer\n(Order customer)") {
   primary_key(id) id
   primary_key(versionId) version
   customerId foreignKey
   not_null(orderId) foreignKey
   not_null(orderVersionId) referenceVersion
   not_null(email) string
   not_null(salutationId) foreignKey
   not_null(firstName) string
   not_null(lastName) string
   company string
   title string
   customerNumber string
   customFields customFields
   remoteAddress remoteAddress
   not_null(createdAt) createdAt
   updatedAt updatedAt
}
Table(ShopwareCoreCheckoutOrderAggregateOrderDeliveryOrderDeliveryDefinition, "order_delivery\n(Delivery)") {
   primary_key(id) id
   primary_key(versionId) version
   not_null(orderId) foreignKey
   not_null(orderVersionId) referenceVersion
   not_null(shippingOrderAddressId) foreignKey
   not_null(shippingOrderAddressVersionId) referenceVersion
   not_null(shippingMethodId) foreignKey
   not_null(stateId) stateMachineState
   not_null(trackingCodes) list
   not_null(shippingDateEarliest) dateTime
   not_null(shippingDateLatest) dateTime
   shippingCosts calculatedPrice
   customFields customFields
   not_null(createdAt) createdAt
   updatedAt updatedAt
}
Table(ShopwareCoreCheckoutOrderAggregateOrderDeliveryPositionOrderDeliveryPositionDefinition, "order_delivery_position\n(Delivery position)") {
   primary_key(id) id
   primary_key(versionId) version
   not_null(orderDeliveryId) foreignKey
   not_null(orderDeliveryVersionId) referenceVersion
   not_null(orderLineItemId) foreignKey
   not_null(orderLineItemVersionId) referenceVersion
   price calculatedPrice
   unitPrice float
   totalPrice float
   quantity int
   customFields customFields
   not_null(createdAt) createdAt
   updatedAt updatedAt
}
Table(ShopwareCoreCheckoutOrderAggregateOrderLineItemOrderLineItemDefinition, "order_line_item\n(Order line item)") {
   primary_key(id) id
   primary_key(versionId) version
   not_null(orderId) foreignKey
   not_null(orderVersionId) referenceVersion
   productId foreignKey
   not_null(productVersionId) referenceVersion
   parentId parentFk
   not_null(parentVersionId) referenceVersion
   coverId foreignKey
   not_null(identifier) string
   referencedId string
   not_null(quantity) int
   not_null(label) string
   payload json
   good bool
   removable bool
   stackable bool
   not_null(position) int
   not_null(price) calculatedPrice
   priceDefinition priceDefinition
   unitPrice float
   totalPrice float
   description string
   type string
   customFields customFields
   not_null(createdAt) createdAt
   updatedAt updatedAt
}
Table(ShopwareCoreCheckoutOrderAggregateOrderTagOrderTagDefinition, "order_tag\n(M:N Mapping)") {
   primary_key(orderId) foreignKey
   primary_key(orderVersionId) referenceVersion
   primary_key(tagId) foreignKey
}
Table(ShopwareCoreCheckoutOrderAggregateOrderTransactionOrderTransactionDefinition, "order_transaction\n(Order transaction)") {
   primary_key(id) id
   primary_key(versionId) version
   not_null(orderId) foreignKey
   not_null(orderVersionId) referenceVersion
   not_null(paymentMethodId) foreignKey
   not_null(amount) calculatedPrice
   not_null(stateId) stateMachineState
   customFields customFields
   not_null(createdAt) createdAt
   updatedAt updatedAt
}
Table(ShopwareCoreCheckoutPaymentPaymentMethodDefinition, "payment_method\n(Payment method)") {
   primary_key(id) id
   pluginId foreignKey
   handlerIdentifier string
   name translated
   description translated
   position int
   active bool
   afterOrderEnabled bool
   customFields translated
   availabilityRuleId foreignKey
   mediaId foreignKey
   formattedHandlerIdentifier string
   not_null(createdAt) createdAt
   updatedAt updatedAt
   translated json
}
TranslationTable(ShopwareCoreCheckoutPaymentAggregatePaymentMethodTranslationPaymentMethodTranslationDefinition, "payment_method_translation\n((Translations))") {
   not_null(name) string
   description longText
   customFields customFields
   not_null(createdAt) createdAt
   updatedAt updatedAt
   primary_key(paymentMethodId) foreignKey
   primary_key(languageId) foreignKey
}
Table(ShopwareCoreCheckoutPromotionPromotionDefinition, "promotion\n(Discounts with settings)") {
   primary_key(id) id
   name translated
   not_null(active) bool
   validFrom dateTime
   validUntil dateTime
   maxRedemptionsGlobal int
   maxRedemptionsPerCustomer int
   not_null(exclusive) bool
   code string
   not_null(useCodes) bool
   not_null(useIndividualCodes) bool
   individualCodePattern string
   not_null(useSetGroups) bool
   customerRestriction bool
   orderCount int
   ordersPerCustomerCount json
   exclusionIds list
   not_null(createdAt) createdAt
   updatedAt updatedAt
   translated json
}
Table(ShopwareCoreCheckoutPromotionAggregatePromotionSalesChannelPromotionSalesChannelDefinition, "promotion_sales_channel\n(Promotion configuration)") {
   primary_key(id) id
   not_null(promotionId) foreignKey
   not_null(salesChannelId) foreignKey
   not_null(priority) int
   not_null(createdAt) createdAt
   updatedAt updatedAt
}
Table(ShopwareCoreCheckoutPromotionAggregatePromotionIndividualCodePromotionIndividualCodeDefinition, "promotion_individual_code\n(Individual promotion codes)") {
   primary_key(id) id
   not_null(promotionId) foreignKey
   not_null(code) string
   payload json
   not_null(createdAt) createdAt
   updatedAt updatedAt
}
Table(ShopwareCoreCheckoutPromotionAggregatePromotionDiscountPromotionDiscountDefinition, "promotion_discount\n(Discounts)") {
   primary_key(id) id
   not_null(promotionId) foreignKey
   not_null(scope) string
   not_null(type) string
   not_null(value) float
   not_null(considerAdvancedRules) bool
   maxValue float
   sorterKey string
   applierKey string
   usageKey string
   pickerKey string
   not_null(createdAt) createdAt
   updatedAt updatedAt
}
Table(ShopwareCoreCheckoutPromotionAggregatePromotionDiscountRulePromotionDiscountRuleDefinition, "promotion_discount_rule\n(M:N Mapping)") {
   primary_key(discountId) foreignKey
   primary_key(ruleId) foreignKey
}
Table(ShopwareCoreCheckoutPromotionAggregatePromotionSetGroupPromotionSetGroupDefinition, "promotion_setgroup\n(Promotion set groups)") {
   primary_key(id) id
   not_null(promotionId) foreignKey
   not_null(packagerKey) string
   not_null(sorterKey) string
   not_null(value) float
   not_null(createdAt) createdAt
   updatedAt updatedAt
}
Table(ShopwareCoreCheckoutPromotionAggregatePromotionSetGroupRulePromotionSetGroupRuleDefinition, "promotion_setgroup_rule\n(M:N Mapping)") {
   primary_key(setgroupId) foreignKey
   primary_key(ruleId) foreignKey
}
Table(ShopwareCoreCheckoutPromotionAggregatePromotionOrderRulePromotionOrderRuleDefinition, "promotion_order_rule\n(M:N Mapping)") {
   primary_key(promotionId) foreignKey
   primary_key(ruleId) foreignKey
}
Table(ShopwareCoreCheckoutPromotionAggregatePromotionPersonaCustomerPromotionPersonaCustomerDefinition, "promotion_persona_customer\n(M:N Mapping)") {
   primary_key(promotionId) foreignKey
   primary_key(customerId) foreignKey
}
Table(ShopwareCoreCheckoutPromotionAggregatePromotionPersonaRulePromotionPersonaRuleDefinition, "promotion_persona_rule\n(M:N Mapping)") {
   primary_key(promotionId) foreignKey
   primary_key(ruleId) foreignKey
}
Table(ShopwareCoreCheckoutPromotionAggregatePromotionCartRulePromotionCartRuleDefinition, "promotion_cart_rule\n(M:N Mapping)") {
   primary_key(promotionId) foreignKey
   primary_key(ruleId) foreignKey
}
TranslationTable(ShopwareCoreCheckoutPromotionAggregatePromotionTranslationPromotionTranslationDefinition, "promotion_translation\n((Translations))") {
   not_null(name) string
   not_null(createdAt) createdAt
   updatedAt updatedAt
   primary_key(promotionId) foreignKey
   primary_key(languageId) foreignKey
}
Table(ShopwareCoreCheckoutPromotionAggregatePromotionDiscountPricePromotionDiscountPriceDefinition, "promotion_discount_prices\n(Promotion discounts)") {
   primary_key(id) id
   not_null(discountId) foreignKey
   not_null(currencyId) foreignKey
   not_null(price) float
   not_null(createdAt) createdAt
   updatedAt updatedAt
}
Table(ShopwareCoreCheckoutShippingShippingMethodDefinition, "shipping_method\n(Shipping method)") {
   primary_key(id) id
   name translated
   active bool
   customFields translated
   not_null(availabilityRuleId) foreignKey
   mediaId foreignKey
   not_null(deliveryTimeId) foreignKey
   not_null(taxType) string
   taxId foreignKey
   description translated
   trackingUrl translated
   not_null(createdAt) createdAt
   updatedAt updatedAt
   translated json
}
Table(ShopwareCoreCheckoutShippingAggregateShippingMethodTagShippingMethodTagDefinition, "shipping_method_tag\n(M:N Mapping)") {
   primary_key(shippingMethodId) foreignKey
   primary_key(tagId) foreignKey
}
Table(ShopwareCoreCheckoutShippingAggregateShippingMethodPriceShippingMethodPriceDefinition, "shipping_method_price\n(Prices of a shipping method)") {
   primary_key(id) id
   not_null(shippingMethodId) foreignKey
   ruleId foreignKey
   calculation int
   calculationRuleId foreignKey
   quantityStart float
   quantityEnd float
   currencyPrice price
   customFields customFields
   not_null(createdAt) createdAt
   updatedAt updatedAt
}
TranslationTable(ShopwareCoreCheckoutShippingAggregateShippingMethodTranslationShippingMethodTranslationDefinition, "shipping_method_translation\n((Translations))") {
   not_null(name) string
   description longText
   trackingUrl longText
   customFields customFields
   not_null(createdAt) createdAt
   updatedAt updatedAt
   primary_key(shippingMethodId) foreignKey
   primary_key(languageId) foreignKey
}
Table(ShopwareStorefrontThemeThemeDefinition, "theme\n(Storefront themes)") {
   primary_key(id) id
   technicalName string
   not_null(name) string
   not_null(author) string
   description translated
   labels translated
   helpTexts translated
   customFields translated
   previewMediaId foreignKey
   parentThemeId foreignKey
   baseConfig json
   configValues json
   not_null(active) bool
   not_null(createdAt) createdAt
   updatedAt updatedAt
   translated json
}
TranslationTable(ShopwareStorefrontThemeAggregateThemeTranslationDefinition, "theme_translation\n((Translations))") {
   description string
   labels json
   helpTexts json
   customFields customFields
   not_null(createdAt) createdAt
   updatedAt updatedAt
   primary_key(themeId) foreignKey
   primary_key(languageId) foreignKey
}
Table(ShopwareStorefrontThemeAggregateThemeSalesChannelDefinition, "theme_sales_channel\n(M:N Mapping)") {
   primary_key(salesChannelId) foreignKey
   not_null(themeId) foreignKey
}
Table(ShopwareStorefrontThemeAggregateThemeMediaDefinition, "theme_media\n(M:N Mapping)") {
   primary_key(themeId) foreignKey
   primary_key(mediaId) foreignKey
}

' relationshipd

ShopwareCoreFrameworkApiAclRoleAclUserRoleDefinition --> ShopwareCoreFrameworkApiAclRoleAclRoleDefinition
ShopwareCoreFrameworkAppAppDefinition --> ShopwareCoreFrameworkApiAclRoleAclRoleDefinition
ShopwareCoreSystemIntegrationAggregateIntegrationRoleIntegrationRoleDefinition --> ShopwareCoreFrameworkApiAclRoleAclRoleDefinition
ShopwareCoreSystemUserUserDefinition --> ShopwareCoreFrameworkApiAclRoleAclUserRoleDefinition
ShopwareCoreFrameworkAppAggregateAppTranslationAppTranslationDefinition --> ShopwareCoreFrameworkAppAppDefinition
ShopwareCoreSystemIntegrationIntegrationDefinition --> ShopwareCoreFrameworkAppAppDefinition
ShopwareCoreSystemCustomFieldAggregateCustomFieldSetCustomFieldSetDefinition --> ShopwareCoreFrameworkAppAppDefinition
ShopwareCoreFrameworkAppAggregateActionButtonActionButtonDefinition --> ShopwareCoreFrameworkAppAppDefinition
ShopwareCoreFrameworkAppTemplateTemplateDefinition --> ShopwareCoreFrameworkAppAppDefinition
ShopwareCoreFrameworkWebhookWebhookDefinition --> ShopwareCoreFrameworkAppAppDefinition
ShopwareCoreSystemLanguageLanguageDefinition --> ShopwareCoreFrameworkAppAggregateAppTranslationAppTranslationDefinition
ShopwareCoreFrameworkAppAggregateActionButtonTranslationActionButtonTranslationDefinition --> ShopwareCoreFrameworkAppAggregateActionButtonActionButtonDefinition
ShopwareCoreSystemLanguageLanguageDefinition --> ShopwareCoreFrameworkAppAggregateActionButtonTranslationActionButtonTranslationDefinition
ShopwareCoreSystemCustomFieldAggregateCustomFieldSetCustomFieldSetDefinition --> ShopwareCoreSystemCustomFieldCustomFieldDefinition
ShopwareCoreSystemCustomFieldAggregateCustomFieldSetRelationCustomFieldSetRelationDefinition --> ShopwareCoreSystemCustomFieldAggregateCustomFieldSetCustomFieldSetDefinition
ShopwareCoreContentProductAggregateProductCustomFieldSetProductCustomFieldSetDefinition --> ShopwareCoreSystemCustomFieldAggregateCustomFieldSetCustomFieldSetDefinition
ShopwareCoreFrameworkEventEventActionAggregateEventActionRuleEventActionRuleDefinition --> ShopwareCoreFrameworkEventEventActionEventActionDefinition
ShopwareCoreFrameworkEventEventActionAggregateEventActionSalesChannelEventActionSalesChannelDefinition --> ShopwareCoreFrameworkEventEventActionEventActionDefinition
ShopwareCoreContentRuleRuleDefinition --> ShopwareCoreFrameworkEventEventActionAggregateEventActionRuleEventActionRuleDefinition
ShopwareCoreSystemSalesChannelSalesChannelDefinition --> ShopwareCoreFrameworkEventEventActionAggregateEventActionSalesChannelEventActionSalesChannelDefinition
ShopwareCoreFrameworkMessageQueueScheduledTaskScheduledTaskDefinition --> ShopwareCoreFrameworkMessageQueueDeadMessageDeadMessageDefinition
ShopwareCoreFrameworkPluginAggregatePluginTranslationPluginTranslationDefinition --> ShopwareCoreFrameworkPluginPluginDefinition
ShopwareCoreCheckoutPaymentPaymentMethodDefinition --> ShopwareCoreFrameworkPluginPluginDefinition
ShopwareCoreSystemLanguageLanguageDefinition --> ShopwareCoreFrameworkPluginAggregatePluginTranslationPluginTranslationDefinition
ShopwareCoreSystemLanguageLanguageDefinition --> ShopwareCoreSystemLanguageLanguageDefinition
ShopwareCoreSystemLocaleLocaleDefinition --> ShopwareCoreSystemLanguageLanguageDefinition
ShopwareCoreSystemSalesChannelAggregateSalesChannelLanguageSalesChannelLanguageDefinition --> ShopwareCoreSystemLanguageLanguageDefinition
ShopwareCoreSystemSalesChannelSalesChannelDefinition --> ShopwareCoreSystemLanguageLanguageDefinition
ShopwareCoreSystemSalesChannelAggregateSalesChannelDomainSalesChannelDomainDefinition --> ShopwareCoreSystemLanguageLanguageDefinition
ShopwareCoreCheckoutCustomerCustomerDefinition --> ShopwareCoreSystemLanguageLanguageDefinition
ShopwareCoreContentNewsletterAggregateNewsletterRecipientNewsletterRecipientDefinition --> ShopwareCoreSystemLanguageLanguageDefinition
ShopwareCoreCheckoutOrderOrderDefinition --> ShopwareCoreSystemLanguageLanguageDefinition
ShopwareCoreContentCategoryAggregateCategoryTranslationCategoryTranslationDefinition --> ShopwareCoreSystemLanguageLanguageDefinition
ShopwareCoreSystemCountryAggregateCountryStateTranslationCountryStateTranslationDefinition --> ShopwareCoreSystemLanguageLanguageDefinition
ShopwareCoreSystemCountryAggregateCountryTranslationCountryTranslationDefinition --> ShopwareCoreSystemLanguageLanguageDefinition
ShopwareCoreSystemCurrencyAggregateCurrencyTranslationCurrencyTranslationDefinition --> ShopwareCoreSystemLanguageLanguageDefinition
ShopwareCoreCheckoutCustomerAggregateCustomerGroupTranslationCustomerGroupTranslationDefinition --> ShopwareCoreSystemLanguageLanguageDefinition
ShopwareCoreSystemLocaleAggregateLocaleTranslationLocaleTranslationDefinition --> ShopwareCoreSystemLanguageLanguageDefinition
ShopwareCoreContentMediaAggregateMediaTranslationMediaTranslationDefinition --> ShopwareCoreSystemLanguageLanguageDefinition
ShopwareCoreCheckoutPaymentAggregatePaymentMethodTranslationPaymentMethodTranslationDefinition --> ShopwareCoreSystemLanguageLanguageDefinition
ShopwareCoreContentProductAggregateProductManufacturerTranslationProductManufacturerTranslationDefinition --> ShopwareCoreSystemLanguageLanguageDefinition
ShopwareCoreContentProductAggregateProductTranslationProductTranslationDefinition --> ShopwareCoreSystemLanguageLanguageDefinition
ShopwareCoreCheckoutShippingAggregateShippingMethodTranslationShippingMethodTranslationDefinition --> ShopwareCoreSystemLanguageLanguageDefinition
ShopwareCoreSystemUnitAggregateUnitTranslationUnitTranslationDefinition --> ShopwareCoreSystemLanguageLanguageDefinition
ShopwareCoreContentPropertyAggregatePropertyGroupTranslationPropertyGroupTranslationDefinition --> ShopwareCoreSystemLanguageLanguageDefinition
ShopwareCoreContentPropertyAggregatePropertyGroupOptionTranslationPropertyGroupOptionTranslationDefinition --> ShopwareCoreSystemLanguageLanguageDefinition
ShopwareCoreSystemSalesChannelAggregateSalesChannelTranslationSalesChannelTranslationDefinition --> ShopwareCoreSystemLanguageLanguageDefinition
ShopwareCoreSystemSalesChannelAggregateSalesChannelTypeTranslationSalesChannelTypeTranslationDefinition --> ShopwareCoreSystemLanguageLanguageDefinition
ShopwareCoreSystemSalutationAggregateSalutationTranslationSalutationTranslationDefinition --> ShopwareCoreSystemLanguageLanguageDefinition
ShopwareCoreContentProductStreamAggregateProductStreamTranslationProductStreamTranslationDefinition --> ShopwareCoreSystemLanguageLanguageDefinition
ShopwareCoreSystemStateMachineStateMachineTranslationDefinition --> ShopwareCoreSystemLanguageLanguageDefinition
ShopwareCoreSystemStateMachineAggregationStateMachineStateStateMachineStateTranslationDefinition --> ShopwareCoreSystemLanguageLanguageDefinition
ShopwareCoreContentCmsAggregateCmsPageTranslationCmsPageTranslationDefinition --> ShopwareCoreSystemLanguageLanguageDefinition
ShopwareCoreContentCmsAggregateCmsSlotTranslationCmsSlotTranslationDefinition --> ShopwareCoreSystemLanguageLanguageDefinition
ShopwareCoreContentMailTemplateAggregateMailTemplateTranslationMailTemplateTranslationDefinition --> ShopwareCoreSystemLanguageLanguageDefinition
ShopwareCoreContentMailTemplateAggregateMailHeaderFooterTranslationMailHeaderFooterTranslationDefinition --> ShopwareCoreSystemLanguageLanguageDefinition
ShopwareCoreCheckoutDocumentAggregateDocumentTypeTranslationDocumentTypeTranslationDefinition --> ShopwareCoreSystemLanguageLanguageDefinition
ShopwareCoreSystemNumberRangeAggregateNumberRangeTypeTranslationNumberRangeTypeTranslationDefinition --> ShopwareCoreSystemLanguageLanguageDefinition
ShopwareCoreSystemDeliveryTimeAggregateDeliveryTimeTranslationDeliveryTimeTranslationDefinition --> ShopwareCoreSystemLanguageLanguageDefinition
ShopwareCoreContentProductAggregateProductSearchKeywordProductSearchKeywordDefinition --> ShopwareCoreSystemLanguageLanguageDefinition
ShopwareCoreContentProductAggregateProductKeywordDictionaryProductKeywordDictionaryDefinition --> ShopwareCoreSystemLanguageLanguageDefinition
ShopwareCoreContentMailTemplateAggregateMailTemplateTypeTranslationMailTemplateTypeTranslationDefinition --> ShopwareCoreSystemLanguageLanguageDefinition
ShopwareCoreCheckoutPromotionAggregatePromotionTranslationPromotionTranslationDefinition --> ShopwareCoreSystemLanguageLanguageDefinition
ShopwareCoreSystemNumberRangeAggregateNumberRangeTranslationNumberRangeTranslationDefinition --> ShopwareCoreSystemLanguageLanguageDefinition
ShopwareCoreContentProductAggregateProductReviewProductReviewDefinition --> ShopwareCoreSystemLanguageLanguageDefinition
ShopwareCoreContentSeoSeoUrlSeoUrlDefinition --> ShopwareCoreSystemLanguageLanguageDefinition
ShopwareCoreSystemTaxAggregateTaxRuleTypeTranslationTaxRuleTypeTranslationDefinition --> ShopwareCoreSystemLanguageLanguageDefinition
ShopwareCoreContentProductAggregateProductCrossSellingTranslationProductCrossSellingTranslationDefinition --> ShopwareCoreSystemLanguageLanguageDefinition
ShopwareCoreContentImportExportImportExportProfileTranslationDefinition --> ShopwareCoreSystemLanguageLanguageDefinition
ShopwareCoreContentProductSalesChannelSortingProductSortingTranslationDefinition --> ShopwareCoreSystemLanguageLanguageDefinition
ShopwareCoreContentProductAggregateProductFeatureSetTranslationProductFeatureSetTranslationDefinition --> ShopwareCoreSystemLanguageLanguageDefinition
ShopwareStorefrontThemeAggregateThemeTranslationDefinition --> ShopwareCoreSystemLanguageLanguageDefinition
ShopwareCoreSystemSalesChannelSalesChannelDefinition --> ShopwareCoreContentSeoSeoUrlSeoUrlDefinition
ShopwareCoreSystemSalesChannelSalesChannelDefinition --> ShopwareCoreContentSeoSeoUrlTemplateSeoUrlTemplateDefinition
ShopwareCoreContentProductProductDefinition --> ShopwareCoreContentSeoMainCategoryMainCategoryDefinition
ShopwareCoreContentCategoryCategoryDefinition --> ShopwareCoreContentSeoMainCategoryMainCategoryDefinition
ShopwareCoreSystemSalesChannelSalesChannelDefinition --> ShopwareCoreContentSeoMainCategoryMainCategoryDefinition
ShopwareCoreSystemSalesChannelAggregateSalesChannelTranslationSalesChannelTranslationDefinition --> ShopwareCoreSystemSalesChannelSalesChannelDefinition
ShopwareCoreSystemSalesChannelAggregateSalesChannelCurrencySalesChannelCurrencyDefinition --> ShopwareCoreSystemSalesChannelSalesChannelDefinition
ShopwareCoreSystemSalesChannelAggregateSalesChannelLanguageSalesChannelLanguageDefinition --> ShopwareCoreSystemSalesChannelSalesChannelDefinition
ShopwareCoreSystemSalesChannelAggregateSalesChannelCountrySalesChannelCountryDefinition --> ShopwareCoreSystemSalesChannelSalesChannelDefinition
ShopwareCoreSystemSalesChannelAggregateSalesChannelPaymentMethodSalesChannelPaymentMethodDefinition --> ShopwareCoreSystemSalesChannelSalesChannelDefinition
ShopwareCoreSystemSalesChannelAggregateSalesChannelShippingMethodSalesChannelShippingMethodDefinition --> ShopwareCoreSystemSalesChannelSalesChannelDefinition
ShopwareCoreSystemSalesChannelAggregateSalesChannelTypeSalesChannelTypeDefinition --> ShopwareCoreSystemSalesChannelSalesChannelDefinition
ShopwareCoreCheckoutCustomerAggregateCustomerGroupCustomerGroupDefinition --> ShopwareCoreSystemSalesChannelSalesChannelDefinition
ShopwareCoreSystemCurrencyCurrencyDefinition --> ShopwareCoreSystemSalesChannelSalesChannelDefinition
ShopwareCoreCheckoutPaymentPaymentMethodDefinition --> ShopwareCoreSystemSalesChannelSalesChannelDefinition
ShopwareCoreCheckoutShippingShippingMethodDefinition --> ShopwareCoreSystemSalesChannelSalesChannelDefinition
ShopwareCoreSystemCountryCountryDefinition --> ShopwareCoreSystemSalesChannelSalesChannelDefinition
ShopwareCoreCheckoutOrderOrderDefinition --> ShopwareCoreSystemSalesChannelSalesChannelDefinition
ShopwareCoreCheckoutCustomerCustomerDefinition --> ShopwareCoreSystemSalesChannelSalesChannelDefinition
ShopwareCoreSystemSalesChannelAggregateSalesChannelDomainSalesChannelDomainDefinition --> ShopwareCoreSystemSalesChannelSalesChannelDefinition
ShopwareCoreSystemSystemConfigSystemConfigDefinition --> ShopwareCoreSystemSalesChannelSalesChannelDefinition
ShopwareCoreContentCategoryCategoryDefinition --> ShopwareCoreSystemSalesChannelSalesChannelDefinition
ShopwareCoreContentProductAggregateProductVisibilityProductVisibilityDefinition --> ShopwareCoreSystemSalesChannelSalesChannelDefinition
ShopwareCoreContentMailTemplateAggregateMailHeaderFooterMailHeaderFooterDefinition --> ShopwareCoreSystemSalesChannelSalesChannelDefinition
ShopwareCoreContentNewsletterAggregateNewsletterRecipientNewsletterRecipientDefinition --> ShopwareCoreSystemSalesChannelSalesChannelDefinition
ShopwareCoreContentMailTemplateAggregateMailTemplateSalesChannelMailTemplateSalesChannelDefinition --> ShopwareCoreSystemSalesChannelSalesChannelDefinition
ShopwareCoreSystemNumberRangeAggregateNumberRangeSalesChannelNumberRangeSalesChannelDefinition --> ShopwareCoreSystemSalesChannelSalesChannelDefinition
ShopwareCoreCheckoutPromotionAggregatePromotionSalesChannelPromotionSalesChannelDefinition --> ShopwareCoreSystemSalesChannelSalesChannelDefinition
ShopwareCoreCheckoutDocumentAggregateDocumentBaseConfigSalesChannelDocumentBaseConfigSalesChannelDefinition --> ShopwareCoreSystemSalesChannelSalesChannelDefinition
ShopwareCoreContentProductAggregateProductReviewProductReviewDefinition --> ShopwareCoreSystemSalesChannelSalesChannelDefinition
ShopwareCoreContentProductExportProductExportDefinition --> ShopwareCoreSystemSalesChannelSalesChannelDefinition
ShopwareCoreSystemSalesChannelAggregateSalesChannelAnalyticsSalesChannelAnalyticsDefinition --> ShopwareCoreSystemSalesChannelSalesChannelDefinition
ShopwareCoreCheckoutCustomerAggregateCustomerGroupRegistrationSalesChannelCustomerGroupRegistrationSalesChannelDefinition --> ShopwareCoreSystemSalesChannelSalesChannelDefinition
ShopwareStorefrontThemeAggregateThemeSalesChannelDefinition --> ShopwareCoreSystemSalesChannelSalesChannelDefinition
ShopwareCoreSystemCountryCountryDefinition --> ShopwareCoreSystemSalesChannelAggregateSalesChannelCountrySalesChannelCountryDefinition
ShopwareCoreSystemCurrencyCurrencyDefinition --> ShopwareCoreSystemSalesChannelAggregateSalesChannelCurrencySalesChannelCurrencyDefinition
ShopwareCoreSystemCurrencyCurrencyDefinition --> ShopwareCoreSystemSalesChannelAggregateSalesChannelDomainSalesChannelDomainDefinition
ShopwareCoreSystemSnippetAggregateSnippetSetSnippetSetDefinition --> ShopwareCoreSystemSalesChannelAggregateSalesChannelDomainSalesChannelDomainDefinition
ShopwareCoreContentProductExportProductExportDefinition --> ShopwareCoreSystemSalesChannelAggregateSalesChannelDomainSalesChannelDomainDefinition
ShopwareCoreCheckoutPaymentPaymentMethodDefinition --> ShopwareCoreSystemSalesChannelAggregateSalesChannelPaymentMethodSalesChannelPaymentMethodDefinition
ShopwareCoreCheckoutShippingShippingMethodDefinition --> ShopwareCoreSystemSalesChannelAggregateSalesChannelShippingMethodSalesChannelShippingMethodDefinition
ShopwareCoreSystemSalesChannelAggregateSalesChannelTypeTranslationSalesChannelTypeTranslationDefinition --> ShopwareCoreSystemSalesChannelAggregateSalesChannelTypeSalesChannelTypeDefinition
ShopwareCoreSystemCountryAggregateCountryStateCountryStateDefinition --> ShopwareCoreSystemCountryCountryDefinition
ShopwareCoreSystemCountryAggregateCountryTranslationCountryTranslationDefinition --> ShopwareCoreSystemCountryCountryDefinition
ShopwareCoreCheckoutCustomerAggregateCustomerAddressCustomerAddressDefinition --> ShopwareCoreSystemCountryCountryDefinition
ShopwareCoreCheckoutOrderAggregateOrderAddressOrderAddressDefinition --> ShopwareCoreSystemCountryCountryDefinition
ShopwareCoreSystemTaxAggregateTaxRuleTaxRuleDefinition --> ShopwareCoreSystemCountryCountryDefinition
ShopwareCoreSystemCurrencyAggregateCurrencyCountryRoundingCurrencyCountryRoundingDefinition --> ShopwareCoreSystemCountryCountryDefinition
ShopwareCoreSystemCountryAggregateCountryStateTranslationCountryStateTranslationDefinition --> ShopwareCoreSystemCountryAggregateCountryStateCountryStateDefinition
ShopwareCoreCheckoutCustomerAggregateCustomerAddressCustomerAddressDefinition --> ShopwareCoreSystemCountryAggregateCountryStateCountryStateDefinition
ShopwareCoreCheckoutOrderAggregateOrderAddressOrderAddressDefinition --> ShopwareCoreSystemCountryAggregateCountryStateCountryStateDefinition
ShopwareCoreSystemCurrencyAggregateCurrencyTranslationCurrencyTranslationDefinition --> ShopwareCoreSystemCurrencyCurrencyDefinition
ShopwareCoreCheckoutOrderOrderDefinition --> ShopwareCoreSystemCurrencyCurrencyDefinition
ShopwareCoreCheckoutPromotionAggregatePromotionDiscountPricePromotionDiscountPriceDefinition --> ShopwareCoreSystemCurrencyCurrencyDefinition
ShopwareCoreContentProductExportProductExportDefinition --> ShopwareCoreSystemCurrencyCurrencyDefinition
ShopwareCoreSystemCurrencyAggregateCurrencyCountryRoundingCurrencyCountryRoundingDefinition --> ShopwareCoreSystemCurrencyCurrencyDefinition
ShopwareCoreSystemLocaleAggregateLocaleTranslationLocaleTranslationDefinition --> ShopwareCoreSystemLocaleLocaleDefinition
ShopwareCoreSystemUserUserDefinition --> ShopwareCoreSystemLocaleLocaleDefinition
ShopwareCoreSystemSnippetSnippetDefinition --> ShopwareCoreSystemSnippetAggregateSnippetSetSnippetSetDefinition
ShopwareCoreSystemSalutationAggregateSalutationTranslationSalutationTranslationDefinition --> ShopwareCoreSystemSalutationSalutationDefinition
ShopwareCoreCheckoutCustomerCustomerDefinition --> ShopwareCoreSystemSalutationSalutationDefinition
ShopwareCoreCheckoutCustomerAggregateCustomerAddressCustomerAddressDefinition --> ShopwareCoreSystemSalutationSalutationDefinition
ShopwareCoreCheckoutOrderAggregateOrderCustomerOrderCustomerDefinition --> ShopwareCoreSystemSalutationSalutationDefinition
ShopwareCoreCheckoutOrderAggregateOrderAddressOrderAddressDefinition --> ShopwareCoreSystemSalutationSalutationDefinition
ShopwareCoreContentNewsletterAggregateNewsletterRecipientNewsletterRecipientDefinition --> ShopwareCoreSystemSalutationSalutationDefinition
ShopwareCoreContentProductProductDefinition --> ShopwareCoreSystemTaxTaxDefinition
ShopwareCoreSystemTaxAggregateTaxRuleTaxRuleDefinition --> ShopwareCoreSystemTaxTaxDefinition
ShopwareCoreCheckoutShippingShippingMethodDefinition --> ShopwareCoreSystemTaxTaxDefinition
ShopwareCoreSystemTaxAggregateTaxRuleTypeTaxRuleTypeDefinition --> ShopwareCoreSystemTaxAggregateTaxRuleTaxRuleDefinition
ShopwareCoreSystemTaxAggregateTaxRuleTypeTranslationTaxRuleTypeTranslationDefinition --> ShopwareCoreSystemTaxAggregateTaxRuleTypeTaxRuleTypeDefinition
ShopwareCoreContentProductProductDefinition --> ShopwareCoreSystemUnitUnitDefinition
ShopwareCoreSystemUnitAggregateUnitTranslationUnitTranslationDefinition --> ShopwareCoreSystemUnitUnitDefinition
ShopwareCoreContentMediaMediaDefinition --> ShopwareCoreSystemUserUserDefinition
ShopwareCoreSystemUserAggregateUserAccessKeyUserAccessKeyDefinition --> ShopwareCoreSystemUserUserDefinition
ShopwareCoreSystemStateMachineAggregationStateMachineHistoryStateMachineHistoryDefinition --> ShopwareCoreSystemUserUserDefinition
ShopwareCoreContentImportExportAggregateImportExportLogImportExportLogDefinition --> ShopwareCoreSystemUserUserDefinition
ShopwareCoreSystemUserAggregateUserRecoveryUserRecoveryDefinition --> ShopwareCoreSystemUserUserDefinition
ShopwareCoreCheckoutOrderOrderDefinition --> ShopwareCoreSystemUserUserDefinition
ShopwareCoreSystemIntegrationAggregateIntegrationRoleIntegrationRoleDefinition --> ShopwareCoreSystemIntegrationIntegrationDefinition
ShopwareCoreSystemStateMachineAggregationStateMachineStateStateMachineStateDefinition --> ShopwareCoreSystemStateMachineStateMachineDefinition
ShopwareCoreSystemStateMachineAggregationStateMachineTransitionStateMachineTransitionDefinition --> ShopwareCoreSystemStateMachineStateMachineDefinition
ShopwareCoreSystemStateMachineStateMachineTranslationDefinition --> ShopwareCoreSystemStateMachineStateMachineDefinition
ShopwareCoreSystemStateMachineAggregationStateMachineHistoryStateMachineHistoryDefinition --> ShopwareCoreSystemStateMachineStateMachineDefinition
ShopwareCoreSystemStateMachineAggregationStateMachineTransitionStateMachineTransitionDefinition --> ShopwareCoreSystemStateMachineAggregationStateMachineStateStateMachineStateDefinition
ShopwareCoreSystemStateMachineAggregationStateMachineStateStateMachineStateTranslationDefinition --> ShopwareCoreSystemStateMachineAggregationStateMachineStateStateMachineStateDefinition
ShopwareCoreCheckoutOrderAggregateOrderTransactionOrderTransactionDefinition --> ShopwareCoreSystemStateMachineAggregationStateMachineStateStateMachineStateDefinition
ShopwareCoreCheckoutOrderAggregateOrderDeliveryOrderDeliveryDefinition --> ShopwareCoreSystemStateMachineAggregationStateMachineStateStateMachineStateDefinition
ShopwareCoreCheckoutOrderOrderDefinition --> ShopwareCoreSystemStateMachineAggregationStateMachineStateStateMachineStateDefinition
ShopwareCoreSystemStateMachineAggregationStateMachineHistoryStateMachineHistoryDefinition --> ShopwareCoreSystemStateMachineAggregationStateMachineStateStateMachineStateDefinition
ShopwareCoreSystemNumberRangeAggregateNumberRangeTypeNumberRangeTypeDefinition --> ShopwareCoreSystemNumberRangeNumberRangeDefinition
ShopwareCoreSystemNumberRangeAggregateNumberRangeSalesChannelNumberRangeSalesChannelDefinition --> ShopwareCoreSystemNumberRangeNumberRangeDefinition
ShopwareCoreSystemNumberRangeAggregateNumberRangeStateNumberRangeStateDefinition --> ShopwareCoreSystemNumberRangeNumberRangeDefinition
ShopwareCoreSystemNumberRangeAggregateNumberRangeTranslationNumberRangeTranslationDefinition --> ShopwareCoreSystemNumberRangeNumberRangeDefinition
ShopwareCoreSystemNumberRangeAggregateNumberRangeTypeNumberRangeTypeDefinition --> ShopwareCoreSystemNumberRangeAggregateNumberRangeSalesChannelNumberRangeSalesChannelDefinition
ShopwareCoreSystemNumberRangeAggregateNumberRangeTypeTranslationNumberRangeTypeTranslationDefinition --> ShopwareCoreSystemNumberRangeAggregateNumberRangeTypeNumberRangeTypeDefinition
ShopwareCoreContentProductAggregateProductTagProductTagDefinition --> ShopwareCoreSystemTagTagDefinition
ShopwareCoreContentMediaAggregateMediaTagMediaTagDefinition --> ShopwareCoreSystemTagTagDefinition
ShopwareCoreContentCategoryAggregateCategoryTagCategoryTagDefinition --> ShopwareCoreSystemTagTagDefinition
ShopwareCoreCheckoutCustomerAggregateCustomerTagCustomerTagDefinition --> ShopwareCoreSystemTagTagDefinition
ShopwareCoreCheckoutOrderAggregateOrderTagOrderTagDefinition --> ShopwareCoreSystemTagTagDefinition
ShopwareCoreCheckoutShippingAggregateShippingMethodTagShippingMethodTagDefinition --> ShopwareCoreSystemTagTagDefinition
ShopwareCoreContentNewsletterAggregateNewsletterRecipientTagNewsletterRecipientTagDefinition --> ShopwareCoreSystemTagTagDefinition
ShopwareCoreContentCategoryCategoryDefinition --> ShopwareCoreContentCategoryCategoryDefinition
ShopwareCoreContentMediaMediaDefinition --> ShopwareCoreContentCategoryCategoryDefinition
ShopwareCoreContentCategoryAggregateCategoryTranslationCategoryTranslationDefinition --> ShopwareCoreContentCategoryCategoryDefinition
ShopwareCoreContentProductAggregateProductCategoryProductCategoryDefinition --> ShopwareCoreContentCategoryCategoryDefinition
ShopwareCoreContentProductAggregateProductCategoryTreeProductCategoryTreeDefinition --> ShopwareCoreContentCategoryCategoryDefinition
ShopwareCoreContentCategoryAggregateCategoryTagCategoryTagDefinition --> ShopwareCoreContentCategoryCategoryDefinition
ShopwareCoreContentCmsCmsPageDefinition --> ShopwareCoreContentCategoryCategoryDefinition
ShopwareCoreContentProductStreamProductStreamDefinition --> ShopwareCoreContentCategoryCategoryDefinition
ShopwareCoreContentCategoryCategoryDefinition --> ShopwareCoreContentSeoSeoUrlSeoUrlDefinition
ShopwareCoreContentMediaAggregateMediaTranslationMediaTranslationDefinition --> ShopwareCoreContentMediaMediaDefinition
ShopwareCoreContentMediaAggregateMediaTagMediaTagDefinition --> ShopwareCoreContentMediaMediaDefinition
ShopwareCoreContentMediaAggregateMediaThumbnailMediaThumbnailDefinition --> ShopwareCoreContentMediaMediaDefinition
ShopwareCoreContentProductAggregateProductManufacturerProductManufacturerDefinition --> ShopwareCoreContentMediaMediaDefinition
ShopwareCoreContentProductAggregateProductMediaProductMediaDefinition --> ShopwareCoreContentMediaMediaDefinition
ShopwareCoreContentMediaAggregateMediaFolderMediaFolderDefinition --> ShopwareCoreContentMediaMediaDefinition
ShopwareCoreContentPropertyAggregatePropertyGroupOptionPropertyGroupOptionDefinition --> ShopwareCoreContentMediaMediaDefinition
ShopwareCoreContentMailTemplateAggregateMailTemplateMediaMailTemplateMediaDefinition --> ShopwareCoreContentMediaMediaDefinition
ShopwareCoreCheckoutDocumentAggregateDocumentBaseConfigDocumentBaseConfigDefinition --> ShopwareCoreContentMediaMediaDefinition
ShopwareCoreCheckoutShippingShippingMethodDefinition --> ShopwareCoreContentMediaMediaDefinition
ShopwareCoreCheckoutPaymentPaymentMethodDefinition --> ShopwareCoreContentMediaMediaDefinition
ShopwareCoreContentProductAggregateProductConfiguratorSettingProductConfiguratorSettingDefinition --> ShopwareCoreContentMediaMediaDefinition
ShopwareCoreCheckoutOrderAggregateOrderLineItemOrderLineItemDefinition --> ShopwareCoreContentMediaMediaDefinition
ShopwareCoreContentCmsAggregateCmsBlockCmsBlockDefinition --> ShopwareCoreContentMediaMediaDefinition
ShopwareCoreContentCmsAggregateCmsSectionCmsSectionDefinition --> ShopwareCoreContentMediaMediaDefinition
ShopwareCoreContentCmsCmsPageDefinition --> ShopwareCoreContentMediaMediaDefinition
ShopwareCoreCheckoutDocumentDocumentDefinition --> ShopwareCoreContentMediaMediaDefinition
ShopwareStorefrontThemeThemeDefinition --> ShopwareCoreContentMediaMediaDefinition
ShopwareStorefrontThemeAggregateThemeMediaDefinition --> ShopwareCoreContentMediaMediaDefinition
ShopwareCoreContentMediaAggregateMediaFolderMediaFolderDefinition --> ShopwareCoreContentMediaAggregateMediaDefaultFolderMediaDefaultFolderDefinition
ShopwareCoreContentMediaAggregateMediaFolderMediaFolderDefinition --> ShopwareCoreContentMediaAggregateMediaFolderMediaFolderDefinition
ShopwareCoreContentMediaAggregateMediaFolderConfigurationMediaFolderConfigurationDefinition --> ShopwareCoreContentMediaAggregateMediaFolderMediaFolderDefinition
ShopwareCoreContentMediaAggregateMediaFolderConfigurationMediaThumbnailSizeMediaFolderConfigurationMediaThumbnailSizeDefinition --> ShopwareCoreContentMediaAggregateMediaThumbnailSizeMediaThumbnailSizeDefinition
ShopwareCoreContentMediaAggregateMediaFolderConfigurationMediaThumbnailSizeMediaFolderConfigurationMediaThumbnailSizeDefinition --> ShopwareCoreContentMediaAggregateMediaFolderConfigurationMediaFolderConfigurationDefinition
ShopwareCoreContentProductProductDefinition --> ShopwareCoreContentProductProductDefinition
ShopwareCoreSystemDeliveryTimeDeliveryTimeDefinition --> ShopwareCoreContentProductProductDefinition
ShopwareCoreContentProductAggregateProductManufacturerProductManufacturerDefinition --> ShopwareCoreContentProductProductDefinition
ShopwareCoreContentProductAggregateProductMediaProductMediaDefinition --> ShopwareCoreContentProductProductDefinition
ShopwareCoreContentProductAggregateProductFeatureSetProductFeatureSetDefinition --> ShopwareCoreContentProductProductDefinition
ShopwareCoreContentProductAggregateProductPriceProductPriceDefinition --> ShopwareCoreContentProductProductDefinition
ShopwareCoreContentProductAggregateProductCrossSellingProductCrossSellingDefinition --> ShopwareCoreContentProductProductDefinition
ShopwareCoreContentProductAggregateProductCrossSellingAssignedProductsProductCrossSellingAssignedProductsDefinition --> ShopwareCoreContentProductProductDefinition
ShopwareCoreContentProductAggregateProductConfiguratorSettingProductConfiguratorSettingDefinition --> ShopwareCoreContentProductProductDefinition
ShopwareCoreContentProductAggregateProductVisibilityProductVisibilityDefinition --> ShopwareCoreContentProductProductDefinition
ShopwareCoreContentProductAggregateProductSearchKeywordProductSearchKeywordDefinition --> ShopwareCoreContentProductProductDefinition
ShopwareCoreContentProductAggregateProductReviewProductReviewDefinition --> ShopwareCoreContentProductProductDefinition
ShopwareCoreContentProductProductDefinition --> ShopwareCoreContentSeoSeoUrlSeoUrlDefinition
ShopwareCoreCheckoutOrderAggregateOrderLineItemOrderLineItemDefinition --> ShopwareCoreContentProductProductDefinition
ShopwareCoreContentProductAggregateProductOptionProductOptionDefinition --> ShopwareCoreContentProductProductDefinition
ShopwareCoreContentProductAggregateProductPropertyProductPropertyDefinition --> ShopwareCoreContentProductProductDefinition
ShopwareCoreContentProductAggregateProductCategoryProductCategoryDefinition --> ShopwareCoreContentProductProductDefinition
ShopwareCoreContentProductAggregateProductCategoryTreeProductCategoryTreeDefinition --> ShopwareCoreContentProductProductDefinition
ShopwareCoreContentProductAggregateProductTagProductTagDefinition --> ShopwareCoreContentProductProductDefinition
ShopwareCoreContentProductAggregateProductTranslationProductTranslationDefinition --> ShopwareCoreContentProductProductDefinition
ShopwareCoreContentProductAggregateProductCustomFieldSetProductCustomFieldSetDefinition --> ShopwareCoreContentProductProductDefinition
ShopwareCoreContentPropertyAggregatePropertyGroupOptionPropertyGroupOptionDefinition --> ShopwareCoreContentProductAggregateProductConfiguratorSettingProductConfiguratorSettingDefinition
ShopwareCoreContentRuleRuleDefinition --> ShopwareCoreContentProductAggregateProductPriceProductPriceDefinition
ShopwareCoreContentPropertyAggregatePropertyGroupOptionPropertyGroupOptionDefinition --> ShopwareCoreContentProductAggregateProductPropertyProductPropertyDefinition
ShopwareCoreCheckoutCustomerCustomerDefinition --> ShopwareCoreContentProductAggregateProductReviewProductReviewDefinition
ShopwareCoreContentProductAggregateProductManufacturerTranslationProductManufacturerTranslationDefinition --> ShopwareCoreContentProductAggregateProductManufacturerProductManufacturerDefinition
ShopwareCoreContentPropertyAggregatePropertyGroupOptionPropertyGroupOptionDefinition --> ShopwareCoreContentProductAggregateProductOptionProductOptionDefinition
ShopwareCoreContentProductStreamProductStreamDefinition --> ShopwareCoreContentProductAggregateProductCrossSellingProductCrossSellingDefinition
ShopwareCoreContentProductAggregateProductCrossSellingAssignedProductsProductCrossSellingAssignedProductsDefinition --> ShopwareCoreContentProductAggregateProductCrossSellingProductCrossSellingDefinition
ShopwareCoreContentProductAggregateProductCrossSellingTranslationProductCrossSellingTranslationDefinition --> ShopwareCoreContentProductAggregateProductCrossSellingProductCrossSellingDefinition
ShopwareCoreContentProductAggregateProductFeatureSetTranslationProductFeatureSetTranslationDefinition --> ShopwareCoreContentProductAggregateProductFeatureSetProductFeatureSetDefinition
ShopwareCoreContentProductSalesChannelSortingProductSortingTranslationDefinition --> ShopwareCoreContentProductSalesChannelSortingProductSortingDefinition
ShopwareCoreCheckoutShippingShippingMethodDefinition --> ShopwareCoreSystemDeliveryTimeDeliveryTimeDefinition
ShopwareCoreSystemDeliveryTimeAggregateDeliveryTimeTranslationDeliveryTimeTranslationDefinition --> ShopwareCoreSystemDeliveryTimeDeliveryTimeDefinition
ShopwareCoreContentNewsletterAggregateNewsletterRecipientTagNewsletterRecipientTagDefinition --> ShopwareCoreContentNewsletterAggregateNewsletterRecipientNewsletterRecipientDefinition
ShopwareCoreContentRuleAggregateRuleConditionRuleConditionDefinition --> ShopwareCoreContentRuleRuleDefinition
ShopwareCoreCheckoutShippingAggregateShippingMethodPriceShippingMethodPriceDefinition --> ShopwareCoreContentRuleRuleDefinition
ShopwareCoreCheckoutShippingShippingMethodDefinition --> ShopwareCoreContentRuleRuleDefinition
ShopwareCoreCheckoutPaymentPaymentMethodDefinition --> ShopwareCoreContentRuleRuleDefinition
ShopwareCoreCheckoutPromotionAggregatePromotionPersonaRulePromotionPersonaRuleDefinition --> ShopwareCoreContentRuleRuleDefinition
ShopwareCoreCheckoutPromotionAggregatePromotionOrderRulePromotionOrderRuleDefinition --> ShopwareCoreContentRuleRuleDefinition
ShopwareCoreCheckoutPromotionAggregatePromotionCartRulePromotionCartRuleDefinition --> ShopwareCoreContentRuleRuleDefinition
ShopwareCoreCheckoutPromotionAggregatePromotionDiscountRulePromotionDiscountRuleDefinition --> ShopwareCoreContentRuleRuleDefinition
ShopwareCoreCheckoutPromotionAggregatePromotionSetGroupRulePromotionSetGroupRuleDefinition --> ShopwareCoreContentRuleRuleDefinition
ShopwareCoreContentRuleAggregateRuleConditionRuleConditionDefinition --> ShopwareCoreContentRuleAggregateRuleConditionRuleConditionDefinition
ShopwareCoreContentProductStreamAggregateProductStreamTranslationProductStreamTranslationDefinition --> ShopwareCoreContentProductStreamProductStreamDefinition
ShopwareCoreContentProductStreamAggregateProductStreamFilterProductStreamFilterDefinition --> ShopwareCoreContentProductStreamProductStreamDefinition
ShopwareCoreContentProductExportProductExportDefinition --> ShopwareCoreContentProductStreamProductStreamDefinition
ShopwareCoreContentProductStreamAggregateProductStreamFilterProductStreamFilterDefinition --> ShopwareCoreContentProductStreamAggregateProductStreamFilterProductStreamFilterDefinition
ShopwareCoreContentPropertyAggregatePropertyGroupOptionPropertyGroupOptionDefinition --> ShopwareCoreContentPropertyPropertyGroupDefinition
ShopwareCoreContentPropertyAggregatePropertyGroupTranslationPropertyGroupTranslationDefinition --> ShopwareCoreContentPropertyPropertyGroupDefinition
ShopwareCoreContentPropertyAggregatePropertyGroupOptionTranslationPropertyGroupOptionTranslationDefinition --> ShopwareCoreContentPropertyAggregatePropertyGroupOptionPropertyGroupOptionDefinition
ShopwareCoreContentCmsAggregateCmsSectionCmsSectionDefinition --> ShopwareCoreContentCmsCmsPageDefinition
ShopwareCoreContentCmsAggregateCmsPageTranslationCmsPageTranslationDefinition --> ShopwareCoreContentCmsCmsPageDefinition
ShopwareCoreContentCmsAggregateCmsBlockCmsBlockDefinition --> ShopwareCoreContentCmsAggregateCmsSectionCmsSectionDefinition
ShopwareCoreContentCmsAggregateCmsSlotCmsSlotDefinition --> ShopwareCoreContentCmsAggregateCmsBlockCmsBlockDefinition
ShopwareCoreContentCmsAggregateCmsSlotTranslationCmsSlotTranslationDefinition --> ShopwareCoreContentCmsAggregateCmsSlotCmsSlotDefinition
ShopwareCoreContentMailTemplateAggregateMailTemplateTranslationMailTemplateTranslationDefinition --> ShopwareCoreContentMailTemplateMailTemplateDefinition
ShopwareCoreContentMailTemplateAggregateMailTemplateSalesChannelMailTemplateSalesChannelDefinition --> ShopwareCoreContentMailTemplateMailTemplateDefinition
ShopwareCoreContentMailTemplateAggregateMailTemplateTypeMailTemplateTypeDefinition --> ShopwareCoreContentMailTemplateMailTemplateDefinition
ShopwareCoreContentMailTemplateAggregateMailTemplateMediaMailTemplateMediaDefinition --> ShopwareCoreContentMailTemplateMailTemplateDefinition
ShopwareCoreContentMailTemplateAggregateMailTemplateTypeTranslationMailTemplateTypeTranslationDefinition --> ShopwareCoreContentMailTemplateAggregateMailTemplateTypeMailTemplateTypeDefinition
ShopwareCoreContentMailTemplateAggregateMailTemplateSalesChannelMailTemplateSalesChannelDefinition --> ShopwareCoreContentMailTemplateAggregateMailTemplateTypeMailTemplateTypeDefinition
ShopwareCoreContentMailTemplateAggregateMailHeaderFooterTranslationMailHeaderFooterTranslationDefinition --> ShopwareCoreContentMailTemplateAggregateMailHeaderFooterMailHeaderFooterDefinition
ShopwareCoreContentImportExportAggregateImportExportLogImportExportLogDefinition --> ShopwareCoreContentImportExportImportExportProfileDefinition
ShopwareCoreContentImportExportImportExportProfileTranslationDefinition --> ShopwareCoreContentImportExportImportExportProfileDefinition
ShopwareCoreContentImportExportAggregateImportExportFileImportExportFileDefinition --> ShopwareCoreContentImportExportAggregateImportExportLogImportExportLogDefinition
ShopwareCoreContentImportExportAggregateImportExportLogImportExportLogDefinition --> ShopwareCoreContentImportExportAggregateImportExportLogImportExportLogDefinition
ShopwareCoreCheckoutCustomerAggregateCustomerGroupCustomerGroupDefinition --> ShopwareCoreCheckoutCustomerCustomerDefinition
ShopwareCoreCheckoutPaymentPaymentMethodDefinition --> ShopwareCoreCheckoutCustomerCustomerDefinition
ShopwareCoreCheckoutCustomerAggregateCustomerAddressCustomerAddressDefinition --> ShopwareCoreCheckoutCustomerCustomerDefinition
ShopwareCoreCheckoutOrderAggregateOrderCustomerOrderCustomerDefinition --> ShopwareCoreCheckoutCustomerCustomerDefinition
ShopwareCoreCheckoutCustomerAggregateCustomerTagCustomerTagDefinition --> ShopwareCoreCheckoutCustomerCustomerDefinition
ShopwareCoreCheckoutPromotionAggregatePromotionPersonaCustomerPromotionPersonaCustomerDefinition --> ShopwareCoreCheckoutCustomerCustomerDefinition
ShopwareCoreCheckoutCustomerAggregateCustomerRecoveryCustomerRecoveryDefinition --> ShopwareCoreCheckoutCustomerCustomerDefinition
ShopwareCoreCheckoutCustomerAggregateCustomerGroupCustomerGroupDefinition --> ShopwareCoreCheckoutCustomerAggregateCustomerGroupTranslationCustomerGroupTranslationDefinition
ShopwareCoreCheckoutCustomerAggregateCustomerGroupRegistrationSalesChannelCustomerGroupRegistrationSalesChannelDefinition --> ShopwareCoreCheckoutCustomerAggregateCustomerGroupCustomerGroupDefinition
ShopwareCoreCheckoutDocumentAggregateDocumentTypeDocumentTypeDefinition --> ShopwareCoreCheckoutDocumentDocumentDefinition
ShopwareCoreCheckoutOrderOrderDefinition --> ShopwareCoreCheckoutDocumentDocumentDefinition
ShopwareCoreCheckoutDocumentDocumentDefinition --> ShopwareCoreCheckoutDocumentDocumentDefinition
ShopwareCoreCheckoutDocumentAggregateDocumentTypeTranslationDocumentTypeTranslationDefinition --> ShopwareCoreCheckoutDocumentAggregateDocumentTypeDocumentTypeDefinition
ShopwareCoreCheckoutDocumentAggregateDocumentBaseConfigDocumentBaseConfigDefinition --> ShopwareCoreCheckoutDocumentAggregateDocumentTypeDocumentTypeDefinition
ShopwareCoreCheckoutDocumentAggregateDocumentBaseConfigSalesChannelDocumentBaseConfigSalesChannelDefinition --> ShopwareCoreCheckoutDocumentAggregateDocumentTypeDocumentTypeDefinition
ShopwareCoreCheckoutDocumentAggregateDocumentBaseConfigSalesChannelDocumentBaseConfigSalesChannelDefinition --> ShopwareCoreCheckoutDocumentAggregateDocumentBaseConfigDocumentBaseConfigDefinition
ShopwareCoreCheckoutOrderAggregateOrderCustomerOrderCustomerDefinition --> ShopwareCoreCheckoutOrderOrderDefinition
ShopwareCoreCheckoutOrderAggregateOrderAddressOrderAddressDefinition --> ShopwareCoreCheckoutOrderOrderDefinition
ShopwareCoreCheckoutOrderAggregateOrderDeliveryOrderDeliveryDefinition --> ShopwareCoreCheckoutOrderOrderDefinition
ShopwareCoreCheckoutOrderAggregateOrderLineItemOrderLineItemDefinition --> ShopwareCoreCheckoutOrderOrderDefinition
ShopwareCoreCheckoutOrderAggregateOrderTransactionOrderTransactionDefinition --> ShopwareCoreCheckoutOrderOrderDefinition
ShopwareCoreCheckoutOrderAggregateOrderTagOrderTagDefinition --> ShopwareCoreCheckoutOrderOrderDefinition
ShopwareCoreCheckoutOrderAggregateOrderDeliveryOrderDeliveryDefinition --> ShopwareCoreCheckoutOrderAggregateOrderAddressOrderAddressDefinition
ShopwareCoreCheckoutShippingShippingMethodDefinition --> ShopwareCoreCheckoutOrderAggregateOrderDeliveryOrderDeliveryDefinition
ShopwareCoreCheckoutOrderAggregateOrderDeliveryPositionOrderDeliveryPositionDefinition --> ShopwareCoreCheckoutOrderAggregateOrderDeliveryOrderDeliveryDefinition
ShopwareCoreCheckoutOrderAggregateOrderLineItemOrderLineItemDefinition --> ShopwareCoreCheckoutOrderAggregateOrderDeliveryPositionOrderDeliveryPositionDefinition
ShopwareCoreCheckoutPaymentPaymentMethodDefinition --> ShopwareCoreCheckoutOrderAggregateOrderTransactionOrderTransactionDefinition
ShopwareCoreCheckoutPaymentAggregatePaymentMethodTranslationPaymentMethodTranslationDefinition --> ShopwareCoreCheckoutPaymentPaymentMethodDefinition
ShopwareCoreCheckoutPromotionAggregatePromotionSetGroupPromotionSetGroupDefinition --> ShopwareCoreCheckoutPromotionPromotionDefinition
ShopwareCoreCheckoutPromotionAggregatePromotionSalesChannelPromotionSalesChannelDefinition --> ShopwareCoreCheckoutPromotionPromotionDefinition
ShopwareCoreCheckoutPromotionAggregatePromotionDiscountPromotionDiscountDefinition --> ShopwareCoreCheckoutPromotionPromotionDefinition
ShopwareCoreCheckoutPromotionAggregatePromotionIndividualCodePromotionIndividualCodeDefinition --> ShopwareCoreCheckoutPromotionPromotionDefinition
ShopwareCoreCheckoutPromotionAggregatePromotionPersonaRulePromotionPersonaRuleDefinition --> ShopwareCoreCheckoutPromotionPromotionDefinition
ShopwareCoreCheckoutPromotionAggregatePromotionPersonaCustomerPromotionPersonaCustomerDefinition --> ShopwareCoreCheckoutPromotionPromotionDefinition
ShopwareCoreCheckoutPromotionAggregatePromotionOrderRulePromotionOrderRuleDefinition --> ShopwareCoreCheckoutPromotionPromotionDefinition
ShopwareCoreCheckoutPromotionAggregatePromotionCartRulePromotionCartRuleDefinition --> ShopwareCoreCheckoutPromotionPromotionDefinition
ShopwareCoreCheckoutPromotionAggregatePromotionTranslationPromotionTranslationDefinition --> ShopwareCoreCheckoutPromotionPromotionDefinition
ShopwareCoreCheckoutPromotionAggregatePromotionDiscountRulePromotionDiscountRuleDefinition --> ShopwareCoreCheckoutPromotionAggregatePromotionDiscountPromotionDiscountDefinition
ShopwareCoreCheckoutPromotionAggregatePromotionDiscountPricePromotionDiscountPriceDefinition --> ShopwareCoreCheckoutPromotionAggregatePromotionDiscountPromotionDiscountDefinition
ShopwareCoreCheckoutPromotionAggregatePromotionSetGroupRulePromotionSetGroupRuleDefinition --> ShopwareCoreCheckoutPromotionAggregatePromotionSetGroupPromotionSetGroupDefinition
ShopwareCoreCheckoutShippingAggregateShippingMethodTranslationShippingMethodTranslationDefinition --> ShopwareCoreCheckoutShippingShippingMethodDefinition
ShopwareCoreCheckoutShippingAggregateShippingMethodPriceShippingMethodPriceDefinition --> ShopwareCoreCheckoutShippingShippingMethodDefinition
ShopwareCoreCheckoutShippingAggregateShippingMethodTagShippingMethodTagDefinition --> ShopwareCoreCheckoutShippingShippingMethodDefinition
ShopwareStorefrontThemeAggregateThemeTranslationDefinition --> ShopwareStorefrontThemeThemeDefinition
ShopwareStorefrontThemeAggregateThemeSalesChannelDefinition --> ShopwareStorefrontThemeThemeDefinition
ShopwareStorefrontThemeAggregateThemeMediaDefinition --> ShopwareStorefrontThemeThemeDefinition
ShopwareStorefrontThemeThemeDefinition --> ShopwareStorefrontThemeThemeDefinition
@enduml<|MERGE_RESOLUTION|>--- conflicted
+++ resolved
@@ -1747,13 +1747,10 @@
    not_null(stateId) stateMachineState
    ruleIds list
    customFields customFields
-<<<<<<< HEAD
+   createdById createdBy
+   updatedById updatedBy
    itemRounding cashRoundingConfig
    totalRounding cashRoundingConfig
-=======
-   createdById createdBy
-   updatedById updatedBy
->>>>>>> 15e5a3c2
    not_null(createdAt) createdAt
    updatedAt updatedAt
 }
