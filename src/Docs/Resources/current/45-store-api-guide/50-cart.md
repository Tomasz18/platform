[titleEn]: <>(Store api cart routes)
[hash]: <>(article:store_api_cart)

## Cart
Here you can find all the available routes for the cart. You should always send the header `sw-context-token` to work on the same cart.

<<<<<<< HEAD
### Fetching cart

The api `/store-api/v1/checkout/cart` can be used to fetch the current state of the cart.
=======
### Payment methods

The api `/store-api/v1/payment-method` can be used to list all payment methods of the sales channel.
With the parameter `onlyAvailable` you can restrict the result to only valid payments methods.

Additionally, the api basic parameters (`filter`, `aggregations`, etc.) can be used to restrict the result, see [Reading entities](./../40-admin-api-guide/20-reading-entities.md).
>>>>>>> c77fd980

```
POST /store-api/v1/checkout/cart
{
    "includes": {
        "cart": ["price", "lineItems"],
        "cart_price": ["netPrice", "totalPrice"]
    }
}
{
  "price": {
    "netPrice": 0,
    "totalPrice": 0,
    "apiAlias": "cart_price"
  },
  "lineItems": [],
  "apiAlias": "cart"
}
```


### Deleting entire cart

The api `/store-api/v1/checkout/cart` can be used to delete the entire cart.

```
DELETE /store-api/v1/checkout/cart
```

### Adding new items to the cart

The api `POST /store-api/v1/checkout/cart/line-item` can be used to add multiple new line items.

#### Product

```
POST /store-api/v1/checkout/cart/line-item
{
    "items": [
        {
            "type": "product",
            "referencedId": "<productId>"
        },
        {
            "type": "product",
            "referencedId": "<productId>",
            "quantity": 2
        }
    ]
}
```

You can set following properties on a product line item: `referencedId`, `payload` and `quantity`. When the Line Item is wrong miss-configured, the cart will add an error. This error is in the `error` key in the response.

#### Promotion

```
POST /store-api/v1/checkout/cart/line-item
{
    "items": [
        {
                "type": "promotion",
                "referencedId": "<promotionCode>"
            }
    ]
}
```

### Error-Handling

When you pass invalid line item configuration to the api the cart calculation process will remove the line items again and add errors to the cart. This errors are in the `error` key in the cart response.
An example for invalid `referencedId` would be look like this:

```json
"errors": {
    "product-not-foundfc2376912354406d80dd8887fc30ffa8": {
      "id": "fc2376912354406d80dd8887fc30ffa8",
      "message": "The product %s could not be found",
      "code": 0,
      "line": 166,
      "key": "product-not-foundfc2376912354406d80dd8887fc30ffa8",
      "level": 10,
      "messageKey": "product-not-found"
    }
  }
```

### Updating items in the cart

The api `PATCH /store-api/v1/checkout/cart/line-item` can be used to update line items in to cart.

```
PATCH /store-api/v1/checkout/cart/line-item
{
    "items": [
        {
            "id": "<id>",
            "quantity": <quantity>,
            "referencedId": "<newReferenceId>"
        }
    ]
}
```

<<<<<<< HEAD
### Deleting items in the cart

The api `DELETE /store-api/v1/checkout/cart/line-item` can be used to remove line items to the cart
=======
### Shipping methods

The api `/store-api/v1/shipping-method` can be used to list all payment methods of the sales channel.
With the parameter `onlyAvailable` you can restrict the result to only valid shipping methods.

Additionally, the api basic parameters (`filter`, `aggregations`, etc.) can be used to restrict the result, see [Reading entities](./../40-admin-api-guide/20-reading-entities.md).
>>>>>>> c77fd980

```
DELETE /store-api/v1/checkout/cart/line-item
{
    "ids": [
        "<id>"
    ]
}
```

### Creating an order from cart

The api `/store-api/v1/checkout/order` can be used to create an order from the cart. You will need items in the cart and you need to be logged in.

```
POST /store-api/v1/checkout/order
{
    "includes": {
        "order": ["orderNumber", "price", "lineItems"],
        "order_line_item": ["label", "price"]
    }
}
{
  "orderNumber": "10060",
  "price": {
    "netPrice": 557.94,
    "totalPrice": 597,
    "calculatedTaxes": [
      {
        "tax": 39.06,
        "taxRate": 7,
        "price": 597,
        "apiAlias": "cart_tax_calculated"
      }
    ],
    "taxRules": [
      {
        "taxRate": 7,
        "percentage": 100,
        "apiAlias": "cart_tax_rule"
      }
    ],
    "positionPrice": 597,
    "taxStatus": "gross",
    "apiAlias": "cart_price"
  },
  "lineItems": [
    {
      "label": "Aerodynamic Bronze Prawn Crystals",
      "price": {
        "unitPrice": 597,
        "quantity": 1,
        "totalPrice": 597,
        "calculatedTaxes": [
          {
            "tax": 39.06,
            "taxRate": 7,
            "price": 597,
            "apiAlias": "cart_tax_calculated"
          }
        ],
        "taxRules": [
          {
            "taxRate": 7,
            "percentage": 100,
            "apiAlias": "cart_tax_rule"
          }
        ],
        "referencePrice": null,
        "listPrice": null,
        "apiAlias": "calculated_price"
      },
      "apiAlias": "order_line_item"
    }
  ],
  "apiAlias": "order"
}
```
<|MERGE_RESOLUTION|>--- conflicted
+++ resolved
@@ -4,18 +4,9 @@
 ## Cart
 Here you can find all the available routes for the cart. You should always send the header `sw-context-token` to work on the same cart.
 
-<<<<<<< HEAD
 ### Fetching cart
 
 The api `/store-api/v1/checkout/cart` can be used to fetch the current state of the cart.
-=======
-### Payment methods
-
-The api `/store-api/v1/payment-method` can be used to list all payment methods of the sales channel.
-With the parameter `onlyAvailable` you can restrict the result to only valid payments methods.
-
-Additionally, the api basic parameters (`filter`, `aggregations`, etc.) can be used to restrict the result, see [Reading entities](./../40-admin-api-guide/20-reading-entities.md).
->>>>>>> c77fd980
 
 ```
 POST /store-api/v1/checkout/cart
@@ -120,18 +111,9 @@
 }
 ```
 
-<<<<<<< HEAD
 ### Deleting items in the cart
 
 The api `DELETE /store-api/v1/checkout/cart/line-item` can be used to remove line items to the cart
-=======
-### Shipping methods
-
-The api `/store-api/v1/shipping-method` can be used to list all payment methods of the sales channel.
-With the parameter `onlyAvailable` you can restrict the result to only valid shipping methods.
-
-Additionally, the api basic parameters (`filter`, `aggregations`, etc.) can be used to restrict the result, see [Reading entities](./../40-admin-api-guide/20-reading-entities.md).
->>>>>>> c77fd980
 
 ```
 DELETE /store-api/v1/checkout/cart/line-item
@@ -210,3 +192,66 @@
   "apiAlias": "order"
 }
 ```
+
+### Payment methods
+
+The api `/store-api/v1/payment-method` can be used to list all payment methods of the sales channel.
+With the parameter `onlyAvailable` you can restrict the result to only valid payments methods.
+
+Additionally, the api basic parameters (`filter`, `aggregations`, etc.) can be used to restrict the result, see [Reading entities](./../40-admin-api-guide/20-reading-entities.md).
+
+```
+POST /store-api/v1/payment-method
+
+{
+    "includes": {
+        "payment_method": ["name", "description", "active"]
+    }
+}
+
+[
+    {
+        "name": "Cash on delivery",
+        "description": "Payment upon receipt of goods.",
+        "active": true,
+        "apiAlias": "payment_method"
+    },
+    {
+        "name": "Paid in advance",
+        "description": "Pay in advance and get your order afterwards",
+        "active": true,
+        "apiAlias": "payment_method"
+    }
+]
+```
+
+### Shipping methods
+
+The api `/store-api/v1/shipping-method` can be used to list all payment methods of the sales channel.
+With the parameter `onlyAvailable` you can restrict the result to only valid shipping methods.
+
+Additionally, the api basic parameters (`filter`, `aggregations`, etc.) can be used to restrict the result, see [Reading entities](./../40-admin-api-guide/20-reading-entities.md).
+
+```
+POST /store-api/v1/shipping-method
+
+{
+    "includes": {
+        "shipping_method": ["name", "active", "deliveryTime"],
+        "delivery_time": ["name", "unit"]
+    }
+}
+
+[
+    {
+        "name": "Express",
+        "active": true,
+        "deliveryTime": {
+            "name": "1-3 days",
+            "unit": "day",
+            "apiAlias": "delivery_time"
+        },
+        "apiAlias": "shipping_method"
+    }
+]
+```