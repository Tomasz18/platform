<?php declare(strict_types=1);

namespace ExampleCreateNew {
    use Shopware\Core\Checkout\Cart\SalesChannel\CartService;
    use Symfony\Component\Routing\Annotation\Route;

    class NewCartController
    {
        /** @var CartService */
        private $cartService;

        /**
         * @Route("/", name="cart.test")
         */
        public function createNewCart(): void
        {
            // Load the token through the request or from other sources
            $token = '596a70b408014230a140fd5d94d3402b';
            $cart = $this->cartService->createNew($token);
        }
    }
} // code-example-end

namespace ExampleCurrentCart {
    use Shopware\Core\Checkout\Cart\SalesChannel\CartService;
    use Shopware\Core\System\SalesChannel\SalesChannelContext;
    use Symfony\Component\Routing\Annotation\Route;

    class GetCartController
    {
        /** @var CartService */
        private $cartService;

        /**
         * @Route("/", name="cart.test")
         */
        public function getCart(SalesChannelContext $salesChannelContext): void
        {
            // if not cart exists, a new one will be created
            $cart = $this->cartService->getCart(
                '596a70b408014230a140fd5d94d3402b',
                $salesChannelContext
            );
        }
    }
} // code-example-end

namespace ExampleAddToCart {
    use Shopware\Core\Checkout\Cart\SalesChannel\CartService;
    use Shopware\Core\Content\Product\Cart\ProductLineItemFactory;
    use Shopware\Core\System\SalesChannel\SalesChannelContext;
    use Symfony\Component\Routing\Annotation\Route;

    class AddToCartController
    {
        /** @var CartService */
        private $cartService;

        /**
         * @Route("/", name="cart.test")
         */
        public function addToCart(SalesChannelContext $salesChannelContext): void
        {
            // unique identifier to reference the line item, usually the source id, but can be random
            // and id of the referenced product
            $product = (new ProductLineItemFactory())->create('407f9c24dd414da485501085e3ead678', ['quantity' => 5]);

            $cart = $this->cartService->getCart('596a70b408014230a140fd5d94d3402b', $salesChannelContext);

            $this->cartService->add($cart, $product, $salesChannelContext);
        }
    }
} // code-example-end

namespace ExampleChangeQuantity {
    use Shopware\Core\Checkout\Cart\SalesChannel\CartService;
    use Shopware\Core\System\SalesChannel\SalesChannelContext;
    use Symfony\Component\Routing\Annotation\Route;

    class ChangeQuantityController
    {
        /** @var CartService */
        private $cartService;

        /**
         * @Route("/", name="cart.test")
         */
        public function changeLineItemQuantity(SalesChannelContext $salesChannelContext): void
        {
            $cart = $this->cartService->getCart($salesChannelContext->getToken(), $salesChannelContext);

            $this->cartService->changeQuantity($cart, '407f9c24dd414da485501085e3ead678', 9, $salesChannelContext);
        }
    }
} // code-example-end

namespace ExampleRemoveItem {
    use Shopware\Core\Checkout\Cart\SalesChannel\CartService;
    use Shopware\Core\System\SalesChannel\SalesChannelContext;
    use Symfony\Component\Routing\Annotation\Route;

    class RemoveController
    {
        /** @var CartService */
        private $cartService;

        /**
         * @Route("/", name="cart.test")
         */
        public function removeLineItem(SalesChannelContext $salesChannelContext): void
        {
            $cart = $this->cartService->getCart($salesChannelContext->getToken(), $salesChannelContext);

            $this->cartService->remove($cart, '407f9c24dd414da485501085e3ead678', $salesChannelContext);
        }
    }
} // code-example-end

namespace ExampleGetDeliveries {
    use Shopware\Core\Checkout\Cart\SalesChannel\CartService;
    use Shopware\Core\System\SalesChannel\SalesChannelContext;
    use Symfony\Component\Routing\Annotation\Route;

    class GetDeliveriesController
    {
        /** @var CartService */
        private $cartService;

        /**
         * @Route("/", name="cart.test")
         */
        public function getDeliveries(SalesChannelContext $salesChannelContext): void
        {
            $cart = $this->cartService->getCart($salesChannelContext->getToken(), $salesChannelContext);

            $deliveries = $cart->getDeliveries();
        }
    }
} // code-example-end

namespace ExampleOrder {
    use Shopware\Core\Checkout\Cart\SalesChannel\CartService;
    use Shopware\Core\System\SalesChannel\SalesChannelContext;
    use Symfony\Component\Routing\Annotation\Route;

    class PlaceOrderController
    {
        /** @var CartService */
        private $cartService;

        /**
         * @Route("/", name="cart.test")
         */
        public function order(SalesChannelContext $salesChannelContext): void
        {
            $cart = $this->cartService->getCart($salesChannelContext->getToken(), $salesChannelContext);

            $this->cartService->order($cart, $salesChannelContext);
        }
    }
} // code-example-end

namespace DocsTest {
    use ExampleAddToCart\AddToCartController;
    use ExampleChangeQuantity\ChangeQuantityController;
    use ExampleCreateNew\NewCartController;
    use ExampleCurrentCart\GetCartController;
    use ExampleGetDeliveries\GetDeliveriesController;
    use ExampleOrder\PlaceOrderController;
    use ExampleRemoveItem\RemoveController;
    use PHPUnit\Framework\TestCase;
    use Shopware\Core\Checkout\Cart\Exception\CustomerNotLoggedInException;
    use Shopware\Core\Checkout\Cart\LineItem\LineItem;
    use Shopware\Core\Checkout\Cart\SalesChannel\CartService;
    use Shopware\Core\Content\Product\Aggregate\ProductVisibility\ProductVisibilityDefinition;
    use Shopware\Core\Defaults;
    use Shopware\Core\Framework\DataAbstractionLayer\EntityRepositoryInterface;
    use Shopware\Core\Framework\Test\TestCaseBase\IntegrationTestBehaviour;
    use Shopware\Core\Framework\Uuid\Uuid;
    use Shopware\Core\System\SalesChannel\Context\SalesChannelContextService;
    use Shopware\Core\System\SalesChannel\SalesChannelContext;

    class DocsLineItemTest extends TestCase
    {
        use IntegrationTestBehaviour;

        private $salesChannelToken;

        /**
         * @before
         */
        public function resetCarts(): void
        {
            $cartService = $this->getContainer()->get(CartService::class);
            $refl = (new \ReflectionObject($cartService))->getProperty('cart');
            $refl->setAccessible(true);
            $refl->setValue($cartService, []);

            $this->salesChannelToken = Uuid::randomHex();
        }

        public function testLineItemIsInCorrectVersion(): void
        {
            static::assertSame(
<<<<<<< HEAD
                '48c7b98fbd84783cb1412deb18b9cf4924177187',
=======
                '4b114a6c5d130667c9eedfb11b782251199a8232',
>>>>>>> aa94506f
                sha1_file(TEST_PROJECT_DIR . '/platform/src/Core/Checkout/Cart/LineItem/LineItem.php'),
                'The line item class changed apparently, ensure the docs are up to date'
            );
        }

        public function testExampleCreateNew(): void
        {
            $controller = new NewCartController();

            $this->setUpController($controller);
            $controller->createNewCart();

            static::assertTrue(true); //indicate all went well
        }

        public function testExampleGetCart(): void
        {
            $controller = new GetCartController();

            $this->setUpController($controller);
            $controller->getCart($this->getSalesChannelContext());

            static::assertTrue(true); //indicate all went well
        }

        public function testExampleAddToCart(): void
        {
            $controller = new AddToCartController();

            $this->ensureProduct('407f9c24dd414da485501085e3ead678');
            $this->setUpController($controller);
            $controller->addToCart($this->getSalesChannelContext());

            static::assertTrue(true); //indicate all went well
        }

        public function testExampleChangeQuantity(): void
        {
            $this->ensureProductInCart();
            $controller = new ChangeQuantityController();

            $this->setUpController($controller);
            $controller->changeLineItemQuantity($this->getSalesChannelContext());

            static::assertTrue(true); //indicate all went well
        }

        public function testExampleRemoveItem(): void
        {
            $this->ensureProductInCart();
            $controller = new RemoveController();

            $this->setUpController($controller);
            $controller->removeLineItem($this->getSalesChannelContext());

            static::assertTrue(true); //indicate all went well
        }

        public function testExampleGetDeliveries(): void
        {
            $this->ensureProductInCart();
            $controller = new GetDeliveriesController();

            $this->setUpController($controller);
            $controller->getDeliveries($this->getSalesChannelContext());

            static::assertTrue(true); //indicate all went well
        }

        public function testExampleOrder(): void
        {
            $this->ensureProductInCart();
            $controller = new PlaceOrderController();
            $this->setUpController($controller);

            $this->expectException(CustomerNotLoggedInException::class);
            $controller->order($this->getSalesChannelContext());
        }

        private function setUpController(object $controller): void
        {
            $property = (new \ReflectionObject($controller))->getProperty('cartService');
            $property->setAccessible(true);
            $property->setValue($controller, $this->getContainer()->get(CartService::class));
        }

        private function ensureProduct(string $id): void
        {
            /** @var EntityRepositoryInterface $repo */
            $repo = $this->getContainer()->get('product.repository');
            $repo->upsert([[
                'id' => $id,
                'productNumber' => Uuid::randomHex(),
                'stock' => 1,
                'name' => 'Test',
                'price' => [['currencyId' => Defaults::CURRENCY, 'gross' => 10, 'net' => 9, 'linked' => false]],
                'manufacturer' => ['id' => Uuid::randomHex(), 'name' => 'test'],
                'tax' => ['id' => Uuid::randomHex(), 'taxRate' => 17, 'name' => 'with id'],
                'active' => true,
                'visibilities' => [
                    ['salesChannelId' => Defaults::SALES_CHANNEL, 'visibility' => ProductVisibilityDefinition::VISIBILITY_ALL],
                ],
            ]], $this->getSalesChannelContext()->getContext());
        }

        private function getSalesChannelContext(): SalesChannelContext
        {
            return $this->getContainer()
                ->get(SalesChannelContextService::class)
                ->get(Defaults::SALES_CHANNEL, $this->salesChannelToken);
        }

        private function ensureProductInCart(): void
        {
            $this->ensureProduct('407f9c24dd414da485501085e3ead678');
            $product = new LineItem('407f9c24dd414da485501085e3ead678', LineItem::PRODUCT_LINE_ITEM_TYPE, '407f9c24dd414da485501085e3ead678', 5);
            $product->setStackable(true);
            $product->setRemovable(true);
            $cartService = $this->getContainer()->get(CartService::class);
            $cartService->add(
                $cartService->getCart($this->getSalesChannelContext()->getToken(), $this->getSalesChannelContext()),
                $product,
                $this->getSalesChannelContext()
            );
        }
    }
}<|MERGE_RESOLUTION|>--- conflicted
+++ resolved
@@ -202,11 +202,7 @@
         public function testLineItemIsInCorrectVersion(): void
         {
             static::assertSame(
-<<<<<<< HEAD
-                '48c7b98fbd84783cb1412deb18b9cf4924177187',
-=======
-                '4b114a6c5d130667c9eedfb11b782251199a8232',
->>>>>>> aa94506f
+                'cd0d2665fddfd52df96de507d7d87de0c52cc7d4',
                 sha1_file(TEST_PROJECT_DIR . '/platform/src/Core/Checkout/Cart/LineItem/LineItem.php'),
                 'The line item class changed apparently, ensure the docs are up to date'
             );
