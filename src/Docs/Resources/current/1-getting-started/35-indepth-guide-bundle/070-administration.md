[titleEn]: <>(Step 7: New module in the administration)

You've got a running custom entity with its very own database tables - but how does a shop manager actually create a bundle now?
Sure, you could just define your bundles in the database itself, but you know that's not a viable solution for the shop manager, he needs to be able
to configure his bundles in the administration.

Time to set up your very own bundle module consisting of a list, which displays all available bundles, as well as a detail page to edit
a single bundle or even create a new one.
The administration mainly uses [VueJS](https://vuejs.org/) as a framework. How to develop with VueJS is **not** explained here, head over to the [official documentation](https://vuejs.org/v2/guide/)
to learn more about the framework itself.

Of course any Shopware 6 specific code will be explained, don't worry about that.

## Setting up the the administration

Each plugin has a main entry point to add custom javascript code to the administration. By default, Shopware 6 is looking for a 
`main.js` file inside a `Resources/app/administration/src` directory in your plugin.
Thus, create a new file `main.js` in the directory `<plugin root>/src/Resources/app/administration/src`. That's it, this file will now be considered when building
the administration.

## Setting up a new module

You want to have your very own menu entry in the administration, which then should lead to a custom  bundle module.
In the `Administration` core code, each module is defined in a directory called `module`, so simply stick to it.
Inside of the `module` directory lies the list of several modules, each having their own directory named after the module itself. Makes sense, right?

So, go ahead and create a new directory `<plugin root>/src/Resources/app/administration/src/module/swag-bundle`, so you can store your own modules files in there.
Right afterwards create a new file called `index.js` in there. This is necessary, because Shopware 6 is automatically requiring an `index.js` file
for each module. Consider it to be the main file for your custom module.

Your custom module directory is not known to Shopware 6 yet, because why should it.
As mentioned earlier, the only entry point of your plugin is the `main.js` file. And that's the file you need to change now, so that it loads your new module.
For this, simply add the following line to your `main.js` file:
```js
import './module/swag-bundle';
```

Now your module's `index.js` will be executed.

### Registering the module

Your `index.js` is still empty now, so let's get going to actually create a new module.
This is technically done by calling the method `registerModule` method of our [ModuleFactory](https://github.com/shopware/platform/blob/master/src/Administration/Resources/app/administration/src/core/factory/module.factory.js),
but you're not going to use this directly.

Instead, you're using the `Shopware.Module.register()` method, but why is that?

`Shopware` is a global object and it was created for third party developers. It is mainly the bridge between the Shopware Administration and our plugin.  
The `Module` object comes with a `register` helper method to easily register your module.
The method needs two parameters to be set, the first one being the module's name, the second being a javascript object, which contains your module's configuration.

```js
Shopware.Module.register('swag-bundle', {
    // configuration here
});
```

### Configuring the module

So, what do you configure here?
For example the color of your module. Each module asks for a color, which will be used automatically throughout your module.
In this example `#ff3d58` is used as a color, which is a soft red. Also, each module has a his own icon.
Which icons are available in Shopware 6 by default can be seen [here](https://component-library.shopware.com/#/icons/).
The bundle example uses the icon `default-shopping-paper-bag-product`, which will also be used for the module.
*Attention: This is not the icon being used for a menu entry!*

What about a title, which is used for the actual browser title?
Just add a string for the key `title`. This will be the default title for your module, you can edit this for each component later on.

The last basic information you should set here, is the `description`, which will be shown as an empty-state.
What does that mean? The description will be shown for example, when you integrated a list component, but your list is empty as of now.
In that case, your module's description will be displayed instead.

Also very important are the routes, that your module is going to use, such as `swag-bundle-list` for the list of bundles, `swag-bundle-detail` for the detail page and
`swag-bundle-create` for creating a new bundle entry.
Those routes are configured as an object in a property named `routes`.

### Setting up routes

Before continuing to explain how they are defined, let's have a look at the actual routes and how they have to look like:

```js
Shopware.Module.register('swag-bundle', {
    color: '#ff3d58',
    icon: 'default-shopping-paper-bag-product',
    title: 'Bundle',
    description: 'Manage bundles here.',
    
    routes: {
        list: {
            component: 'swag-bundle-list',
            path: 'list'
        },
        detail: {
            component: 'swag-bundle-detail',
            path: 'detail/:id',
            meta: {
                parentPath: 'swag.bundle.list'
            }
        },
        create: {
            component: 'swag-bundle-create',
            path: 'create',
            meta: {
                parentPath: 'swag.bundle.list'
            }
        },
    },
});
```

As mentioned already, the key for defining routes is `routes`. It has to be an object, where each key
represents the name for a new route. Thus `list` is the name of a new route from the `swag-bundle` module.
The respective value is the actual configuration of the route. A route points to a [component](https://vuejs.org/v2/guide/components.html) using the key `component`, which is the component to be shown when this
route is requested. The key `path` represents the actual path, that's going to be used for this route. Do not get confused just because it is equal to the
route name in the first route.

Have a look at this example route configuration:
```js
Shopware.Module.register('example', {
    routes: {
        exampleRoute: {
            component: 'my-custom-component',
            path: 'foo'
        }
    }
});
```

In this example, there's a new route with the name `exampleRoute`, which will open the `my-custom-component` component and is executed by browsing to the following link:
`https://example.shop/admin/#/example/foo`

The second route, `detail`, even comes with a dynamic parameter as part of the route. When you want to open a detail page of a bundle, the route also has to contain
the ID of the bundle.
Furthermore, the `detail` route comes with another new configuration, which is called `meta`. As the name suggests, you can use this object to apply
more meta information for your route. In this case the `parentPath` is filled. Its purpose is to link the path of the actual parent route.
In the administration, this results in a "back" button on the top left of your module when being on the detail page. This button will then link back to the list
route and the icon defined earlier will also be used for this button.

You might want to have a closer look at the `parentPath` value though. Its route follows this pattern:
`<bundle-name>.<name of the route>`

The `bundle-name` is separated by dots instead of dashes here though. The second part is the **name** of the route, the key of the route configuration that is.
Thus the path to the `list` route is `swag.bundle.list`.

The same applies for the `create` route, nothing special about it here.

There are several components linked with those routes, that do not exist yet. Don't worry, you didn't miss anything. Those are created later in this tutorial.

### Setting up the menu entry

Let's continue with the module configuration, what else is missing?
What about the menu entry, which opens your module in the first place? This is defined using the `navigation` key in your module configuration.
It takes an array of objects, each one configuring a route connected to your module.

But why can there be more than one navigation entry for a module?
Well, you could have a main entry which opens the bundle list, but there could be another menu entry, which would directly open the 'Create bundle' component.
You don't need that for this example though, simply create a single menu entry.

In there you have to configure several things:
<dl>
    <dt>label</dt>
    <dd>
        The label to be shown with this menu entry.
    </dd>
    
    <dt>color</dt>
    <dd>
        Yes, the color may differ from the module's color itself. It remains the same in this example though.
    </dd>
    
    <dt>path</dt>
    <dd>
        Which one of your configured routes shall be used when clicking this menu entry? Make sure to leave the path's name here.
    </dd>
    
    <dt>icon</dt>
    <dd>
        Also you can set a separate icon, which can make sense e.g. when having multiple menu entries for a single module, such as a special icon for 'Create bundle'.
        This example does not have this and it's only going to have a single menu entry, so use the icon from the main module here.
    </dd>
    
    <dt>position</dt>
    <dd>
        The position of the menu entry. The higher the value, the more likely it is that your menu entry appears in the bottom.
    </dd>
</dl>

Of course there's more to be configured here, but more's not necessary for this example.

```js
navigation: [{
    label: 'Bundle',
    color: '#ff3d58',
    path: 'swag.bundle.list',
    icon: 'default-shopping-paper-bag-product',
    position: 100
}]
```

### Additional meta info

You've got a menu entry now, which points to a `swag.bundle.list` route. The related routes are also setup already and linked to components, which will be
created in the next main step.
There's a few more configurations though that you should add to your module, such as a unique `name` and a `type`.

The `name` should be a technical unique one, the `type` would be 'plugin' here.
Why is that necessary?

Imagine having a broken `Administration` after having installed 15 plugins. How do you figure out which one broke it now?
Right, you uninstall each plugin one by one and rebuild the administration each time until it works.
Wouldn't it be way cooler, if you could just disable all plugins (hence the `type`) from the administration for a second?
If you have a suspicion, wouldn't you want to just disable this special plugin from the administration, without actually disabling its full functionality?
The unique `name` would be required in that case, so just provide those two values as well.

### Implementing snippets

You've already set a label for your module's menu entry. Yet, by default the `Administration` expects the value in there to be a [Vuei18n](https://kazupon.github.io/vue-i18n/started.html#html) variable, a translation key that is.
It's looking for a translation key `Bundle` now and since you did not provide any translations at all yet, it can't find any translation for it and will just print
the string itself. Sounds like it's time to implement translation snippets as well, right?

This is done by providing a new key to your module configuration, `snippets` this time.
It's basically an object, that contains another object for each language you want to support. In this example `de-DE` and of course `en-GB` will be supported.

Each language then receives a nested object of translations, so let's have a look at an example:
```json
{
    "swag-bundle": {
        "nested": {
            "value": "example"
        },
        "foo": "bar"
    }
}
```

In this example you would have access to two translations by the following paths: `swag-bundle.nested.value` to get the value 'example' and `swag-bundle.foo` to get the
value 'bar'. You can nest those objects as much as you want.

Since those translation objects become rather huge, you want to outsource them into separate files. For this purpose, create a new directory `snippet` in your module's directory
and in there two new files: `de-DE.json` and `en-GB.json`
*Note: In this example, only the `en-GB` file will be filled, in the actual [example source](https://github.com/shopware/swag-docs-bundle-example) we already provided the german translations.*

Each file could then contain your translations as such an object, you only have to import them into your module again.

```js
...

import deDE from './snippet/de-DE';
import enGB from './snippet/en-GB';

Shopware.Module.register('swag-bundle', {
    ...
    snippets: {
        'de-DE': deDE,
        'en-GB': enGB
    },
});
```

Let's also create the first translation, which is for your menu's label.
It's key should be something like this: `swag-bundle.general.mainMenuItemGeneral`

Thus open the `snippet/en-GB.json` file and create the new object in there:
```json
{
    "swag-bundle": {
        "general": {
            "mainMenuItemGeneral": "Bundle"
        }
    }
}
```

Now use this path in your menu entry's `label` property:
```js
navigation: [{
    label: 'swag-bundle.general.mainMenuItemGeneral',
    color: '#ff3d58',
    ...
}]
```

There are more non-translated strings in your module, such as the `description` or the `title`, so just add those to your snippet file as well and edit the values of your module's
`description` and `title`.
The title will be the same as the main menu entry by default.

This should be your snippet file now:
```json
{
    "swag-bundle": {
        "general": {
            "mainMenuItemGeneral": "Bundle",
            "descriptionTextModule": "Manage bundles here"
        }
    }
}
```

### Final bundle module

And here's your final module:

```js
import './page/swag-bundle-list';
import './page/swag-bundle-detail';
import './page/swag-bundle-create';
import deDE from './snippet/de-DE';
import enGB from './snippet/en-GB';

Shopware.Module.register('swag-bundle', {
    type: 'plugin',
    name: 'Bundle',
    title: 'swag-bundle.general.mainMenuItemGeneral',
    description: 'sw-property.general.descriptionTextModule',
    color: '#ff3d58',
    icon: 'default-shopping-paper-bag-product',

    snippets: {
        'de-DE': deDE,
        'en-GB': enGB
    },

    routes: {
        list: {
            component: 'swag-bundle-list',
            path: 'list'
        },
        detail: {
            component: 'swag-bundle-detail',
            path: 'detail/:id',
            meta: {
                parentPath: 'swag.bundle.list'
            }
        },
        create: {
            component: 'swag-bundle-create',
            path: 'create',
            meta: {
                parentPath: 'swag.bundle.list'
            }
        }
    },

    navigation: [{
        label: 'swag-bundle.general.mainMenuItemGeneral',
        color: '#ff3d58',
        path: 'swag.bundle.list',
        icon: 'default-shopping-paper-bag-product',
        position: 100
    }]
});
```

The `page` imports in the first few lines will be created in the next few steps.

## The list component

Let's start with the main component for now: The list of bundles. You've already linked it in your module file and it's supposed to be named `swag-bundle-list` inside
a directory called `page`, so go ahead and create that directory.

Once again create a new file `index.js` in there as the main entry point for this component. To register a module, you used the code `Module.register()`,
now guess what you're going to use to register a new component.

```js
Shopware.Component.register('swag-bundle-list', {
    // Component configuration here
});
```

That was easy, right?

Do you remember what was said about each component being able to have their title? Therefore each page component has to define whether or not it wants to support
the default title being set in the module or if it want's a custom title to take place here.

This is defined by adding an `metaInfo` function, which returns the desired title. If you want to support the default one, call the default method `this.$createTitle()` instead.
And that's what will be done for this example.

```js
Shopware.Component.register('swag-bundle-list', {
    metaInfo() {
        return {
            title: this.$createTitle()
        };
    },
});
```

### Setting a template

You want to create a listing now, which is done by using the `sw-entity-listing` element in a `twig` template, so let's start with creating a template for your
component.
Each component has a `template` property, which then contains the template. You want the template to be defined in a separate `.twig` file though,
so just create a new file named after the component in the component's directory.
Afterwards import your `swag-bundle-list.html.twig` file in your component and assign it to the template property.

```js
import template from './swag-bundle-list.html.twig';

Shopware.Component.register('swag-bundle-list', {
    template,
    
    metaInfo() {
        return {
            title: this.$createTitle()
        };
    },
});
```

If you got confused by this syntax, an EcmaScript 6 feature is being used here. You can just pass in a variable, which is then both the key and the value.
Since you imported your template into the variable `template`, it perfectly fits with the object's property `template`.

For the sake of simplicity, you could also write it like that:
```js
import template from './swag-bundle-list.html.twig';

Shopware.Component.register('swag-bundle-list', {
    template: template,
    
    metaInfo() {
        return {
            title: this.$createTitle()
        };
    },
});
```

Have a look [here](https://alligator.io/js/object-property-shorthand-es6/) for another example about it.

Let's print a simple 'Hello world' for your component now, so open up your twig template.
Each module's page should start with the `sw-page` component, so add this first:

```twig
{% block swag_bundle_list %}
    <sw-page class="swag-bundle-list">
        
    </sw-page>
{% endblock %}
```

Make sure to always use blocks in your component templates, if you want your plugin to be extendable itself.
The `sw-page` component automatically includes the search bar, a page header and the actual content.

In order to fill the content of a page, you have to use [VueJS slots](https://vuejs.org/v2/guide/components-slots.html) to override
the content of the `sw-page` component.

```twig
<template slot="content">
    <h2>Hello world!</h2>
</template>
```

### Theory: Slots vs Blocks

You might wonder now: Why didn't we use twig blocks for this case as well? When to use blocks, when to use the VueJs slots?
While this question can be a bit tricky, I'll try to explain it as simple as possible.

Generally speaking, you use the twig blocks when you are **extending** from another template and adjusting it to your needs.
Overriding a twig block would override it for all occurrences of this template.

You use the VueJs slots, when you're **using** an element instead. You use the `sw-page` element and you're technically just configuring
your single instance of it, not extending and changing the element as a whole.

### Setting up the listing

#### Listing template

You want to show a list of your bundle entities with the `swag-bundle-list` component.
Fortunately Shopware 6 comes with a neat component to be used for this specific case: `sw-entity-listing`

Basically, it only needs three attributes to be filled in order to have a running listing:
<dl>
    <dt>items</dt>
    <dd>
        Quite self-explaining. The items to be shown, the bundles in this case.
    </dd>
    
    <dt>repository</dt>
    <dd>
        The main repository you're using. Necessary for executing certain actions, such as `sorting`, `refreshing`, etc.
    </dd>
    
    <dt>columns</dt>
    <dd>
        Guess what, column configurations are expected here.
    </dd>
</dl>

This example uses a few more attributes though:
<dl>
    <dt>v-if</dt>
    <dd>
        Only showing the listing element when there's at least a single bundle available.
    </dd>
    
    <dt>showSelection</dt>
    <dd>
        Configures if the first column is a column showing 'selection' boxes. Defaults to true, but it's not necessary for this bundle example.
    </dd>
    
    <dt>detailRoute</dt>
    <dd>
        The name of the route to open when trying to open a detail page of an entry.
    </dd>
</dl>

So add the `sw-entity-listing` element like this:
```twig
<template slot="content">
    {% block swag_bundle_list_content %}
        <sw-entity-listing
            v-if="bundles"
            :items="bundles"
            :repository="repository"
            :showSelection="false"
            :columns="columns"
            detailRoute="swag.bundle.detail">
        </sw-entity-listing>
    {% endblock %}
</template>
```

Those attributes prefixed with a colon are a short-hand for [v-bind](https://vuejs.org/v2/api/#v-bind), so `:items` is the shorthand of `v-bind:items`.
Have a look at the documentation about `v-bind` linked above to understand what it does. In short: Each of those values are expressions, that can be filled dynamically.

#### Listing logic

In this example, all of those attributes will be processed in the `index.js` of your `swag-bundle-list` component.

So open up your component and let's start with filling the first necessary attribute, which is `bundles` as it is used in the `:items` attribute.

Your component has to load the bundles from our API and save the result into a variable named `bundles`, so your component template can then access those
bundles. This data should be available upon creation of your component. Fortunately, there's a lifecycle hook for this purpose, called [created](https://vuejs.org/v2/api/#created).
Having a look at the official documentation, you'll figure out, that it is defined using a function, so add this function to your component.

```js
Shopware.Component.register('swag-bundle-list', {
    
    ...
    
    created() {
        // add code to fill the variable 'bundles'
        this.bundles = bundles
    }
});
```

Now you wonder how to fill the `bundles` variable here. Do you still remember, that you created an `EntityDefinition` for your new table way earlier in this
tutorial? By this, you've registered your custom table to Shopware 6 [data abstraction layer](./../../2-internals/1-core/20-data-abstraction-layer/__categoryInfo.md) which then
also takes care of creating a repository for your bundles. This means, that you can access your bundles using the API.

Accessing the API in your component also works by fetching a repository and executing searches on it. Accessing the repository now opens up a whole new subject:
The administration also comes with a dependency injection container [bottleJs](https://github.com/young-steveo/bottlejs) is its name.
In the Shopware administration, there's a wrapper that makes `bottleJs` work with the [inject / provide](https://vuejs.org/v2/api/#provide-inject) from `VueJs`.
In short: You can use the `inject` key in your component configuration to fetch services from the `bottleJs` DI container, such as the `repositoryFactory`, 
that you will need in order to get your bundle repository.

Add those lines to your component configuration:
```js
inject: [
    'repositoryFactory'
],
```

This way the `repositoryFactory` becomes a local property that you can use. Talking about the repository, do you still remember which object you also needed for
the `sw-entity-listing`? Right, the `repository`, thus save it as an property to the component.

```js
{
    ...
    created() {
        this.repository = this.repositoryFactory.create('swag_bundle');
    }
}
```

Your repository provides a `search` method to actually request your repositories' data via API.
You need to provide two parameters to the search method, a `Criteria` object and the current `Shopware.Context.api`.
The `Criteria` object has to be instantiated by yourself, so you need to access it via the Shopware global object first.

```js
const Criteria = Shopware.Data.Criteria;
```

Time to run the search method of your repository, because you've got everything ready now. The `search` method will return a [promise](https://developer.mozilla.org/en-US/docs/Web/JavaScript/Reference/Global_Objects/Promise),
which will contain the search result upon resolving.
Here's the full `created` method:

```js
created() {
    this.repository = this.repositoryFactory.create('swag_bundle');

    this.repository
        .search(new Criteria(), Shopware.Context.api)
        .then((result) => {
            this.bundles = result;
        });
}
```

One more thing: You're setting properties like `repository` and `bundles` to your component on runtime, but your template is executed prior to that.
Thus, your template would usually break due to usage of unknown properties and an error would be thrown.
In order to prevent that, you can define an initial state of your component by using the [data](https://vuejs.org/v2/guide/instance.html#Data-and-Methods) method.

```js
data() {
    return {
        repository: null,
        bundles: null
    };
},
```

Just set null here, this is the initial state and will be updated once your `created` lifecycle hook is executed. Due to VueJs' two-way data binding,
all updates to those component properties being used in the template will automatically update in the template as well.


So you've taken care of loading the `bundles` property, which is used in your twig template, same as the `repository`. Only the `columns` are missing now, another
component property you need to set.

Let's talk about the structure of a column at first:
A column in the `sw-entity-listing` is basically defined as an object. Following will be the example `name` column, so we can talk about each
column property looking at the example.

```js
{
    property: 'name',
    dataIndex: 'name',
    label: this.$tc('swag-bundle.list.columnName'),
    routerLink: 'swag.bundle.detail',
    inlineEdit: 'string',
    allowResize: true,
    primary: true
}
```

<dl>
    <dt>property</dt>
    <dd>
        The actual source of data from the API. This column contains the value inside the `name` property in the result set.
    </dd>
    
    <dt>dataIndex</dt>
    <dd>
        Do not confuse with the dataIndex from ExtJS! This is used for **sorting** your column.
        If you are wondering, why you'd want to have the column sort due to another property than the one you're displaying:
        Imagine a value like "customerName", which consists of the customers firstname and the customers lastname. While the column shows the full name,
        you maybe only want to sort by the firstname or by the lastname. And what if you want to define how duplicated firstnames are sorted?
    </dd>
</dl>

An example here could look like this:
```js
{
    property: 'customer.name',
    dataIndex: 'customer.lastName, customer.firstName'
}
```

Here you would consider the lastname for sorting and only if a lastname is duplicated, the firstname will be considered.
There can and will be a difference between the value being shown and the one being used for sorting.

<dl>
    <dt>label</dt>
    <dd>
        Quite self-explaining, this is the label of the column. `this.$tc()` basically loads the given translation. This does not exist yet,
        but you should know by now where to add this translation.
    </dd>
    
    <dt>routerLink</dt>
    <dd>
        This is an optional property here. It's being used to make this name actually clickable and thus leading to the respective detail entry.
    </dd>
    
    <dt>inlineEdit</dt>
    <dd>
        When double clicking a row in the listing, you can edit it right away without opening the detail page. This property defines the type of the value,
        so in this case a text field will be shown.
    </dd>
    
    <dt>allowResize</dt>
    <dd>
        Just like this name suggests, the column can be resized if set to true.
    </dd>
    
    <dt>primary</dt>
    <dd>
        This just defines the primary column when initially opening the listing. This column will be used e.g. for initial sorting.
    </dd>
</dl>

And that's it. Those column definitions have to be inside the component property `columns`, because your template is looking for a property named
`columns`. Since you're using the translation service in the labels, you can't just put this property into the `data` method, because the translation
service might not have been set yet. Instead, use the `computed` method, have a look [here](https://vuejs.org/v2/guide/computed.html#Computed-Properties) to figure out the `computed` method's purpose.

In the same manner like the example above, go ahead and create each column like this.

I'll speed things up at this point, here's the full column definition for this listing:
```js
computed: {
    columns() {
        return [{
            property: 'name',
            dataIndex: 'name',
            label: this.$tc('swag-bundle.list.columnName'),
            routerLink: 'swag.bundle.detail',
            inlineEdit: 'string',
            allowResize: true,
            primary: true
        }, {
            property: 'discount',
            dataIndex: 'discount',
            label: this.$tc('swag-bundle.list.columnDiscount'),
            inlineEdit: 'number',
            allowResize: true
        }, {
            property: 'discountType',
            dataIndex: 'discountType',
            label: this.$tc('swag-bundle.list.columnDiscountType'),
            allowResize: true
        }];
    }
},
```

Note, that the `discountType` has no `inlineEdit` property. Hence, it can't be changed using inline edit.

You want to know what's the best about all this? You're done, at least with your listing. Try it, rebuild the administration using the following command
and then load your new Bundle module!
*Note: Since you didn't create the other two components `swag-bundle-detail` and `swag-bundle-create` **yet**, it will still fail to load your module.
Just remove those import lines from your module's `index.js` for testing purposes.

```bash
$ ./psh.phar administration:build
```

### Final list component

Your file should look like this:
```js
import template from './swag-bundle-list.html.twig';

const { Component } = Shopware;
const { Criteria } = Shopware.Data;

Component.register('swag-bundle-list', {
    template,

    inject: [
        'repositoryFactory'
    ],

    data() {
        return {
            repository: null,
            bundles: null
        };
    },

    metaInfo() {
        return {
            title: this.$createTitle()
        };
    },

    computed: {
        columns() {
            return [{
                property: 'name',
                dataIndex: 'name',
<<<<<<< HEAD
                label: this.$t('swag-bundle.list.columnName'),
=======
                label: this.$tc('swag-bundle.list.columnName'),
>>>>>>> 014908ff
                routerLink: 'swag.bundle.detail',
                inlineEdit: 'string',
                allowResize: true,
                primary: true
            }, {
                property: 'discount',
                dataIndex: 'discount',
<<<<<<< HEAD
                label: this.$t('swag-bundle.list.columnDiscount'),
=======
                label: this.$tc('swag-bundle.list.columnDiscount'),
>>>>>>> 014908ff
                inlineEdit: 'number',
                allowResize: true
            }, {
                property: 'discountType',
                dataIndex: 'discountType',
<<<<<<< HEAD
                label: this.$t('swag-bundle.list.columnDiscountType'),
=======
                label: this.$tc('swag-bundle.list.columnDiscountType'),
>>>>>>> 014908ff
                allowResize: true
            }];
        }
    },

    created() {
        this.repository = this.repositoryFactory.create('swag_bundle');

        this.repository
            .search(new Criteria(), Shopware.Context.api)
            .then((result) => {
                this.bundles = result;
            });
    }
});
```

## The detail component

Let's focus on the next component, the `swag-bundle-detail` component. This one is opened when somebody clicks either on the bundle name or on the `Edit` button of a
row. Since the process of creating a new component was explained in detail already, we'll speed this up a little bit here.

Create a new directory `swag-bundle-detail`, in there a new file `index.js` as entry point for your new component.
Register your component using `Component.register` and add a template in the configuration.
Also, set the default title again via `metaInfo` function.

```js
import template from './swag-bundle-detail.html.twig';

Shopware.Component.register('swag-bundle-detail', {
    template,
    
    metaInfo() {
        return {
            title: this.$createTitle()
        };
    },
});
```

Also create the template file `swag-bundle-detail.html.twig` already, so we can focus on that at first.

### Detail template

Another page, so which component has to be used first in your template? The `sw-page` component, remember? In there you override
the 'content' template slot to fill the page's template.

```twig
<sw-page class="swag-bundle-detail">
    <template slot="content">
        
    </template>
</sw-page>
```

The detail pages in the Shopware administration are structured into several cards. Each card contains a defined set of fields.
This is done to structure a detail page into separate settings that can be grouped into those cards.
While your bundle is quite small and therefore does not require several cards, you still want to stick to the standard and use a card as well.

In order to use cards in your template, you have to use the `sw-card-view` component as a wrapper for every card. It contains the `sw-card` elements, 
in this example just a single one.

Each card can have his own title, but you don't need that here, there's only one card. Add the attribute `v-if` to your `sw-card` element though, since
the detail entry might still be loading and you only want it to show up once the bundle was successfully loaded:
```twig
<sw-page class="swag-bundle-detail">
    <template slot="content">
        <sw-card-view>
            <sw-card v-if="bundle">
                
            </sw-card>
        </sw-card-view>
    </template>
</sw-page>
```

The `v-if` directive also prevents errors when dealing with the detail data later, so make sure to have this set. As you might have noticed, it asks for a `bundle`
property to be set, so you gotta take care of that property in the respective component in a second.
But let's continue with the template for now, what would you want to show on a detail page? Probably some fields to edit the values, right?
That's what's going to happen next.

### Filling the card

For this purpose, we've created a component called `sw-field`, which is quite easy to configure.
Each field has a label, no need to explain that, a `v-model`, which points to the property name to be displayed in this field and, if necessary, the field's type, e.g. 'number'.

The first value you want to edit is a bundle's name. This should be a string field and this data is stored in the `name` property:
```twig
<sw-field :label="$t('swag-bundle.detail.nameLabel')" v-model="bundle.name" validation="required"></sw-field>
```

First of all, note the translation in the label, you should know how to add this translation now, right?
The `v-model` points to the `id` property of the `bundle`. This is not only used for reading, but also the value to be written when saving your changes.
That was easy, but this was just a string field.

The next field could be the `discount` value itself. This time, you're not dealing with a string, but a number / float.
Both the `label` and the `v-model` attributes are to be used like in the previous field, but this time you should also add the field's type:
```twig
<sw-field :label="$t('swag-bundle.detail.discountLabel')" v-model="bundle.discount" type="number"></sw-field>
```

This field is quite straight forward, it has a `label`, `v-model` and its `type` is `number`. This doesn't change the look of the field,
but comes with some neat features. For example you can only save numbers in there. While you can enter any alphanumeric character to this field,
those characters will be removed once you lose focus on this field.
Also, there's a few more attributes you could configure for a number field, if necessary, such as `:digits`, `:step` and `:min` or `:max`.

Now things become a bit more interesting. The `discountType` field only supports `percentage` and `absolute`,  so you should offer those values by providing radio buttons.
You need the same default attributes, `label`, `v-model` and `type` that is. The latter is of the type `radio` and as you might know, a radio button
always needs some options to display. That's also the last property you'll need: `:options`

```twig
<sw-field type="radio" :label="$t('swag-bundle.detail.discountTypeLabel')" v-model="bundle.discountType" :options="options"></sw-field>
```
The `options` will be defined in your `swag-bundle-detail` component.

There's only one more field missing right now. With those fields, you will be able to handle all the bundle's basic data. But how do you assign products?
For this purpose, Shopware 6 another neat component to handle this situation easily: `sw-entity-many-to-many-select`

Here's the code, before we have a look at what it does:
```twig
<sw-entity-many-to-many-select
    :label="$t('swag-bundle.detail.assignProductsLabel')"
    :localMode="bundle.isNew()"
    :entityCollection="bundle.products">
</sw-entity-many-to-many-select>
```

This component would render a field into your card, which loads all available products upon clicking the field. You can then click on a product to assign
it to your bundle, this assignment will be saved **immediately** to your bundle when you're on the detail page. The selected products are also displayed in boxes
and can easily be removed again. This field automatically provides a search function as well, so just start typing to enter a search string.

Now have a look at the field in the code and its attributes.
The simplest one is the `label` again, just like in every other field.
The next one is rather interesting though: `localMode`
As mentioned previously, the `sw-entity-many-to-many-select` component saves the clicked associated entities, products in this case, **immediately** after clicking them.
But what if you were to create a new bundle, that does not exist in the database yet? Which `bundle_id` would he save to the association?
That's where the `localMode` comes into place, which defines if the values should be saved upon clicking on them. If `localMode` is set to `true`, this association
will only be saved when actually saving the whole entity.
Since your `swag-bundle-create` component is going to extend from `swag-bundle-detail`, you can ensure this works for both cases by checking if the bundle is new.
This method, `bundle.isNew()`, is automatically available with each entity in the Administration.

The `:entityCollection` attribute is just like `v-model`, you simply point to the association's property name here.

### Adding action buttons

Your card contains all necessary fields now, but there's no save or cancel button yet.
You always want your custom module and components to look like it was from the official Shopware 6 Administration itself,
so your customers won't be having any issues understanding how to deal with the new modules and components.

By default, the save and the cancel button should always be part of the smart bar, which is the bar right above your module. 
This smart bar also provides a template slot, so you can add your buttons there.

```twig
<template slot="smart-bar-actions">
    {# Smart bar buttons here #}
</template>
```

Of course, the Administration also provides a default component for buttons. Start with the cancel button, because that's also
the default for all other modules. A button in the Administration can be implemented by using the `sw-button` component.

```twig
<template slot="smart-bar-actions">
    <sw-button :routerLink="{ name: 'swag.bundle.list' }">
        {{ $t('swag-bundle.detail.cancelButtonText') }}
    </sw-button>
</template>
```

There's just one thing to be explained here, which is the `:routerLink` property. All it does, is linking to the route you provided.
Thus, the cancel button will just bring you back to the `swag-bundle-list` page. Also, notice the translation again.

That's it already, now create another `sw-button` for saving your bundle and create a new translation for it.
The save button is a special kind of button, because it obviously does a bit more than linking to another route.
Additionally, you might want your save button to show any feedback, if the save was successful.
For this purpose, there's a component called `sw-button-process`, which will do just that.
Once the save is finished and was successful, the button will turn into a tick to show that feedback to the user as well.

You want your save button to stand out more than the cancel button, which you can do by adding the `variant` attribute and setting it to `primary`.
This will change the button's colors to be flashy and thus looking like the main action to be taken.

```twig
<sw-button-process variant="primary">
     {{ $t('swag-bundle.detail.saveButtonText') }}
 </sw-button-process>
```
Once you click the button, you want some code to be executed in order to actually save your changes. This code will be part of your `swag-bundle-detail` component
configuration. This will be done using the `@click` attribute, which is a shorthand for [v-on:click](https://vuejs.org/v2/guide/syntax.html#v-on-Shorthand).

```twig
<sw-button-process variant="primary" @click="onClickSave">
     {{ $t('swag-bundle.detail.saveButtonText') }}
 </sw-button-process>
```

The `sw-button-process` needs a few more information though in order to be fully functional.

```twig
<sw-button-process
    :isLoading="isLoading"
    :processSuccess="processSuccess"
    variant="primary"
    @process-finish="saveFinish"
    @click="onClickSave">
    {{ $t('swag-bundle.detail.saveButtonText') }}
</sw-button-process>
```

The `:isLoading` directive is necessary to show a loading indicator if the save process is still loading. Once `:processSuccess` is set to `true`, the tick will be shown.
Its value `processSuccess` is a property you need to set in your component in the next step, don't mind it for now.
Finally there's the `@process-finish` event being used. You need that in order to update the `processSuccess` property upon the save process being fully finished.

### Final detail template

Quite much text for this template, here's the full example and how it should look like now:
```twig
<sw-page class="swag-bundle-detail">
    <template slot="smart-bar-actions">
        <sw-button :routerLink="{ name: 'swag.bundle.list' }">
            {{ $t('swag-bundle.detail.cancelButtonText') }}
        </sw-button>

        <sw-button-process
            :isLoading="isLoading"
            :processSuccess="processSuccess"
            variant="primary"
            @process-finish="saveFinish"
            @click="onClickSave">
            {{ $t('swag-bundle.detail.saveButtonText') }}
        </sw-button-process>
    </template>

    <template slot="content">
        <sw-card-view>
            <sw-card v-if="bundle" :isLoading="isLoading">
                <sw-field :label="$t('swag-bundle.detail.nameLabel')" v-model="bundle.name"></sw-field>
                <sw-field :label="$t('swag-bundle.detail.discountLabel')" v-model="bundle.discount" type="number"></sw-field>

                <sw-field type="radio"
                      :label="$t('swag-bundle.detail.discountTypeLabel')"
                      v-model="bundle.discountType"
                      :options="options">
                </sw-field>

                <sw-entity-many-to-many-select
                    :localMode="bundle.isNew()"
                    :label="$t('swag-bundle.detail.assignProductsLabel')"
                    :entityCollection="bundle.products">
                </sw-entity-many-to-many-select>
            </sw-card>
        </sw-card-view>
    </template>
</sw-page>
```

### Detail logic

That's it for your `swag-bundle-detail` component's template, time to handle the logic necessary to make that template working.
This is the list of things you need to take care of now, due to your template:

<dl>
    <dt>bundle</dt>
    <dd>
        This property contains the detail bundle. It has to be loaded right after your component is created.
    </dd>
    
    <dt>onClickSave</dt>
    <dd>
        This method is triggered once the user clicks the save button. Has to trigger the actual save using the bundle's repository.
    </dd>
    
    <dt>isLoading</dt>
    <dd>
        This property is being used by your `sw-button-process` button. Needs to be updated once the save process is done.
    </dd>
    
    <dt>processSuccess</dt>
    <dd>
        This property is also used by the `sw-button-process` button to show the tick. Needs to be updated once the save process is done and after a period of time.
        While this property is set to `true`, the tick will be shown. You don't want that tick to show forever though, so this also needs to be updated after a period of time.
    </dd>
    
    <dt>saveFinish</dt>
    <dd>
        This method is fired once the `process-finish` event gets emitted. In fact, the respective event is emitted after a given timeout, which can be set using
        the `animationTimeout` attribute in your usage of the `sw-button-process` component. This method only has to reset the property `processSuccess` back to false, so the tick
        disappears again.
    </dd>
    
    <dt>options</dt>
    <dd>
        Property, which has to contain the options for your radio buttons.
    </dd>
</dl>

#### Loading the detail information

Let's work through this step by step, starting with loading the `bundle` for the detail page.
The `bundle` property has to contain the bundle data for the current detail page. This has to be loaded very early.
Do you still remember how you loaded the data for your `swag-bundle-list` component?
In short: You used `created` lifecycle hook of your component and injected the `repositoryFactory` in order to get the repository for your bundle.
The repository then executed the `search` method to fetch **all** bundles, but you only need a single one entity this time. This is done by using the `get` method instead,
which only needs the entity's ID and the `Shopware.Context.api`.
The ID can be retrieved from the route, which is available in your component like this: `this.$route.params.id`
Once the `get` method is executed, it will return a [promise](https://developer.mozilla.org/en-US/docs/Web/JavaScript/Reference/Global_Objects/Promise), which
then contains the result upon being resolved.
Also remember to have the `bundle` property set in the `data` method already, it's null in there.

Quite a lot of text, here's the code:
```js
import template from './swag-bundle-detail.html.twig';

Shopware.Component.register('swag-bundle-detail', {
    template,

    inject: [
        'repositoryFactory'
    ],
    
    metaInfo() {
        return {
            title: this.$createTitle()
        };
    },
    
    data() {
        return {
            bundle: null
        };
    },
    
    created() {
        this.repository = this.repositoryFactory.create('swag_bundle');
        this.getBundle();
    },
    
    methods: {
        getBundle() {
            this.repository
                .get(this.$route.params.id, Shopware.Context.api)
                .then((entity) => {
                     this.bundle = entity;
                });
            },
        }
});
```

If you were wondering why the method `getBundle` exists, that's due to the fact that you'll need the same code in the next step again.
Therefore the `repository` is saved as a property to the component, otherwise it wouldn't be available in the `getBundle` method, right?

#### Saving the data

The method `onClickSave` is executed once the user clicks the button and has to save the bundle using the repository again.
That's where you can use the repository's `save` method, which asks for the entity itself and, again, the `Shopware.Context.api`. As always,
this method will return a promise upon which you can react. This time, a small error handling will be added here as well.
You may be wondering why there is error handling when saving, but not when reading. When reading data, you're just executing this search via default
code, most times there's no user input involved. Saving data though requires somebody to enter data, which may or may not be valid, thus the shop manager
has to be notified about him having messed up.
If you were to offer some kind of "filtering" due to user input, you might want to consider adding error handling to the reading of data as well.

Let's have a look at the successful case first though.
```js
Shopware.Component.register('swag-bundle-detail', {
    ...
    
    methods: {
        ...
        
        onClickSave() {
            this.repository
                .save(this.bundle, Shopware.Context.api)
                .then(() => {
                    this.getBundle();
                });
        },
    }
});
```

Once the save is finished, you want to fetch the saved bundle again, because there's a tiny chance it got edited by someone else at the same time.

That's it for the save process already. Let's add `isLoading` here real quick as well.

```js
onClickSave() {
    this.isLoading = true;
    
    this.repository
        .save(this.bundle, Shopware.Context.api)
        .then(() => {
            this.getBundle();
            this.isLoading = false;
        });
}
```

Set it to true right before sending the saved data and reset it to false, once the request is done.

As mentioned earlier, you will deal with errors in this case as well, since the shop manager might have entered invalid data to be saved.
You're doing this by adding a [catch](https://developer.mozilla.org/en-US/docs/Web/JavaScript/Reference/Global_Objects/Promise/catch) call to the promise,
which only triggers once an error occurred. In this case, you want to show a message to the user by using the notification system.
In order to show a notification to the user, you have to add the `notification` mixin to your component.

First of all you have to access the `Mixin` object from the `Shopware` global object. This way you could simply call it with `Shopware.Mixin` just like `Shopware.Component`.
But instead of writing this every time, you could also use [object destructuring](https://developer.mozilla.org/en-US/docs/Web/JavaScript/Reference/Operators/Destructuring_assignment#Basic_assignment) and assign a `Component` and a `Mixin` variable at the same time.

```js
const { Component, Mixin } = Shopware;
```

This can be very handy everytime you need to access multiple objects from `Shopware`.

This [example documentation](https://vuejs.org/v2/guide/mixins.html) from VueJS describes quite good, what a `mixin` even is, in case you were wondering.
The mixin comes with a method called `createNotificationError`, which you should use here. Its parameter has to be the object containing the config for the notification.
You only need to provide a `title` and a `message` in this object. Also, make sure to set the property `isLoading` to false here again to remove the loading indicator
if an error occurred.

```js
onClickSave() {
    this.isLoading = true;

    this.repository
        .save(this.bundle, Shopware.Context.api)
        .then(() => {
            this.getBundle();
            this.isLoading = false;
        }).catch((exception) => {
            this.isLoading = false;
            this.createNotificationError({
                title: this.$tc('swag-bundle.detail.errorTitle'),
                message: exception
            });
        });
},
```

That's it for the saving process.

#### Handling state for process button

You've added a `sw-button-process` which asks for two things to be set in order to work properly.
First of all, there's the `processSuccess` property, that you need to set to true upon a successful save. For this, just add the property
to your `data` method, so it's null on initiation and won't throw an error. Then set it to `true` once saving the bundle was successful.

```js
onClickSave() {
    ...

    this.repository
        .save(this.bundle, Shopware.Context.api)
        .then(() => {
            ...
            
            this.processSuccess = true
        })
},
```

The second thing you need to take care of, is the method `saveFinish`. It is executed by the [watch](https://github.com/shopware/platform/blob/master/src/Administration/Resources/app/administration/src/app/component/base/sw-button-process/index.js#L45) option,
which reacts on changes on the `processSuccess` property. Once a change happens to the `processSuccess` property, a timeout is applied and the event `process-finish` emitted once the timeout ran off.
You're calling the `saveFinish` method in your template then, which is supposed to reset the `processSuccess` property to false, so the `sw-button-process` resets its state as well.

```js
methods: {
    ...
    
    saveFinish() {
        this.processSuccess = false;
    },
}
```

#### Adding options for the multi select

You're almost done with the detail component! Just the `options` for the `sw-entity-many-to-many-select` are still missing.
But, what's the best time to set the options? When using the `data` method, you might not have access to the translation variable `this.$t` yet.
Thus, you could use the `created` method for that purpose, yet this method is only executed once after creating. What happens then, if you switch
the language in the Administration, so the options translation also has to change?
That's where the [computed properties](https://vuejs.org/v2/guide/computed.html#Computed-Properties) come in handy. Simply add the options
as a computed property in your component.

```js
computed: {
    options() {
        return [
            { value: 'absolute', name: this.$tc('swag-bundle.detail.absoluteText') },
            { value: 'percentage', name: this.$tc('swag-bundle.detail.percentageText') }
        ];
    }
},
```

### Final detail component

And that's it for your detail component! You've set a template for it, you took care of both reading and saving the data, you took care of translations,
the user gets notified about issues saving his data and even the save button shows the success state of the save.
Even the product association is very easy to handle now for your shop manager. 

Here's the full example of your detail component:
```js
import template from './swag-bundle-detail.html.twig';

const { Component, Mixin } = Shopware;

Component.register('swag-bundle-detail', {
    template,

    inject: [
        'repositoryFactory'
    ],

    mixins: [
        Mixin.getByName('notification')
    ],

    metaInfo() {
        return {
            title: this.$createTitle()
        };
    },

    data() {
        return {
            bundle: null,
            isLoading: false,
            processSuccess: false,
            repository: null
        };
    },

    computed: {
        options() {
            return [
                { value: 'absolute', name: this.$tc('swag-bundle.detail.absoluteText') },
                { value: 'percentage', name: this.$tc('swag-bundle.detail.percentageText') }
            ];
        }
    },

    created() {
        this.repository = this.repositoryFactory.create('swag_bundle');
        this.getBundle();
    },

    methods: {
        getBundle() {
            this.repository
                .get(this.$route.params.id, Shopware.Context.api)
                .then((entity) => {
                    this.bundle = entity;
                });
        },

        onClickSave() {
            this.isLoading = true;

            this.repository
                .save(this.bundle, Shopware.Context.api)
                .then(() => {
                    this.getBundle();
                    this.isLoading = false;
                    this.processSuccess = true;
                }).catch((exception) => {
                    this.isLoading = false;
                    this.createNotificationError({
                        title: this.$tc('swag-bundle.detail.errorTitle'),
                        message: exception
                    });
                });
        },

        saveFinish() {
            this.processSuccess = false;
        },
    }
});
```

## The create component

The component `swag-bundle-create` is rather easy, since you can extend from your detail component here. You're supposed show the very same form,
using the very same fields with the same configuration. There's just two things to be done in this case.
First, you have to create a new entity when the `getBundle` method is executed, you don't have to search for one.
Next, once you clicked the `save` button, you want to be redirected to the detail component, because now you're dealing with an existent bundle entry.

Go ahead and create your new component first, hence a `swag-bundle-create` directory inside your `page` directory, and then a new `index.js` file.

You're extending from a component by using the `extend` method of the `Component` class. The first parameter is the name of the new component,
the second parameter the name of the component to extend from, the third paramter the configuration again.

```js
Shopware.Component.extend('swag-bundle-create', 'swag-bundle-detail', {
    
});
```

Now go ahead and implement your own `getBundle` method. While the original `getBundle` method had to fetch an actual bundle entity by its ID,
you only have to create a new entity in this case. This does not send any request to the API, so also no need for a promise object here.
You create a new entity using the `create` method of a repository. It does neither require an `Criteria` instance, nor an ID to fetch any bundle.
It only needs the `Shopware.Context.api` to create a new entity.

```js
Shopware.Component.extend('swag-bundle-create', 'swag-bundle-detail', {
    methods: {
        getBundle() {
            this.bundle = this.repository.create(Shopware.Context.api);
        }
    }
});
```

That's it for the entity already.
Now you want to override the `onClickSave` method, so it actually redirects you to the detail component after successfully saving.
Simply copy the original method and add a redirect to the detail route, using your new entities' ID.
This is done by using the method `push` method on the router, which in turn is accessible via `this.$router`.

```js
onClickSave() {
    this.isLoading = true;

    this.repository
        .save(this.bundle, Shopware.Context.api)
        .then(() => {
            this.isLoading = false;
            this.$router.push({ name: 'swag.bundle.detail', params: { id: this.bundle.id } });
        }).catch((exception) => {
            this.isLoading = false;

            this.createNotificationError({
                title: this.$tc('swag-bundle.detail.errorTitle'),
                message: exception
            });
        });
}
```

That's it,you're done already! No need to set a custom template here or anything else, the `swag-bundle-create` component is already fully working.

### Final create component

That's how your `swag-bundle-create` should look like now:
```js

Shopware.Component.extend('swag-bundle-create', 'swag-bundle-detail', {
    methods: {
        getBundle() {
            this.bundle = this.repository.create(Shopware.Context.api);
        },

        onClickSave() {
            this.isLoading = true;

            this.repository
                .save(this.bundle, Shopware.Context.api)
                .then(() => {
                    this.isLoading = false;
                    this.$router.push({ name: 'swag.bundle.detail', params: { id: this.bundle.id } });
                }).catch((exception) => {
                    this.isLoading = false;

                    this.createNotificationError({
                        title: this.$tc('swag-bundle.detail.errorTitle'),
                        message: exception
                    });
                });
        }
    }
});
```

## Providing the public directory

Changes to the administration are loaded by our Webpack configuration. For this to work properly, a `public` directory is created in the `<plugin root>/Resources` directory when building
the administration via the command `./psh.phar administration:build`. It contains a minified file containing your administration JS code.
This directory has to be part of your plugin when using it on live systems, since its content will then be copied into the project's `public` directory.
Only the project's public directory is accessible for a website, so your code has to be there as well.

Now you still have to make sure this file gets loaded in the administration.

For this purpose, create a new file like this: `<plugin root>/src/Resources/views/administration/index.html.twig`.
The file's contents should look like this:
```twig
{% sw_extends 'administration/index.html.twig' %}

{% block administration_scripts %}
    {{ parent() }}
    <script type="text/javascript" src="{{ asset('bundles/bundleexample/administration/js/bundle-example.js') }}"></script>
{% endblock %}
```

You're extending from the original `administration/index.html.twig` template and you override the block `administration_scripts`, which contains the
scripts for the administration.
In there, you simply add your plugin's minified version of the javascript code from the project's public directory.

**And with that, your Administration implementation of the Bundle module is fully done and working! Go ahead and try it out and create a new bundle,
assign some products and a discount to it.**

Now, that you can manage your bundles in the Administration, start working on the Storefront to display your bundles.
This is done in [next step](./080-storefront.md).<|MERGE_RESOLUTION|>--- conflicted
+++ resolved
@@ -769,11 +769,7 @@
             return [{
                 property: 'name',
                 dataIndex: 'name',
-<<<<<<< HEAD
-                label: this.$t('swag-bundle.list.columnName'),
-=======
                 label: this.$tc('swag-bundle.list.columnName'),
->>>>>>> 014908ff
                 routerLink: 'swag.bundle.detail',
                 inlineEdit: 'string',
                 allowResize: true,
@@ -781,21 +777,13 @@
             }, {
                 property: 'discount',
                 dataIndex: 'discount',
-<<<<<<< HEAD
-                label: this.$t('swag-bundle.list.columnDiscount'),
-=======
                 label: this.$tc('swag-bundle.list.columnDiscount'),
->>>>>>> 014908ff
                 inlineEdit: 'number',
                 allowResize: true
             }, {
                 property: 'discountType',
                 dataIndex: 'discountType',
-<<<<<<< HEAD
-                label: this.$t('swag-bundle.list.columnDiscountType'),
-=======
                 label: this.$tc('swag-bundle.list.columnDiscountType'),
->>>>>>> 014908ff
                 allowResize: true
             }];
         }
