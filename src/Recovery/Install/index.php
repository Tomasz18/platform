<?php declare(strict_types=1);

$parent = dirname(__DIR__, 2);
// root/platform/src/Recovery and root/vendor/shopware/recovery
$rootDir = dirname($parent, 2);
if (basename(dirname($rootDir)) === 'vendor') {
    // root/vendor/shopware/platform/src/Recovery
    $rootDir = dirname($rootDir, 2);
}

$lockFile = $rootDir . '/install.lock';

if (is_file($lockFile)) {
    header('Content-type: text/html; charset=utf-8', true, 503);
    echo '<br /><h4>Der Installer wurde bereits ausgeführt.</h4>Wenn Sie den Installationsvorgang erneut ausführen möchten, löschen Sie die Datei install.lock!<br /><br /><br />';
    echo '<h4>The installation process has already been finished.</h4>If you want to run the installation process again, delete the file install.lock!';
    exit;
}

// Check the minimum required php version
<<<<<<< HEAD
if (PHP_VERSION_ID < 70400) {
    header('Content-type: text/html; charset=utf-8', true, 503);
    echo '<h2>Fehler</h2>';
    echo 'Auf Ihrem Server läuft PHP version ' . PHP_VERSION . ', Shopware 6 benötigt mindestens PHP 7.4.0.';
    echo '<h2>Error</h2>';
    echo 'Your server is running PHP version ' . PHP_VERSION . ' but Shopware 6 requires at least PHP 7.4.0.';
=======
if (\PHP_VERSION_ID < 70200) {
    header('Content-type: text/html; charset=utf-8', true, 503);
    echo '<h2>Fehler</h2>';
    echo 'Auf Ihrem Server läuft PHP version ' . \PHP_VERSION . ', Shopware 6 benötigt mindestens PHP 7.2.0.';
    echo '<h2>Error</h2>';
    echo 'Your server is running PHP version ' . \PHP_VERSION . ' but Shopware 6 requires at least PHP 7.2.0.';
>>>>>>> 15e5a3c2
    exit;
}

error_reporting(-1);
ini_set('display_errors', '1');
date_default_timezone_set('UTC');
set_time_limit(0);

use Shopware\Recovery\Install\Console\Application;
use Symfony\Component\Console\Input\ArgvInput;

require_once dirname(__DIR__) . '/autoload.php';

if (\PHP_SAPI === 'cli') {
    $input = new ArgvInput();
    $env = $input->getParameterOption(['--env', '-e'], 'production');

    return (new Application($env))->run($input);
}

//the execution time will be increased, because the import can take a while
ini_set('max_execution_time', '120');

$app = require __DIR__ . '/src/app.php';
$app->run();<|MERGE_RESOLUTION|>--- conflicted
+++ resolved
@@ -18,21 +18,12 @@
 }
 
 // Check the minimum required php version
-<<<<<<< HEAD
-if (PHP_VERSION_ID < 70400) {
+if (\PHP_VERSION_ID < 70400) {
     header('Content-type: text/html; charset=utf-8', true, 503);
     echo '<h2>Fehler</h2>';
-    echo 'Auf Ihrem Server läuft PHP version ' . PHP_VERSION . ', Shopware 6 benötigt mindestens PHP 7.4.0.';
+    echo 'Auf Ihrem Server läuft PHP version ' . \PHP_VERSION . ', Shopware 6 benötigt mindestens PHP 7.4.0.';
     echo '<h2>Error</h2>';
-    echo 'Your server is running PHP version ' . PHP_VERSION . ' but Shopware 6 requires at least PHP 7.4.0.';
-=======
-if (\PHP_VERSION_ID < 70200) {
-    header('Content-type: text/html; charset=utf-8', true, 503);
-    echo '<h2>Fehler</h2>';
-    echo 'Auf Ihrem Server läuft PHP version ' . \PHP_VERSION . ', Shopware 6 benötigt mindestens PHP 7.2.0.';
-    echo '<h2>Error</h2>';
-    echo 'Your server is running PHP version ' . \PHP_VERSION . ' but Shopware 6 requires at least PHP 7.2.0.';
->>>>>>> 15e5a3c2
+    echo 'Your server is running PHP version ' . \PHP_VERSION . ' but Shopware 6 requires at least PHP 7.4.0.';
     exit;
 }
 
