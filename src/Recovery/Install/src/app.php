--- conflicted
+++ resolved
@@ -411,11 +411,8 @@
             'name' => $_SESSION['parameters']['c_config_shopName'],
             'locale' => $_SESSION['parameters']['c_config_shop_language'],
             'currency' => $_SESSION['parameters']['c_config_shop_currency'],
-<<<<<<< HEAD
             'additionalCurrencies' => empty($_SESSION['parameters']['c_available_currencies']) ? null : $_SESSION['parameters']['c_available_currencies'],
-=======
             'country' => $_SESSION['parameters']['c_config_shop_country'],
->>>>>>> c77fd980
             'email' => $_SESSION['parameters']['c_config_mail'],
             'host' => $_SERVER['HTTP_HOST'],
             'basePath' => str_replace('/recovery/install/index.php', '', $_SERVER['SCRIPT_NAME']),
