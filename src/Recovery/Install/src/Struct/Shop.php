--- conflicted
+++ resolved
@@ -56,17 +56,16 @@
     public $currency = 'EUR';
 
     /**
-<<<<<<< HEAD
+     * Default shop country e.g. "Sweden"
+     *
+     * @var string
+     */
+    public $country;
+
+    /**
      * Additional currencies that will get installed
      *
      * @var array|null
      */
     public $additionalCurrencies = null;
-=======
-     * Default shop country e.g. "Sweden"
-     *
-     * @var string
-     */
-    public $country;
->>>>>>> c77fd980
 }