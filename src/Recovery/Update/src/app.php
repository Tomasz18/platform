<?php declare(strict_types=1);
use Psr\Http\Message\ResponseInterface;
use Psr\Http\Message\ServerRequestInterface;
use Shopware\Recovery\Common\Service\SystemConfigService;
use Shopware\Recovery\Update\DependencyInjection\Container;
use Shopware\Recovery\Update\Utils;

date_default_timezone_set('Europe/Berlin');
ini_set('display_errors', '1');
error_reporting(-1);

$config = require __DIR__ . '/../config/config.php';
$container = new Container(new \Slim\Container(), $config);

/** @var \Slim\App $app */
$app = $container->get('app');

$app->add(function (ServerRequestInterface $request, ResponseInterface $response, callable $next) use ($container, $app) {
    $baseUrl = \Shopware\Recovery\Common\Utils::getBaseUrl();

    $lang = null;
    if (!UPDATE_IS_MANUAL) {
        if (!is_file(UPDATE_META_FILE)) {
            $shopPath = str_replace('/recovery/update/', '/', $baseUrl);
            $shopPath = str_replace('/recovery/update', '/', $shopPath);

            return $response->withRedirect($shopPath);
        }

        $file = file_get_contents(UPDATE_META_FILE);
        $updateConfig = json_decode($file, true);
        $container->setParameter('update.config', $updateConfig);
<<<<<<< HEAD
        $lang = mb_substr($updateConfig['locale'], 0, 2);
=======
        $lang = $updateConfig['locale'] ? substr($updateConfig['locale'], 0, 2) : null;
>>>>>>> 5790185a
    }

    session_set_cookie_params(7200, $baseUrl);

    // Silence errors during session start, Work around session_start(): ps_files_cleanup_dir: opendir(/var/lib/php5) failed: Permission denied (13)
    @session_start();
    @set_time_limit(0);

    $selectedLanguage = Utils::getLanguage($lang);
    $language = require __DIR__ . "/../data/lang/$selectedLanguage.php";

    $clientIp = Utils::getRealIpAddr();

    $viewVars = [];

    $viewVars['version'] = $container->get('shopware.version');
    $viewVars['app'] = $app;
    $viewVars['renderer'] = $container->get('renderer');
    $viewVars['router'] = $container->get('router');
    $viewVars['clientIp'] = $clientIp;
    $viewVars['baseUrl'] = $baseUrl;
    $viewVars['language'] = $language;
    $viewVars['selectedLanguage'] = $selectedLanguage;

    $container->get('renderer')->setAttributes($viewVars);

    return $next($request, $response);
});

$app->any('/', function (ServerRequestInterface $request, ResponseInterface $response) use ($container) {
    if (!UPDATE_IS_MANUAL) {
        return $response->withRedirect($container->get('router')->pathFor('checks'));
    }

    return $this->renderer->render($response, 'welcome.php', []);
})->setName('welcome');

// Check file & directory permissions
$app->any('/checks', function (ServerRequestInterface $request, ResponseInterface $response) use ($container) {
    return $container->get('controller.requirements')->checkRequirements($request, $response);
})->setName('checks');

$app->any('/dbmigration', function (ServerRequestInterface $request, ResponseInterface $response) {
    return $this->renderer->render($response, 'dbmigration.php', []);
})->setName('dbmigration');

$app->any('/applyMigrations', function (ServerRequestInterface $request, ResponseInterface $response) use ($container) {
    return $container->get('controller.batch')->applyMigrations($request, $response);
})->setName('applyMigrations');

$app->any('/unpack', function (ServerRequestInterface $request, ResponseInterface $response) use ($container) {
    return $container->get('controller.batch')->unpack($request, $response);
})->setName('unpack');

$app->any('/cleanup', function (ServerRequestInterface $request, ResponseInterface $response) use ($container) {
    return $container->get('controller.cleanup')->cleanupOldFiles($request, $response);
})->setName('cleanup');

$app->any('/clearCache', function (ServerRequestInterface $request, ResponseInterface $response) use ($container) {
    return $container->get('controller.cleanup')->deleteOutdatedFolders($request, $response);
})->setName('clearCache');

$app->any('/done', function (ServerRequestInterface $request, ResponseInterface $response) use ($container) {
    $container->get('shopware.update.chmod')->changePermissions($request, $response);

    $lastGeneratedVersionFile = SW_PATH . '/config/jwt/version';
    $lastGeneratedVersion = null;

    if (is_readable($lastGeneratedVersionFile)) {
        $lastGeneratedVersion = file_get_contents($lastGeneratedVersionFile);
    }

    $requiredVersion = '6.0.0 ea1.1';
    if (!$lastGeneratedVersion || version_compare($lastGeneratedVersion, $requiredVersion) === -1) {
        $jwtCertificateService = $container->get('jwt_certificate.writer');
        $jwtCertificateService->generate();
        file_put_contents($lastGeneratedVersionFile, $container->get('shopware.version'));
    }

    if (is_dir(SW_PATH . '/recovery/install')) {
        /** @var \Shopware\Recovery\Common\SystemLocker $systemLocker */
        $systemLocker = $container->get('system.locker');
        $systemLocker();
    }

    if (UPDATE_IS_MANUAL) {
        return $this->renderer->render($response, 'done_manual.php', []);
    }

    return $this->renderer->render($response, 'done.php', []);
})->setName('done');

$app->get('/finish', function (ServerRequestInterface $request, ResponseInterface $response) use ($container) {
    $baseUrl = \Shopware\Recovery\Common\Utils::getBaseUrl();
    $shopPath = str_replace('/recovery/update/', '/', $baseUrl);
    $shopPath = str_replace('/recovery/update', '/', $shopPath);

    $updateToken = bin2hex(random_bytes(16));
    /** @var SystemConfigService $systemConfig */
    $systemConfig = $container->get('system.config');
    $systemConfig->set('core.update.token', $updateToken);
    $redirectUrl = $shopPath . 'api/v1/_action/update/finish/' . $updateToken;

    if (UPDATE_META_FILE && file_exists(UPDATE_META_FILE)) {
        @unlink(UPDATE_META_FILE);
    }

    $assetsDir = SW_PATH . '/update-assets';
    if (is_dir($assetsDir)) {
        $di = new RecursiveDirectoryIterator($assetsDir, FilesystemIterator::SKIP_DOTS);
        $ri = new RecursiveIteratorIterator($di, RecursiveIteratorIterator::CHILD_FIRST);
        /** @var SplFileInfo $file */
        foreach ($ri as $file) {
            $file->isDir() ? @rmdir($file->getPathname()) : @unlink($file->getPathname());
        }

        @rmdir($assetsDir);
    }

    session_destroy();

    return $response->withRedirect($redirectUrl);
})->setName('finish');

return $app;<|MERGE_RESOLUTION|>--- conflicted
+++ resolved
@@ -30,11 +30,7 @@
         $file = file_get_contents(UPDATE_META_FILE);
         $updateConfig = json_decode($file, true);
         $container->setParameter('update.config', $updateConfig);
-<<<<<<< HEAD
-        $lang = mb_substr($updateConfig['locale'], 0, 2);
-=======
-        $lang = $updateConfig['locale'] ? substr($updateConfig['locale'], 0, 2) : null;
->>>>>>> 5790185a
+        $lang = $updateConfig['locale'] ? mb_substr($updateConfig['locale'], 0, 2) : null;
     }
 
     session_set_cookie_params(7200, $baseUrl);
