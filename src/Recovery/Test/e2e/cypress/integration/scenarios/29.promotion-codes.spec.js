/// <reference types="Cypress" />
import ProductPageObject from '../../support/pages/module/sw-product.page-object';
import CheckoutPageObject from '../../support/pages/checkout.page-object';

const page = new ProductPageObject();
const checkoutPage = new CheckoutPageObject();
const promoCode = 'Flash sale';

describe('Create promotion codes to the product and check it at the storefront', () => {
    beforeEach(() => {
        cy.setToInitialState().then(() => {
            cy.loginViaApi();
        }).then(() => {
            cy.createProductFixture({
                name: 'Test Product',
                productNumber: 'Test-3096',
                price: [{
                    currencyId: 'b7d2554b0ce847cd82f3ac9bd1c0dfca',
                    linked: true,
                    gross: 60
                }]
            });
        }).then(() => {
            cy.openInitialPage(`${Cypress.env('admin')}#/sw/promotion/v2/index`);
        });
    });

    it('@package: should create promotion, configure conditions and discounts', () => {
        cy.intercept({
            url: `**/${Cypress.env('apiPath')}/promotion`,
            method: 'POST'
        }).as('savePromotion');

        cy.intercept({
            url: `**/${Cypress.env('apiPath')}/_action/sync`,
            method: 'post'
        }).as('saveProduct');

        cy.url().should('include', 'promotion/v2/index');
        cy.get('.sw-promotion-v2-list__smart-bar-button-add').click();

        // Create promotion
        cy.get('.sw-promotion-v2-detail').should('be.visible');
        cy.get('#sw-field--promotion-name').typeAndCheck(promoCode);
        cy.get('input[name="sw-field--promotion-active"]').click();
        cy.get('.sw-promotion-v2-detail__save-action').click();
        cy.wait('@savePromotion').its('response.statusCode').should('equal', 204);
        cy.get('.sw-loader').should('not.exist');

        // Verify promotion on detail page
        cy.get('#sw-field--promotion-name').should('have.value', promoCode);
        cy.get('input[name="sw-field--promotion-active"]').should('be.checked');
        cy.get('#sw-field--promotion-maxRedemptionsGlobal')
            .should('be.empty')
            .should('have.attr', 'placeholder', 'Onbeperkt');
        cy.get('select#sw-field--selectedCodeType').contains('Geen promotiecode vereist');

        // Configure Conditions
        cy.get('.sw-tabs-item[title="Voorwaarden"]')
            .should('not.have.class', 'sw-tabs-item--active')
            .click()
            .should('have.class', 'sw-tabs-item--active');
        cy.get('.sw-promotion-v2-conditions__sales-channel-selection')
            .typeMultiSelectAndCheck('E2E install test');
        cy.get('.sw-promotion-v2-conditions__rule-select-customer')
            .typeMultiSelectAndCheck('All customers');
        cy.get('.sw-promotion-v2-conditions__rule-select-customer').type('{esc}');
        cy.get('.sw-promotion-v2-cart-condition-form__rule-select-cart')
            .typeMultiSelectAndCheck('Always valid (Default)');
        cy.get('.sw-promotion-v2-conditions__rule-select-order-conditions')
            .typeMultiSelectAndCheck('All customers');

        // Configure Discounts
        cy.get('.sw-tabs-item[title="Kortingen"]')
            .should('not.have.class', 'sw-tabs-item--active')
            .click()
            .should('have.class', 'sw-tabs-item--active');
        cy.get('.sw-promotion-discount-component').should('not.exist');
        cy.contains('Korting toevoegen').should('exist');
        cy.get('.sw-card--hero button').click();
        cy.get('.sw-promotion-discount-component').should('be.visible');
        cy.get('#sw-field--discount-scope').select('Winkelmandje');
        cy.get('#sw-field--discount-type').select('Procentueel');
        cy.get('.sw-promotion-discount-component__discount-value input').clearTypeAndCheck('10');
        cy.get('.sw-promotion-v2-detail__save-action').click();
        cy.get('.sw-loader').should('not.exist');

        // Add product to sales channel
        cy.visit(`${Cypress.env('admin')}#/sw/product/index`);
        cy.url().should('include', 'product/index');
        cy.clickContextMenuItem(
            '.sw-entity-listing__context-menu-edit-action',
            page.elements.contextMenuButton,
            `${page.elements.dataGridRow}--0`
        );
        cy.contains('h2', 'Test Product').should('be.visible');
        cy.get('.sw-product-detail__select-visibility').scrollIntoView()
            .typeMultiSelectAndCheck('E2E install test');
        cy.get('.sw-button-process__content').click();
        cy.wait('@saveProduct').its('response.statusCode').should('equal', 200);
        cy.get('.sw-loader').should('not.exist');
        cy.get('.sw-button-process__content').contains('Opslaan').should('be.visible');

        // Check from the store front
        cy.visit('/');
        cy.contains('Home');
        cy.get('.header-search-input')
            .should('be.visible')
            .type('Test Product');
        cy.contains('.search-suggest-product-name', 'Test Product').click();
        cy.get('.product-detail-buy .btn-buy').click();

        // Off canvas verify promotion name and percentage
        cy.get(`${checkoutPage.elements.offCanvasCart}.is-open`).should('be.visible');
        cy.get(`${checkoutPage.elements.cartItem}-label`).contains('Test Product');
        cy.get(`${checkoutPage.elements.cartItem}-promotion`).contains(promoCode);
        cy.get(`${checkoutPage.elements.cartItem}-promotion ${checkoutPage.elements.cartItem}-price`)
            .should('include.text', '-6,00');
    });

    it('@package: should create fixed promotion code and check from the storefront', () => {
        cy.intercept({
            url: `**/${Cypress.env('apiPath')}/promotion`,
            method: 'POST'
        }).as('savePromotion');

        cy.intercept({
            url: `**/${Cypress.env('apiPath')}/_action/sync`,
            method: 'post'
        }).as('saveProduct');

        cy.url().should('include', 'promotion/v2/index');
        cy.get('.sw-promotion-v2-list__smart-bar-button-add').click();

        // Create promotion
        cy.get('.sw-promotion-v2-detail').should('be.visible');
        cy.get('#sw-field--promotion-name').typeAndCheck(promoCode);
        cy.get('input[name="sw-field--promotion-active"]').click();
        cy.get('.sw-promotion-v2-detail__save-action').click();
        cy.wait('@savePromotion').its('response.statusCode').should('equal', 204);
        cy.get('.sw-loader').should('not.exist');
        cy.get('#sw-field--selectedCodeType').select('Vaste promotie code');
        cy.get('input#sw-field--promotion-code').clearTypeAndCheck('EK_1907');
        cy.get('.sw-promotion-v2-detail__save-action').click();
        cy.get('.sw-loader').should('not.exist');

        // Verify promotion on detail page
        cy.get('#sw-field--promotion-name').should('have.value', promoCode);
        cy.get('input[name="sw-field--promotion-active"]').should('be.checked');
        cy.get('#sw-field--promotion-maxRedemptionsGlobal')
            .should('be.empty')
            .should('have.attr', 'placeholder', 'Onbeperkt');
        cy.get('select#sw-field--selectedCodeType').contains('Vaste promotie code');

        // Configure Conditions
        cy.get('.sw-tabs-item[title="Voorwaarden"]')
            .should('not.have.class', 'sw-tabs-item--active')
            .click()
            .should('have.class', 'sw-tabs-item--active');
        cy.get('.sw-promotion-v2-conditions__sales-channel-selection')
            .typeMultiSelectAndCheck('E2E install test');
        cy.get('.sw-promotion-v2-conditions__rule-select-customer')
            .typeMultiSelectAndCheck('All customers');
        cy.get('.sw-promotion-v2-conditions__rule-select-customer').type('{esc}');
        cy.get('.sw-promotion-v2-cart-condition-form__rule-select-cart')
            .typeMultiSelectAndCheck('Always valid (Default)');
        cy.get('.sw-promotion-v2-conditions__rule-select-order-conditions')
            .typeMultiSelectAndCheck('All customers');

        // Configure Discounts
        cy.get('.sw-tabs-item[title="Kortingen"]')
            .should('not.have.class', 'sw-tabs-item--active')
            .click()
            .should('have.class', 'sw-tabs-item--active');
        cy.get('.sw-promotion-discount-component').should('not.exist');
        cy.contains('Korting toevoegen').should('exist');
        cy.get('.sw-card--hero button').click();
        cy.get('.sw-promotion-discount-component').should('be.visible');
        cy.get('#sw-field--discount-scope').select('Winkelmandje');
        cy.get('#sw-field--discount-type').select('Procentueel');
        cy.get('.sw-promotion-discount-component__discount-value input').clearTypeAndCheck('10');
        cy.get('.sw-promotion-v2-detail__save-action').click();
        cy.get('.sw-loader').should('not.exist');

        // Add product to sales channel
        cy.visit(`${Cypress.env('admin')}#/sw/product/index`);
        cy.url().should('include', 'product/index');
        cy.clickContextMenuItem(
            '.sw-entity-listing__context-menu-edit-action',
            page.elements.contextMenuButton,
            `${page.elements.dataGridRow}--0`
        );
        cy.contains('h2', 'Test Product').should('be.visible');
        cy.get('.sw-product-detail__select-visibility').scrollIntoView()
            .typeMultiSelectAndCheck('E2E install test');
        cy.get('.sw-button-process__content').click();
        cy.wait('@saveProduct').its('response.statusCode').should('equal', 200);
        cy.get('.sw-loader').should('not.exist');
        cy.get('.sw-button-process__content').contains('Opslaan').should('be.visible');

        // Check from the store front
        cy.visit('/');
        cy.contains('Home');
        cy.get('.header-search-input')
            .should('be.visible')
            .type('Test Product');
        cy.contains('.search-suggest-product-name', 'Test Product').click();
        cy.get('.product-detail-buy .btn-buy').click();

        // Off canvas verify promotion name and percentage
        cy.get(`${checkoutPage.elements.offCanvasCart}.is-open`).should('be.visible');
        cy.get(`${checkoutPage.elements.cartItem}-label`).contains('Test Product');
        cy.get('#addPromotionOffcanvasCartInput').clearTypeAndCheck('EK_1907');
        cy.get('button#addPromotionOffcanvasCart').click();
        cy.get('.sw-loader').should('not.exist');
        cy.get(`${checkoutPage.elements.cartItem}-promotion`).contains(promoCode);
        cy.get(`${checkoutPage.elements.cartItem}-promotion ${checkoutPage.elements.cartItem}-price`)
            .should('include.text', '-6,00');
    });

    it('@package: should create individual promotion codes and check from the storefront', () => {
        cy.intercept({
            url: `**/${Cypress.env('apiPath')}/promotion`,
            method: 'POST'
        }).as('savePromotion');

        cy.intercept({
            url: `**/${Cypress.env('apiPath')}/_action/sync`,
            method: 'post'
        }).as('saveProduct');

        const gridCell = '.sw-data-grid__cell';
        const dataRowZero = '.sw-data-grid__row.sw-data-grid__row--0';

        cy.url().should('include', 'promotion/v2/index');
        cy.get('.sw-promotion-v2-list__smart-bar-button-add').click();

        // Create promotion
        cy.get('.sw-promotion-v2-detail').should('be.visible');
        cy.get('#sw-field--promotion-name').typeAndCheck(promoCode);
        cy.get('input[name="sw-field--promotion-active"]').click();
        cy.get('.sw-promotion-v2-detail__save-action').click();
        cy.wait('@savePromotion').its('response.statusCode').should('equal', 204);
        cy.get('.sw-loader').should('not.exist');

        cy.get('#sw-field--selectedCodeType').select('Individuele promotie codes');
        cy.contains('Codes genereren').click();
        cy.get('#modalTitleEl').should('be.visible');
        cy.get('input#sw-field--pattern-prefix').clearTypeAndCheck('EK_');
<<<<<<< HEAD
=======
        cy.get('input#sw-field--pattern-codeLength').clearTypeAndCheck('5');
>>>>>>> 0acee283
        cy.get('input#sw-field--preview').should('have.attr', 'label', 'Voorbeeld promotieco');
        cy.get('.sw-promotion-v2-generate-codes-modal__button-generate').click();
        cy.get('.sw-loader').should('not.exist');

        // Verify promotion on detail page
        cy.get('#sw-field--promotion-name').should('have.value', promoCode);
        cy.get('input[name="sw-field--promotion-active"]').should('be.checked');
        cy.get('#sw-field--promotion-maxRedemptionsGlobal')
            .should('be.empty')
            .should('have.attr', 'placeholder', 'Onbeperkt');
        cy.get('select#sw-field--selectedCodeType').contains('Individuele promotie codes');

        // Configure Conditions
        cy.get('.sw-tabs-item[title="Voorwaarden"]')
            .should('not.have.class', 'sw-tabs-item--active')
            .click()
            .should('have.class', 'sw-tabs-item--active');
        cy.get('.sw-promotion-v2-conditions__sales-channel-selection')
            .typeMultiSelectAndCheck('E2E install test');
        cy.get('.sw-promotion-v2-conditions__rule-select-customer')
            .typeMultiSelectAndCheck('All customers');
        cy.get('.sw-promotion-v2-conditions__rule-select-customer').type('{esc}');
        cy.get('.sw-promotion-v2-cart-condition-form__rule-select-cart')
            .typeMultiSelectAndCheck('Always valid (Default)');
        cy.get('.sw-promotion-v2-conditions__rule-select-order-conditions')
            .typeMultiSelectAndCheck('All customers');

        // Configure Discounts
        cy.get('.sw-tabs-item[title="Kortingen"]')
            .should('not.have.class', 'sw-tabs-item--active')
            .click()
            .should('have.class', 'sw-tabs-item--active');
        cy.get('.sw-promotion-discount-component').should('not.exist');
        cy.contains('Korting toevoegen').should('exist');
        cy.get('.sw-card--hero button').click();
        cy.get('.sw-promotion-discount-component').should('be.visible');
        cy.get('#sw-field--discount-scope').select('Winkelmandje');
        cy.get('#sw-field--discount-type').select('Procentueel');
        cy.get('.sw-promotion-discount-component__discount-value input').clearTypeAndCheck('10');
        cy.get('.sw-promotion-v2-detail__save-action').click();
        cy.get('.sw-loader').should('not.exist');

        cy.get('.sw-tabs-item[title="Generaal"]')
            .should('not.have.class', 'sw-tabs-item--active')
            .click()
            .should('have.class', 'sw-tabs-item--active');

        cy.get(`${dataRowZero} ${gridCell}-content ${gridCell}-value`).then(($span) => {
            const individualPromoCode = $span.text().trim();

            // Add product to sales channel
            cy.visit(`${Cypress.env('admin')}#/sw/product/index`);
            cy.url().should('include', 'product/index');
            cy.clickContextMenuItem(
                '.sw-entity-listing__context-menu-edit-action',
                page.elements.contextMenuButton,
                `${page.elements.dataGridRow}--0`
            );
            cy.contains('h2', 'Test Product').should('be.visible');
            cy.get('.sw-product-detail__select-visibility').scrollIntoView()
                .typeMultiSelectAndCheck('E2E install test');
            cy.get('.sw-button-process__content').click();
            cy.wait('@saveProduct').its('response.statusCode').should('equal', 200);
            cy.get('.sw-loader').should('not.exist');
            cy.get('.sw-button-process__content').contains('Opslaan').should('be.visible');

            // check from the store front
            cy.visit('/');
            cy.contains('Home');
            cy.get('.header-search-input')
                .should('be.visible')
                .type('Test Product');
            cy.contains('.search-suggest-product-name', 'Test Product').click();
            cy.get('.product-detail-buy .btn-buy').click();

            // Off canvas verify promotion name and percentage
            cy.get(`${checkoutPage.elements.offCanvasCart}.is-open`).should('be.visible');
            cy.get(`${checkoutPage.elements.cartItem}-label`).contains('Test Product');
            cy.get('#addPromotionOffcanvasCartInput').clearTypeAndCheck(individualPromoCode);
            cy.get('button#addPromotionOffcanvasCart').click();
            cy.get('.sw-loader').should('not.exist');
            cy.get(`${checkoutPage.elements.cartItem}-promotion`).contains(promoCode);
            cy.get(`${checkoutPage.elements.cartItem}-promotion ${checkoutPage.elements.cartItem}-price`)
                .should('include.text', '-6,00');
        });
    });
 });<|MERGE_RESOLUTION|>--- conflicted
+++ resolved
@@ -247,10 +247,6 @@
         cy.contains('Codes genereren').click();
         cy.get('#modalTitleEl').should('be.visible');
         cy.get('input#sw-field--pattern-prefix').clearTypeAndCheck('EK_');
-<<<<<<< HEAD
-=======
-        cy.get('input#sw-field--pattern-codeLength').clearTypeAndCheck('5');
->>>>>>> 0acee283
         cy.get('input#sw-field--preview').should('have.attr', 'label', 'Voorbeeld promotieco');
         cy.get('.sw-promotion-v2-generate-codes-modal__button-generate').click();
         cy.get('.sw-loader').should('not.exist');
