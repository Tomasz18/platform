<?php declare(strict_types=1);

namespace Shopware\Core\Profiling\Checkout;

use Shopware\Core\System\SalesChannel\Context\SalesChannelContextServiceInterface;
use Shopware\Core\System\SalesChannel\SalesChannelContext;
use Symfony\Component\Stopwatch\Stopwatch;

class SalesChannelContextServiceProfiler implements SalesChannelContextServiceInterface
{
    /**
     * @var SalesChannelContextServiceInterface
     */
    private $decorated;

    /**
     * @var Stopwatch
     */
    private $stopwatch;

    public function __construct(SalesChannelContextServiceInterface $decorated, Stopwatch $stopwatch)
    {
        $this->decorated = $decorated;
        $this->stopwatch = $stopwatch;
    }

    public function get(string $salesChannelId, string $token, ?string $languageId = null, ?string $currencyId = null): SalesChannelContext
    {
        $this->stopwatch->start('context-generation');

<<<<<<< HEAD
        $context = $this->decorated->get($salesChannelId, $token, $languageId, $currencyId);
=======
        $context = $this->decorated->get($salesChannelId, $token, $languageId, \func_num_args() >= 4 ? func_get_arg(3) : null);
>>>>>>> 15e5a3c2

        $this->stopwatch->stop('context-generation');

        return $context;
    }
}<|MERGE_RESOLUTION|>--- conflicted
+++ resolved
@@ -24,15 +24,11 @@
         $this->stopwatch = $stopwatch;
     }
 
-    public function get(string $salesChannelId, string $token, ?string $languageId = null, ?string $currencyId = null): SalesChannelContext
+    public function get(string $salesChannelId, string $token, ?string $languageId, string $currencyId): SalesChannelContext
     {
         $this->stopwatch->start('context-generation');
 
-<<<<<<< HEAD
         $context = $this->decorated->get($salesChannelId, $token, $languageId, $currencyId);
-=======
-        $context = $this->decorated->get($salesChannelId, $token, $languageId, \func_num_args() >= 4 ? func_get_arg(3) : null);
->>>>>>> 15e5a3c2
 
         $this->stopwatch->stop('context-generation');
 
