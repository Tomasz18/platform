{% set currencyIsoCode = order.currency.isoCode %}
Hallo {{ order.orderCustomer.salutation.translated.letterName }} {{ order.orderCustomer.firstName }} {{ order.orderCustomer.lastName }},

Wir haben Ihre Zahlung erhalten und werden die Bestellung nun weiter verarbeiten.

Bestellnummer: {{ order.orderNumber }}

Informationen zu Ihrer Bestellung:

Pos.   Artikel-Nr.			Beschreibung			Menge			Preis			Summe
{% for lineItem in order.lineItems %}
{{ loop.index }}      {% if lineItem.payload.productNumber is defined %}{{ lineItem.payload.productNumber|u.wordwrap(80) }}{% endif %}				{{ lineItem.label|u.wordwrap(80) }}{% if lineItem.payload.options is defined and lineItem.payload.options|length >= 1 %}, {% for option in lineItem.payload.options %}{{ option.group }}: {{ option.option }}{% if lineItem.payload.options|last != option %}{{ " | " }}{% endif %}{% endfor %}{% endif %}				{{ lineItem.quantity }}			{{ lineItem.unitPrice|currency(currencyIsoCode) }}			{{ lineItem.totalPrice|currency(currencyIsoCode) }}
{% endfor %}

{% set delivery = order.deliveries.first %}

<<<<<<< HEAD
{% set displayRounded = order.totalRounding.interval != 0.01 or order.totalRounding.decimals != order.itemRounding.decimals %}
{% set decimals = order.totalRounding.decimals %}
{% set total = order.price.totalPrice %}
{% if displayRounded %}
    {% set total = order.price.rawTotal %}
    {% set decimals = order.itemRounding.decimals %}
{% endif %}

Versandkosten: {{order.deliveries.first.shippingCosts.totalPrice|currency(currencyIsoCode) }}
=======
Versandkosten: {{ order.deliveries.first.shippingCosts.totalPrice|currency(currencyIsoCode) }}
>>>>>>> 884ed228
Gesamtkosten Netto: {{ order.amountNet|currency(currencyIsoCode) }}
    {% for calculatedTax in order.price.calculatedTaxes %}
        {% if order.taxStatus is same as('net') %}zzgl.{% else %}inkl.{% endif %} {{ calculatedTax.taxRate }}% MwSt. {{ calculatedTax.tax|currency(currencyIsoCode) }}
    {% endfor %}
Gesamtkosten Brutto: {{ total|currency(currencyIsoCode,decimals=decimals) }}
{% if displayRounded %}
Gesamtkosten Brutto gerundet: {{ order.price.totalPrice|currency(currencyIsoCode,decimals=order.totalRounding.decimals) }}
{% endif %}


Gewählte Zahlungsart: {{ order.transactions.first.paymentMethod.translated.name }}
{{ order.transactions.first.paymentMethod.translated.description }}

Gewählte Versandart: {{ delivery.shippingMethod.translated.name }}
{{ delivery.shippingMethod.translated.description }}

{% set billingAddress = order.addresses.get(order.billingAddressId) %}
Rechnungsadresse:
{{ billingAddress.company }}
{{ billingAddress.firstName }} {{ billingAddress.lastName }}
{{ billingAddress.street }}
{{ billingAddress.zipcode }} {{ billingAddress.city }}
{{ billingAddress.country.translated.name }}

Lieferadresse:
{{ delivery.shippingOrderAddress.company }}
{{ delivery.shippingOrderAddress.firstName }} {{ delivery.shippingOrderAddress.lastName }}
{{ delivery.shippingOrderAddress.street }}
{{ delivery.shippingOrderAddress.zipcode}} {{ delivery.shippingOrderAddress.city }}
{{ delivery.shippingOrderAddress.country.translated.name }}

{% if billingAddress.vatId %}
Ihre Umsatzsteuer-ID: {{ billingAddress.vatId }}
Bei erfolgreicher Prüfung und sofern Sie aus dem EU-Ausland
bestellen, erhalten Sie Ihre Ware umsatzsteuerbefreit.
{% endif %}

Den aktuellen Status Ihrer Bestellung können Sie auch jederzeit auf unserer Webseite im  Bereich "Mein Konto" - "Meine Bestellungen" abrufen: {{ rawUrl('frontend.account.order.single.page', { 'deepLinkCode': order.deepLinkCode }, salesChannel.domains|first.url) }}
Für Rückfragen stehen wir Ihnen jederzeit gerne zur Verfügung.<|MERGE_RESOLUTION|>--- conflicted
+++ resolved
@@ -14,7 +14,6 @@
 
 {% set delivery = order.deliveries.first %}
 
-<<<<<<< HEAD
 {% set displayRounded = order.totalRounding.interval != 0.01 or order.totalRounding.decimals != order.itemRounding.decimals %}
 {% set decimals = order.totalRounding.decimals %}
 {% set total = order.price.totalPrice %}
@@ -23,10 +22,7 @@
     {% set decimals = order.itemRounding.decimals %}
 {% endif %}
 
-Versandkosten: {{order.deliveries.first.shippingCosts.totalPrice|currency(currencyIsoCode) }}
-=======
 Versandkosten: {{ order.deliveries.first.shippingCosts.totalPrice|currency(currencyIsoCode) }}
->>>>>>> 884ed228
 Gesamtkosten Netto: {{ order.amountNet|currency(currencyIsoCode) }}
     {% for calculatedTax in order.price.calculatedTaxes %}
         {% if order.taxStatus is same as('net') %}zzgl.{% else %}inkl.{% endif %} {{ calculatedTax.taxRate }}% MwSt. {{ calculatedTax.tax|currency(currencyIsoCode) }}
