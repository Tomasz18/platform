--- conflicted
+++ resolved
@@ -57,6 +57,7 @@
     {
         $fields = new FieldCollection([
             (new IdField('id', 'id'))->addFlags(new PrimaryKey(), new Required()),
+
             (new TranslatedField('name'))->addFlags(new SearchRanking(SearchRanking::HIGH_SEARCH_RANKING)),
             (new StringField('iso', 'iso'))->addFlags(new SearchRanking(SearchRanking::MIDDLE_SEARCH_RANKING)),
             new IntField('position', 'position'),
@@ -67,7 +68,6 @@
             new BoolField('display_state_in_registration', 'displayStateInRegistration'),
             new BoolField('force_state_in_registration', 'forceStateInRegistration'),
             new TranslatedField('customFields'),
-<<<<<<< HEAD
 
             (new OneToManyAssociationField('states', CountryStateDefinition::class, 'country_id', 'id'))
                 ->addFlags(new CascadeDelete()),
@@ -89,16 +89,6 @@
 
             (new OneToManyAssociationField('taxRules', TaxRuleDefinition::class, 'country_id', 'id'))
                 ->addFlags(new RestrictDelete(), new ReadProtected(SalesChannelApiSource::class)),
-=======
-            (new OneToManyAssociationField('states', CountryStateDefinition::class, 'country_id', 'id'))->addFlags(new CascadeDelete()),
-            (new TranslationsAssociationField(CountryTranslationDefinition::class, 'country_id'))->addFlags(new Required()),
-            // Reverse Associations, not available in sales-channel-api
-            (new OneToManyAssociationField('customerAddresses', CustomerAddressDefinition::class, 'country_id', 'id'))->addFlags(new RestrictDelete(), new ReadProtected(SalesChannelApiSource::class)),
-            (new OneToManyAssociationField('orderAddresses', OrderAddressDefinition::class, 'country_id', 'id'))->addFlags(new RestrictDelete(), new ReadProtected(SalesChannelApiSource::class)),
-            (new OneToManyAssociationField('salesChannelDefaultAssignments', SalesChannelDefinition::class, 'country_id', 'id'))->addFlags(new RestrictDelete(), new ReadProtected(SalesChannelApiSource::class)),
-            (new ManyToManyAssociationField('salesChannels', SalesChannelDefinition::class, SalesChannelCountryDefinition::class, 'country_id', 'sales_channel_id'))->addFlags(new ReadProtected(SalesChannelApiSource::class)),
-            (new OneToManyAssociationField('taxRules', TaxRuleDefinition::class, 'country_id', 'id'))->addFlags(new RestrictDelete(), new ReadProtected(SalesChannelApiSource::class)),
->>>>>>> 69a55828
         ]);
 
         if (Feature::isActive('FEATURE_NEXT_6059')) {
