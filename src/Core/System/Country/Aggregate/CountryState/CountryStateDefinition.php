--- conflicted
+++ resolved
@@ -57,7 +57,9 @@
     {
         return new FieldCollection([
             (new IdField('id', 'id'))->addFlags(new PrimaryKey(), new Required()),
+
             (new FkField('country_id', 'countryId', CountryDefinition::class))->addFlags(new Required()),
+
             (new StringField('short_code', 'shortCode'))->addFlags(new Required(), new SearchRanking(SearchRanking::HIGH_SEARCH_RANKING)),
             (new TranslatedField('name'))->addFlags(new SearchRanking(SearchRanking::HIGH_SEARCH_RANKING)),
             new IntField('position', 'position'),
@@ -65,12 +67,8 @@
             new TranslatedField('customFields'),
             new ManyToOneAssociationField('country', 'country_id', CountryDefinition::class, 'id', false),
             (new TranslationsAssociationField(CountryStateTranslationDefinition::class, 'country_state_id'))->addFlags(new Required()),
-<<<<<<< HEAD
 
             // Reverse Associations, not available in store-api
-=======
-            // Reverse Associations, not available in sales-channel-api
->>>>>>> 69a55828
             (new OneToManyAssociationField('customerAddresses', CustomerAddressDefinition::class, 'country_state_id', 'id'))->addFlags(new SetNullOnDelete(), new ReadProtected(SalesChannelApiSource::class)),
             (new OneToManyAssociationField('orderAddresses', OrderAddressDefinition::class, 'country_state_id', 'id'))->addFlags(new SetNullOnDelete(), new ReadProtected(SalesChannelApiSource::class)),
         ]);
