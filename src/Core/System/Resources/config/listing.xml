<?xml version="1.0" encoding="UTF-8"?>
<config xmlns:xsi="http://www.w3.org/2001/XMLSchema-instance"
        xsi:noNamespaceSchemaLocation="https://raw.githubusercontent.com/shopware/platform/master/src/Core/System/SystemConfig/Schema/config.xsd">
    <card>
        <title>Product listings</title>
        <title lang="de-DE">Produktlisten</title>

        <input-field type="bool">
            <name>allowBuyInListing</name>
<<<<<<< HEAD
            <label>Buy buttons active</label>
            <label lang="de-DE">Kaufen-Buttons aktiv</label>
            <helpText>In product listings, buy buttons are displayed beneath every product. Deactivate to display detail buttons only.</helpText>
            <helpText lang="de-DE">In Produktlisten wird der Kaufen-Button unter jedem Produkt angezeigt. Deaktivieren, um nur den Detail-Button anzuzeigen.</helpText>
        </input-field>

        <input-field type="bool">
            <name>hideCloseoutProductsWhenOutOfStock</name>
            <label>Hide products after clearance</label>
            <label lang="de-DE">Produkte nach Abverkaufende ausblenden</label>
            <helpText>Products marked as on "clearance sale" are hidden, as soon as their stock depletes back to 0.</helpText>
            <helpText lang="de-DE">Produkte die mit "Abverkauf" markiert sind, werden nicht mehr angezeigt, sobald ihr Lagerbestand 0 erreicht.</helpText>
=======
            <label>Display buy button in listings</label>
            <label lang="de-DE">Kaufen-Button in Produktlistings anzeigen</label>
>>>>>>> 5790185a
        </input-field>

        <input-field type="int">
            <name>markAsNew</name>
<<<<<<< HEAD
            <label>Mark products as 'new', for ? days</label>
            <label lang="de-DE">Markiert Produkte als 'neu' markieren, für ? Tage</label>
            <helpText>Products are marked as new, if their release date does not date back past the set number of days.</helpText>
            <helpText lang="de-DE">Produkte werden als neu markiert, wenn ihr Erscheinungsdatum nicht länger als die angegebene Anzahl an Tagen zurückliegt.</helpText>
=======
            <label>Label products as "new" for x days</label>
            <label lang="de-DE">Produkte als neu markieren für x Tage</label>
            <helptext>Products are marked as new if their release date is within the specified period (given in days).</helptext>
            <helptext lang="de-DE">Produkte werden als neu markiert, wenn deren Erscheinungsdatum im angegebenen Zeitraum liegt (angegeben in Tagen).</helptext>
>>>>>>> 5790185a
        </input-field>
    </card>
</config><|MERGE_RESOLUTION|>--- conflicted
+++ resolved
@@ -7,9 +7,8 @@
 
         <input-field type="bool">
             <name>allowBuyInListing</name>
-<<<<<<< HEAD
-            <label>Buy buttons active</label>
-            <label lang="de-DE">Kaufen-Buttons aktiv</label>
+            <label>Display buy button in listings</label>
+            <label lang="de-DE">Kaufen-Button in Produktlistings anzeigen</label>
             <helpText>In product listings, buy buttons are displayed beneath every product. Deactivate to display detail buttons only.</helpText>
             <helpText lang="de-DE">In Produktlisten wird der Kaufen-Button unter jedem Produkt angezeigt. Deaktivieren, um nur den Detail-Button anzuzeigen.</helpText>
         </input-field>
@@ -20,25 +19,14 @@
             <label lang="de-DE">Produkte nach Abverkaufende ausblenden</label>
             <helpText>Products marked as on "clearance sale" are hidden, as soon as their stock depletes back to 0.</helpText>
             <helpText lang="de-DE">Produkte die mit "Abverkauf" markiert sind, werden nicht mehr angezeigt, sobald ihr Lagerbestand 0 erreicht.</helpText>
-=======
-            <label>Display buy button in listings</label>
-            <label lang="de-DE">Kaufen-Button in Produktlistings anzeigen</label>
->>>>>>> 5790185a
         </input-field>
 
         <input-field type="int">
             <name>markAsNew</name>
-<<<<<<< HEAD
             <label>Mark products as 'new', for ? days</label>
             <label lang="de-DE">Markiert Produkte als 'neu' markieren, für ? Tage</label>
             <helpText>Products are marked as new, if their release date does not date back past the set number of days.</helpText>
             <helpText lang="de-DE">Produkte werden als neu markiert, wenn ihr Erscheinungsdatum nicht länger als die angegebene Anzahl an Tagen zurückliegt.</helpText>
-=======
-            <label>Label products as "new" for x days</label>
-            <label lang="de-DE">Produkte als neu markieren für x Tage</label>
-            <helptext>Products are marked as new if their release date is within the specified period (given in days).</helptext>
-            <helptext lang="de-DE">Produkte werden als neu markiert, wenn deren Erscheinungsdatum im angegebenen Zeitraum liegt (angegeben in Tagen).</helptext>
->>>>>>> 5790185a
         </input-field>
     </card>
 </config>