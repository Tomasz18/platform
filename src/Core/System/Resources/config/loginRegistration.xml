<?xml version="1.0" encoding="UTF-8"?>
<config xmlns:xsi="http://www.w3.org/2001/XMLSchema-instance"
        xsi:noNamespaceSchemaLocation="https://raw.githubusercontent.com/shopware/platform/master/src/Core/System/SystemConfig/Schema/config.xsd">
    <card>
        <title>Login / registration</title>
        <title lang="de-DE">Anmeldung / Registrierung</title>

        <input-field type="int">
            <name>passwordMinLength</name>
            <label>Minimum password length (registration)</label>
            <label lang="de-DE">Passwort-Mindestlänge (Registrierung)</label>
        </input-field>

        <input-field type="bool">
            <name>customerIpAddressesNotAnonymously</name>
            <label>Store customer IP addresses not anonymously</label>
            <label lang="de-DE">Kunden-IP-Adressen nicht anonym speichern</label>
        </input-field>

        <input-field type="bool">
            <name>showTitleField</name>
            <label>Show title</label>
            <label lang="de-DE">Titel anzeigen</label>
        </input-field>

        <input-field type="bool">
            <name>requireEmailConfirmation</name>
            <label>Email address must be entered twice</label>
            <label lang="de-DE">E-Mail-Adresse muss zweimal eingegeben werden</label>
            <helpText>Email address is queried twice to avoid input errors.</helpText>
            <helpText lang="de-DE">E-Mail-Adresse wird zweimal abgefragt, um Fehler bei der Eingabe zu vermeiden.</helpText>
        </input-field>

        <input-field type="bool">
            <name>doubleOptInRegistration</name>
            <label>Double opt in registration</label>
            <label lang="de-DE">Double-Opt-In-Registrierung</label>
            <helpText>Activates double opt in for registrations.</helpText>
            <helpText lang="de-DE">Aktiviert Double-Opt-In für Registrierungen.</helpText>
        </input-field>

        <input-field type="bool">
            <name>doubleOptInGuestOrder</name>
            <label>Double opt in guest order</label>
            <label lang="de-DE">Double-Opt-In-Gast-Bestellung</label>
            <helpText>Activates double opt in for guest orders.</helpText>
            <helpText lang="de-DE">Aktiviert Double-Opt-In für Gast-Bestellungen.</helpText>
        </input-field>

        <input-field type="bool">
            <name>requirePasswordConfirmation</name>
            <label>Password must be entered twice</label>
            <label lang="de-DE">Passwort muss zweimal eingegeben werden</label>
            <helpText>Password is queried twice to avoid input errors.</helpText>
            <helpText lang="de-DE">Passwort wird zweimal abgefragt, um Fehler bei der Eingabe zu vermeiden.</helpText>
        </input-field>

        <input-field type="bool">
            <name>showPhoneNumberField</name>
            <label>Show phone number</label>
            <label lang="de-DE">Telefonnummer anzeigen</label>
        </input-field>

        <input-field type="bool">
            <name>phoneNumberFieldRequired</name>
            <label>Phone number field required</label>
            <label lang="de-DE">Telefonnummer als Pflichtfeld behandeln</label>
        </input-field>

        <input-field type="bool">
            <name>showBirthdayField</name>
            <label>Show birthday field</label>
            <label lang="de-DE">Geburtstag anzeigen</label>
        </input-field>

        <input-field type="bool">
            <name>birthdayFieldRequired</name>
            <label>Birthday field required</label>
            <label lang="de-DE">Geburtstag als Pflichtfeld behandeln</label>
        </input-field>

        <input-field type="bool">
            <name>showAccountTypeSelection</name>
            <label>Show selection between company and customer account</label>
            <label lang="de-DE">Auswahl zwischen Firmen- und Kundenkonto anzeigen</label>
        </input-field>

        <input-field type="bool">
            <name>showAdditionalAddressField1</name>
            <label>Show additional address field 1</label>
            <label lang="de-DE">Adresszusatzzeile 1 anzeigen</label>
        </input-field>

        <input-field type="bool">
            <name>additionalAddressField1Required</name>
            <label>Additional address 1 field required</label>
            <label lang="de-DE">Adresszusatzzeile 1 als Pflichtfeld behandeln</label>
        </input-field>

        <input-field type="bool">
            <name>showAdditionalAddressField2</name>
            <label>Show additional address field 2</label>
            <label lang="de-DE">Adresszusatzzeile 2 anzeigen</label>
        </input-field>

        <input-field type="bool">
            <name>additionalAddressField2Required</name>
            <label>Additional address 2 field required</label>
            <label lang="de-DE">Adresszusatzzeile 1 als Pflichtfeld behandeln</label>
        </input-field>

        <input-field type="bool">
            <name>invalidateSessionOnLogOut</name>
            <label>Clear session data on log out</label>
            <label lang="de-DE">Sitzungsdaten bei Abmeldung löschen</label>
            <helpText>When the setting is activated, the cart won't be saved and can't be restored after login</helpText>
            <helpText lang="de-DE">Wenn die Einstellung aktiviert ist, wird der Warenkorb nicht gespeichert und kann nach der Anmeldung nicht wiederhergestellt werden</helpText>
        </input-field>

        <input-field type="bool">
            <name>allowCustomerDeletion</name>
            <label>Allow customer deletion</label>
            <label lang="de-DE">Löschen des Kunden zulassen</label>
<<<<<<< HEAD
=======
            <flag>FEATURE_NEXT_10077</flag>
>>>>>>> e07981a1
        </input-field>
    </card>
</config><|MERGE_RESOLUTION|>--- conflicted
+++ resolved
@@ -121,10 +121,7 @@
             <name>allowCustomerDeletion</name>
             <label>Allow customer deletion</label>
             <label lang="de-DE">Löschen des Kunden zulassen</label>
-<<<<<<< HEAD
-=======
             <flag>FEATURE_NEXT_10077</flag>
->>>>>>> e07981a1
         </input-field>
     </card>
 </config>