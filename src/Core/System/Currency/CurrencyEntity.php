<?php declare(strict_types=1);

namespace Shopware\Core\System\Currency;

use Shopware\Core\Checkout\Order\OrderCollection;
use Shopware\Core\Checkout\Promotion\Aggregate\PromotionDiscountPrice\PromotionDiscountPriceCollection;
use Shopware\Core\Checkout\Shipping\Aggregate\ShippingMethodPrice\ShippingMethodPriceCollection;
use Shopware\Core\Content\ProductExport\ProductExportCollection;
use Shopware\Core\Framework\DataAbstractionLayer\Entity;
use Shopware\Core\Framework\DataAbstractionLayer\EntityIdTrait;
use Shopware\Core\Framework\DataAbstractionLayer\Pricing\CashRoundingConfig;
use Shopware\Core\System\Currency\Aggregate\CurrencyCountryRounding\CurrencyCountryRoundingCollection;
use Shopware\Core\System\Currency\Aggregate\CurrencyTranslation\CurrencyTranslationCollection;
use Shopware\Core\System\SalesChannel\Aggregate\SalesChannelDomain\SalesChannelDomainCollection;
use Shopware\Core\System\SalesChannel\SalesChannelCollection;

class CurrencyEntity extends Entity
{
    use EntityIdTrait;

    /**
     * @var string
     */
    protected $isoCode;

    /**
     * @var float
     */
    protected $factor;

    /**
     * @var string
     */
    protected $symbol;

    /**
     * @var string|null
     */
    protected $shortName;

    /**
     * @var string|null
     */
    protected $name;

    /**
     * @var int
     */
    protected $position;

    /**
     * @deprecated tag:v6.4.0 - Use `itemRounding` or `totalRounding`
     *
     * @var int
     */
    protected $decimalPrecision;

    /**
     * @var CurrencyTranslationCollection|null
     */
    protected $translations;

    /**
     * @var OrderCollection|null
     */
    protected $orders;

    /**
     * @var SalesChannelCollection|null
     */
    protected $salesChannels;

    /**
     * @var SalesChannelCollection|null
     */
    protected $salesChannelDefaultAssignments;

    /**
     * @var SalesChannelDomainCollection|null
     */
    protected $salesChannelDomains;

    /**
     * @var array|null
     */
    protected $customFields;

    /**
     * @var ShippingMethodPriceCollection|null
     */
    protected $shippingMethodPrices;

    /**
     * @var PromotionDiscountPriceCollection
     */
    protected $promotionDiscountPrices;

    /**
     * @var bool|null
     */
    protected $isSystemDefault;

    /**
     * @var ProductExportCollection|null
     */
    protected $productExports;

    /**
     * @var CurrencyCountryRoundingCollection|null
     */
    protected $countryRoundings;

    /**
     * @var CashRoundingConfig|null
     */
    protected $itemRounding;

    /**
     * @var CashRoundingConfig|null
     */
    protected $totalRounding;

    public function getIsoCode(): string
    {
        return $this->isoCode;
    }

    public function setIsoCode(string $isoCode): void
    {
        $this->isoCode = $isoCode;
    }

    public function getFactor(): float
    {
        return $this->factor;
    }

    public function setFactor(float $factor): void
    {
        $this->factor = $factor;
    }

    public function getSymbol(): string
    {
        return $this->symbol;
    }

    public function setSymbol(string $symbol): void
    {
        $this->symbol = $symbol;
    }

    public function getShortName(): ?string
    {
        return $this->shortName;
    }

    public function setShortName(?string $shortName): void
    {
        $this->shortName = $shortName;
    }

    public function getName(): ?string
    {
        return $this->name;
    }

    public function setName(?string $name): void
    {
        $this->name = $name;
    }

    public function getPosition(): int
    {
        return $this->position;
    }

    public function setPosition(int $position): void
    {
        $this->position = $position;
    }

    public function getTranslations(): ?CurrencyTranslationCollection
    {
        return $this->translations;
    }

    public function setTranslations(CurrencyTranslationCollection $translations): void
    {
        $this->translations = $translations;
    }

    public function getOrders(): ?OrderCollection
    {
        return $this->orders;
    }

    public function setOrders(OrderCollection $orders): void
    {
        $this->orders = $orders;
    }

    public function getSalesChannels(): ?SalesChannelCollection
    {
        return $this->salesChannels;
    }

    public function setSalesChannels(SalesChannelCollection $salesChannels): void
    {
        $this->salesChannels = $salesChannels;
    }

    public function getSalesChannelDefaultAssignments(): ?SalesChannelCollection
    {
        return $this->salesChannelDefaultAssignments;
    }

    public function setSalesChannelDefaultAssignments(SalesChannelCollection $salesChannelDefaultAssignments): void
    {
        $this->salesChannelDefaultAssignments = $salesChannelDefaultAssignments;
    }

    public function getSalesChannelDomains(): ?SalesChannelDomainCollection
    {
        return $this->salesChannelDomains;
    }

    public function setSalesChannelDomains(SalesChannelDomainCollection $salesChannelDomains): void
    {
        $this->salesChannelDomains = $salesChannelDomains;
    }

    public function getCustomFields(): ?array
    {
        return $this->customFields;
    }

    public function setCustomFields(?array $customFields): void
    {
        $this->customFields = $customFields;
    }

    /**
     * @deprecated tag:v6.4.0 - Use `itemRounding` or `totalRounding`
     */
    public function getDecimalPrecision(): int
    {
        return $this->decimalPrecision;
    }

    /**
     * @deprecated tag:v6.4.0 - Use `itemRounding` or `totalRounding`
     */
    public function setDecimalPrecision(int $decimalPrecision): void
    {
        $this->decimalPrecision = $decimalPrecision;
    }

    public function getShippingMethodPrices(): ?ShippingMethodPriceCollection
    {
        return $this->shippingMethodPrices;
    }

    public function setShippingMethodPrices(ShippingMethodPriceCollection $shippingMethodPrices): void
    {
        $this->shippingMethodPrices = $shippingMethodPrices;
    }

    public function getIsSystemDefault(): ?bool
    {
        return $this->isSystemDefault;
    }

    public function setIsSystemDefault(bool $isSystemDefault): void
    {
        $this->isSystemDefault = $isSystemDefault;
    }

    public function getPromotionDiscountPrices(): ?PromotionDiscountPriceCollection
    {
        return $this->promotionDiscountPrices;
    }

    public function setPromotionDiscountPrices(PromotionDiscountPriceCollection $promotionDiscountPrices): void
    {
        $this->promotionDiscountPrices = $promotionDiscountPrices;
    }

    public function getProductExports(): ?ProductExportCollection
    {
        return $this->productExports;
    }

    public function setProductExports(ProductExportCollection $productExports): void
    {
        $this->productExports = $productExports;
    }
<<<<<<< HEAD

    public function getApiAlias(): string
    {
        return 'currency';
    }

    public function getCountryRoundings(): ?CurrencyCountryRoundingCollection
    {
        return $this->countryRoundings;
    }

    public function setCountryRoundings(CurrencyCountryRoundingCollection $countryRoundings): void
    {
        $this->countryRoundings = $countryRoundings;
    }

    public function getItemRounding(): ?CashRoundingConfig
    {
        return $this->itemRounding;
    }

    public function setItemRounding(?CashRoundingConfig $itemRounding): void
    {
        $this->itemRounding = $itemRounding;
    }

    public function getTotalRounding(): ?CashRoundingConfig
    {
        return $this->totalRounding;
    }

    public function setTotalRounding(?CashRoundingConfig $totalRounding): void
    {
        $this->totalRounding = $totalRounding;
    }
=======
>>>>>>> db2d8b6d
}<|MERGE_RESOLUTION|>--- conflicted
+++ resolved
@@ -295,12 +295,6 @@
     {
         $this->productExports = $productExports;
     }
-<<<<<<< HEAD
-
-    public function getApiAlias(): string
-    {
-        return 'currency';
-    }
 
     public function getCountryRoundings(): ?CurrencyCountryRoundingCollection
     {
@@ -331,6 +325,4 @@
     {
         $this->totalRounding = $totalRounding;
     }
-=======
->>>>>>> db2d8b6d
 }