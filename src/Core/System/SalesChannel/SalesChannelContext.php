<?php declare(strict_types=1);

namespace Shopware\Core\System\SalesChannel;

use Shopware\Core\Checkout\Cart\Delivery\Struct\ShippingLocation;
use Shopware\Core\Checkout\Cart\Tax\Struct\TaxRule;
use Shopware\Core\Checkout\Cart\Tax\Struct\TaxRuleCollection;
use Shopware\Core\Checkout\Customer\Aggregate\CustomerGroup\CustomerGroupEntity;
use Shopware\Core\Checkout\Customer\CustomerEntity;
use Shopware\Core\Checkout\Payment\PaymentMethodEntity;
use Shopware\Core\Checkout\Shipping\ShippingMethodEntity;
use Shopware\Core\Framework\Context;
use Shopware\Core\Framework\DataAbstractionLayer\Pricing\CashRoundingConfig;
use Shopware\Core\Framework\Struct\Struct;
use Shopware\Core\System\Currency\CurrencyEntity;
use Shopware\Core\System\SalesChannel\Exception\ContextPermissionsLockedException;
use Shopware\Core\System\SalesChannel\Exception\ContextRulesLockedException;
use Shopware\Core\System\Tax\Exception\TaxNotFoundException;
use Shopware\Core\System\Tax\TaxCollection;

class SalesChannelContext extends Struct
{
    /**
     * Unique token for context, e.g. stored in session or provided in request headers
     *
     * @var string
     */
    protected $token;

    /**
     * @var CustomerGroupEntity
     */
    protected $currentCustomerGroup;

    /**
     * @var CustomerGroupEntity
     */
    protected $fallbackCustomerGroup;

    /**
     * @var CurrencyEntity
     */
    protected $currency;

    /**
     * @var SalesChannelEntity
     */
    protected $salesChannel;

    /**
     * @var TaxCollection
     */
    protected $taxRules;

    /**
     * @var CustomerEntity|null
     */
    protected $customer;

    /**
     * @var PaymentMethodEntity
     */
    protected $paymentMethod;

    /**
     * @var ShippingMethodEntity
     */
    protected $shippingMethod;

    /**
     * @var ShippingLocation
     */
    protected $shippingLocation;

    /**
     * @var array
     */
    protected $rulesIds;

    /**
     * @var bool
     */
    protected $rulesLocked = false;

    /**
     * @var array
     */
    protected $permissions = [];

    /**
     * @var bool
     */
    protected $permisionsLocked = false;

    /**
     * @var Context
     */
    private $context;

    /**
     * @var CashRoundingConfig
     */
    private $itemRounding;

    /**
     * @var CashRoundingConfig
     */
    private $totalRounding;

    public function __construct(
        Context $baseContext,
        string $token,
        SalesChannelEntity $salesChannel,
        CurrencyEntity $currency,
        CustomerGroupEntity $currentCustomerGroup,
        CustomerGroupEntity $fallbackCustomerGroup,
        TaxCollection $taxRules,
        PaymentMethodEntity $paymentMethod,
        ShippingMethodEntity $shippingMethod,
        ShippingLocation $shippingLocation,
        ?CustomerEntity $customer,
        CashRoundingConfig $itemRounding,
        CashRoundingConfig $totalRounding,
        array $rulesIds = []
    ) {
        $this->currentCustomerGroup = $currentCustomerGroup;
        $this->fallbackCustomerGroup = $fallbackCustomerGroup;
        $this->currency = $currency;
        $this->salesChannel = $salesChannel;
        $this->taxRules = $taxRules;
        $this->customer = $customer;
        $this->paymentMethod = $paymentMethod;
        $this->shippingMethod = $shippingMethod;
        $this->shippingLocation = $shippingLocation;
        $this->rulesIds = $rulesIds;
        $this->token = $token;
        $this->context = $baseContext;
        $this->itemRounding = $itemRounding;
        $this->totalRounding = $totalRounding;
    }

    public function getCurrentCustomerGroup(): CustomerGroupEntity
    {
        return $this->currentCustomerGroup;
    }

    public function getFallbackCustomerGroup(): CustomerGroupEntity
    {
        return $this->fallbackCustomerGroup;
    }

    public function getCurrency(): CurrencyEntity
    {
        return $this->currency;
    }

    public function getSalesChannel(): SalesChannelEntity
    {
        return $this->salesChannel;
    }

    public function getTaxRules(): TaxCollection
    {
        return $this->taxRules;
    }

    /**
     * Get the tax rules depend on the customer billing address
     * respectively the shippingLocation if there is no customer
     */
    public function buildTaxRules(string $taxId): TaxRuleCollection
    {
        $tax = $this->taxRules->get($taxId);

        if ($tax === null || $tax->getRules() === null) {
            throw new TaxNotFoundException($taxId);
        }

        if ($tax->getRules()->first() !== null) {
            return new TaxRuleCollection([
                new TaxRule($tax->getRules()->first()->getTaxRate(), 100),
            ]);
        }

        return new TaxRuleCollection([
            new TaxRule($tax->getTaxRate(), 100),
        ]);
    }

    public function getCustomer(): ?CustomerEntity
    {
        return $this->customer;
    }

    public function getPaymentMethod(): PaymentMethodEntity
    {
        return $this->paymentMethod;
    }

    public function getShippingMethod(): ShippingMethodEntity
    {
        return $this->shippingMethod;
    }

    public function getShippingLocation(): ShippingLocation
    {
        return $this->shippingLocation;
    }

    public function getContext(): Context
    {
        return $this->context;
    }

    public function getRuleIds(): array
    {
        return $this->rulesIds;
    }

    public function setRuleIds(array $ruleIds): void
    {
        if ($this->rulesLocked) {
            throw new ContextRulesLockedException();
        }

        $this->rulesIds = array_filter(array_values($ruleIds));
        $this->getContext()->setRuleIds($this->rulesIds);
    }

    public function lockRules(): void
    {
        $this->rulesLocked = true;
    }

    public function lockPermissions(): void
    {
        $this->permisionsLocked = true;
    }

    public function getToken(): string
    {
        return $this->token;
    }

    public function getTaxState(): string
    {
        return $this->context->getTaxState();
    }

    public function setTaxState(string $taxState): void
    {
        $this->context->setTaxState($taxState);
    }

    public function getTaxCalculationType(): string
    {
        return $this->getSalesChannel()->getTaxCalculationType();
    }

    public function getPermissions(): array
    {
        return $this->permissions;
    }

    public function setPermissions(array $permissions): void
    {
        if ($this->permisionsLocked) {
            throw new ContextPermissionsLockedException();
        }

        $this->permissions = array_filter($permissions);
    }

    public function getApiAlias(): string
    {
        return 'sales_channel_context';
    }

    public function hasPermission(string $permission): bool
    {
        return $this->permissions[$permission] ?? false;
    }

<<<<<<< HEAD
    public function getTotalRounding(): CashRoundingConfig
    {
        return $this->totalRounding;
    }

    public function setTotalRounding(CashRoundingConfig $totalRounding): void
    {
        $this->totalRounding = $totalRounding;
    }

    public function getItemRounding(): CashRoundingConfig
    {
        return $this->itemRounding;
    }

    public function setItemRounding(CashRoundingConfig $itemRounding): void
    {
        $this->itemRounding = $itemRounding;
=======
    public function getSalesChannelId(): string
    {
        return $this->getSalesChannel()->getId();
>>>>>>> 15e5a3c2
    }
}<|MERGE_RESOLUTION|>--- conflicted
+++ resolved
@@ -281,7 +281,11 @@
         return $this->permissions[$permission] ?? false;
     }
 
-<<<<<<< HEAD
+    public function getSalesChannelId(): string
+    {
+        return $this->getSalesChannel()->getId();
+    }
+
     public function getTotalRounding(): CashRoundingConfig
     {
         return $this->totalRounding;
@@ -300,10 +304,5 @@
     public function setItemRounding(CashRoundingConfig $itemRounding): void
     {
         $this->itemRounding = $itemRounding;
-=======
-    public function getSalesChannelId(): string
-    {
-        return $this->getSalesChannel()->getId();
->>>>>>> 15e5a3c2
     }
 }