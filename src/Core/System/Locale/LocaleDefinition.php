--- conflicted
+++ resolved
@@ -54,13 +54,8 @@
             (new OneToManyAssociationField('languages', LanguageDefinition::class, 'locale_id', 'id'))->addFlags(new CascadeDelete()),
             (new TranslationsAssociationField(LocaleTranslationDefinition::class, 'locale_id'))->addFlags(new Required()),
 
-<<<<<<< HEAD
-            // Reverse Associations not available in store-api
-            (new OneToManyAssociationField('users', UserDefinition::class, 'locale_id', 'id'))->addFlags(new RestrictDelete(), new ReadProtected(SalesChannelApiSource::class)),
-=======
             // Reverse Associations not available in sales-channel-api
             (new OneToManyAssociationField('users', UserDefinition::class, 'locale_id', 'id'))->addFlags(new RestrictDelete()),
->>>>>>> 884ed228
         ]);
     }
 }