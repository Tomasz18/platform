--- conflicted
+++ resolved
@@ -55,21 +55,12 @@
 
             (new TranslationsAssociationField(SalutationTranslationDefinition::class, 'salutation_id'))->addFlags(new Required()),
 
-<<<<<<< HEAD
-            // Reverse Associations, not available in store-api
-            (new OneToManyAssociationField('customers', CustomerDefinition::class, 'salutation_id', 'id'))->addFlags(new RestrictDelete(), new ReadProtected(SalesChannelApiSource::class)),
-            (new OneToManyAssociationField('customerAddresses', CustomerAddressDefinition::class, 'salutation_id', 'id'))->addFlags(new RestrictDelete(), new ReadProtected(SalesChannelApiSource::class)),
-            (new OneToManyAssociationField('orderCustomers', OrderCustomerDefinition::class, 'salutation_id', 'id'))->addFlags(new RestrictDelete(), new ReadProtected(SalesChannelApiSource::class)),
-            (new OneToManyAssociationField('orderAddresses', OrderAddressDefinition::class, 'salutation_id', 'id'))->addFlags(new RestrictDelete(), new ReadProtected(SalesChannelApiSource::class)),
-            (new OneToManyAssociationField('newsletterRecipients', NewsletterRecipientDefinition::class, 'salutation_id', 'id'))->addFlags(new RestrictDelete(), new ReadProtected(SalesChannelApiSource::class)),
-=======
             // Reverse Associations, not available in sales-channel-api
             (new OneToManyAssociationField('customers', CustomerDefinition::class, 'salutation_id', 'id'))->addFlags(new RestrictDelete()),
             (new OneToManyAssociationField('customerAddresses', CustomerAddressDefinition::class, 'salutation_id', 'id'))->addFlags(new RestrictDelete()),
             (new OneToManyAssociationField('orderCustomers', OrderCustomerDefinition::class, 'salutation_id', 'id'))->addFlags(new RestrictDelete()),
             (new OneToManyAssociationField('orderAddresses', OrderAddressDefinition::class, 'salutation_id', 'id'))->addFlags(new RestrictDelete()),
             (new OneToManyAssociationField('newsletterRecipients', NewsletterRecipientDefinition::class, 'salutation_id', 'id'))->addFlags(new RestrictDelete()),
->>>>>>> 884ed228
         ]);
     }
 }