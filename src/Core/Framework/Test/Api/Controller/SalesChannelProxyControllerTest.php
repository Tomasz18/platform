--- conflicted
+++ resolved
@@ -333,11 +333,7 @@
         static::assertEquals($browser->getServerParameter($contextTokenHeaderName), $response->headers->get(PlatformRequest::HEADER_CONTEXT_TOKEN));
 
         //assert customer is updated in database
-<<<<<<< HEAD
-        $payload = $this->contextPersister->load($response->headers->get(PlatformRequest::HEADER_CONTEXT_TOKEN));
-=======
-        $payload = $this->contextPersister->load($response[PlatformRequest::HEADER_CONTEXT_TOKEN], Feature::isActive('FEATURE_NEXT_10058') ? $salesChannel['id'] : null);
->>>>>>> 69a55828
+        $payload = $this->contextPersister->load($response->headers->get(PlatformRequest::HEADER_CONTEXT_TOKEN), Feature::isActive('FEATURE_NEXT_10058') ? $salesChannel['id'] : null);
         static::assertIsArray($payload);
         static::assertArrayHasKey('customerId', $payload);
         static::assertEquals($customerId, $payload['customerId']);
@@ -434,7 +430,6 @@
 
         //create a new shipping method and request to change
         $shippingMethodId = $this->createShippingMethod();
-
         $browser->request('PATCH', $this->getUrl(Defaults::SALES_CHANNEL, '/context'), [
             'shippingMethodId' => $shippingMethodId,
         ]);
@@ -679,6 +674,7 @@
         static::assertNotEmpty($response->headers->get(PlatformRequest::HEADER_CONTEXT_TOKEN));
 
         $cart = $this->getCart($browser, Defaults::SALES_CHANNEL);
+
         //assert shipping method and cost are changed
         static::assertArrayHasKey('name', $cart['deliveries'][0]['shippingMethod']);
         static::assertEquals('Test shipping method', $cart['deliveries'][0]['shippingMethod']['name']);
