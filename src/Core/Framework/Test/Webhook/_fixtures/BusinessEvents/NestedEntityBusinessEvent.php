<?php declare(strict_types=1);

namespace Shopware\Core\Framework\Test\Webhook\_fixtures\BusinessEvents;

use Shopware\Core\Framework\Context;
use Shopware\Core\Framework\Event\BusinessEventInterface;
use Shopware\Core\Framework\Event\EventData\EntityType;
use Shopware\Core\Framework\Event\EventData\EventDataCollection;
use Shopware\Core\Framework\Event\EventData\ObjectType;
use Shopware\Core\System\Tax\TaxDefinition;
use Shopware\Core\System\Tax\TaxEntity;

class NestedEntityBusinessEvent implements BusinessEventInterface, BusinessEventEncoderTestInterface
{
    /**
     * @var TaxEntity
     */
    private $tax;

    public function __construct(TaxEntity $tax)
    {
        $this->tax = $tax;
    }

    public static function getAvailableData(): EventDataCollection
    {
        return (new EventDataCollection())
            ->add('object', (new ObjectType())
                ->add('tax', new EntityType(TaxDefinition::class)));
    }

    public function getEncodeValues(string $shopwareVersion): array
    {
        return [
            'object' => [
                'tax' => [
                    'id' => $this->tax->getId(),
                    '_uniqueIdentifier' => $this->tax->getId(),
                    'versionId' => null,
                    'name' => $this->tax->getName(),
                    'taxRate' => (int) $this->tax->getTaxRate(),
<<<<<<< HEAD
                    'position' => $this->tax->getPosition(),
                    'products' => null,
                    'shippingMethods' => null,
=======
>>>>>>> a8a7e3ed
                    'customFields' => null,
                    'translated' => [],
                    'createdAt' => $this->tax->getCreatedAt()->format(DATE_RFC3339_EXTENDED),
                    'updatedAt' => null,
                    'extensions' => [
                        'foreignKeys' => [
                            'extensions' => [],
                            'apiAlias' => null,
                        ],
                    ],
                    'apiAlias' => 'tax',
                ],
            ],
        ];
    }

    public function getName(): string
    {
        return 'test';
    }

    public function getContext(): Context
    {
        return Context::createDefaultContext();
    }

    public function getObject(): EntityBusinessEvent
    {
        return new EntityBusinessEvent($this->tax);
    }
}<|MERGE_RESOLUTION|>--- conflicted
+++ resolved
@@ -39,12 +39,7 @@
                     'versionId' => null,
                     'name' => $this->tax->getName(),
                     'taxRate' => (int) $this->tax->getTaxRate(),
-<<<<<<< HEAD
                     'position' => $this->tax->getPosition(),
-                    'products' => null,
-                    'shippingMethods' => null,
-=======
->>>>>>> a8a7e3ed
                     'customFields' => null,
                     'translated' => [],
                     'createdAt' => $this->tax->getCreatedAt()->format(DATE_RFC3339_EXTENDED),
