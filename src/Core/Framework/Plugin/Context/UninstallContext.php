--- conflicted
+++ resolved
@@ -23,13 +23,9 @@
         Context $context,
         string $currentShopwareVersion,
         string $currentPluginVersion,
-<<<<<<< HEAD
         MigrationCollection $migrationCollection,
-        bool $keepUserData
-=======
         bool $keepUserData,
         bool $keepMigrations = false
->>>>>>> 014908ff
     ) {
         parent::__construct($plugin, $context, $currentShopwareVersion, $currentPluginVersion, $migrationCollection);
         $this->keepUserData = $keepUserData;
