--- conflicted
+++ resolved
@@ -218,14 +218,10 @@
             $shopwareContext,
             $this->shopwareVersion,
             $plugin->getVersion(),
-<<<<<<< HEAD
             $this->createMigrationCollection($pluginBaseClass),
-            $keepUserData
-=======
             $keepUserData,
             /* @deprecated tag:v6.3.0 - This default value will change to `true` */
             false
->>>>>>> 014908ff
         );
         $uninstallContext->setAutoMigrate(false);
 
@@ -468,16 +464,7 @@
             return;
         }
 
-<<<<<<< HEAD
         $context->getMigrationCollection()->migrateInPlace();
-    }
-=======
-        $this->migrationCollection->addDirectory($migrationPath, $pluginBaseClass->getMigrationNamespace());
->>>>>>> 014908ff
-
-        $this->migrationLoader->syncMigrationCollection($pluginBaseClass->getNamespace());
-
-        iterator_to_array($this->migrationRunner->migrate());
     }
 
     private function hasPluginUpdate(string $updateVersion, string $currentVersion): bool
