--- conflicted
+++ resolved
@@ -71,14 +71,11 @@
         $container->addCompilerPass(new EntityCompilerPass());
         $container->addCompilerPass(new MigrationCompilerPass(), PassConfig::TYPE_AFTER_REMOVING);
         $container->addCompilerPass(new ActionEventCompilerPass());
-<<<<<<< HEAD
+        $container->addCompilerPass(new DisableTwigCacheWarmerCompilerPass());
         $container->addCompilerPass(new TwigLoaderConfigCompilerPass());
         $container->addCompilerPass(new RouteScopeCompilerPass());
 
         $this->addCoreMigrationPath($container, __DIR__ . '/../Migration', 'Shopware\Core\Migration');
-=======
-        $container->addCompilerPass(new DisableTwigCacheWarmerCompilerPass());
->>>>>>> 5790185a
 
         parent::build($container);
     }
