<?php declare(strict_types=1);

namespace Shopware\Core\Framework\DataAbstractionLayer;

use Doctrine\Common\Inflector\Inflector;
use Doctrine\DBAL\Connection;
use Doctrine\DBAL\Events;
use Doctrine\DBAL\Schema\Table;
use Shopware\Core\Framework\DataAbstractionLayer\Exception\DefinitionNotFoundException;
use Shopware\Core\Framework\DataAbstractionLayer\Field\AssociationField;
use Shopware\Core\Framework\DataAbstractionLayer\Field\BoolField;
use Shopware\Core\Framework\DataAbstractionLayer\Field\Field;
use Shopware\Core\Framework\DataAbstractionLayer\Field\FkField;
use Shopware\Core\Framework\DataAbstractionLayer\Field\Flag\CascadeDelete;
use Shopware\Core\Framework\DataAbstractionLayer\Field\Flag\Extension;
use Shopware\Core\Framework\DataAbstractionLayer\Field\Flag\Flag;
use Shopware\Core\Framework\DataAbstractionLayer\Field\Flag\Inherited;
use Shopware\Core\Framework\DataAbstractionLayer\Field\Flag\PrimaryKey;
use Shopware\Core\Framework\DataAbstractionLayer\Field\Flag\RestrictDelete;
use Shopware\Core\Framework\DataAbstractionLayer\Field\Flag\Runtime;
use Shopware\Core\Framework\DataAbstractionLayer\Field\Flag\SetNullOnDelete;
use Shopware\Core\Framework\DataAbstractionLayer\Field\ManyToManyAssociationField;
use Shopware\Core\Framework\DataAbstractionLayer\Field\ManyToOneAssociationField;
use Shopware\Core\Framework\DataAbstractionLayer\Field\OneToManyAssociationField;
use Shopware\Core\Framework\DataAbstractionLayer\Field\OneToOneAssociationField;
use Shopware\Core\Framework\DataAbstractionLayer\Field\ReferenceVersionField;
use Shopware\Core\Framework\DataAbstractionLayer\Field\StorageAware;
use Shopware\Core\Framework\DataAbstractionLayer\Field\TranslatedField;
use Shopware\Core\Framework\DataAbstractionLayer\Field\TranslationsAssociationField;
use Shopware\Core\Framework\DataAbstractionLayer\Field\VersionField;
use Shopware\Core\Framework\Struct\ArrayEntity;

class DefinitionValidator
{
    private const FOREIGN_KEY_PREFIX = 'fk';

    private const IGNORE_FIELDS = [
        'product.cover',
        'order_line_item.cover',
        'customer.defaultBillingAddress',
        'customer.defaultShippingAddress',
        'customer.activeShippingAddress',
        'customer.activeBillingAddress',
        'product_configurator_setting.selected',
        'sales_channel.wishlists',
        'product.wishlists',
        'order.billingAddress',
        'order.createdBy',
        'order.updatedBy',
<<<<<<< HEAD
        'integration.writeAccess',
=======
        'product_search_config.excludedTerms',
>>>>>>> 884ed228
    ];

    private const PLURAL_EXCEPTIONS = [
        'children', 'categoriesRo', 'properties', 'media',
    ];

    private const CUSTOM_PREFIXED_NAMED = [
        'username',
        'customerNumber',
        'taxRate',
        'orderNumber',
        'orderDate',
        'productNumber',
        'mediaType',
        'mediaTypeRaw',
        'salutationKey',
        'scheduledTaskClass',
    ];

    private const CUSTOM_SHORT_NAMES = [
        'property_group' => 'group',
        'property_group_option' => 'option',
        'version_commit' => 'commit',
    ];

    private const INGNORED_IN_PREFIX_CHECK = [
        'properties', 'options', 'translationcode', 'sections', 'logo',
    ];

    private const TABLES_WITHOUT_DEFINITION = [
        'schema_version',
        'cart',
        'migration',
        'sales_channel_api_context',
    ];

    private const IGNORED_ENTITY_PROPERTIES = [
        'id',
        'extensions',
        '_uniqueIdentifier',
        'versionId',
        'translated',
        'createdAt',
        'updatedAt',
    ];

    private const GENERIC_FK_FIELDS = [
        'seo_url.foreignKey',
    ];

    private const DELETE_FLAG_TO_ACTION_MAPPING = [
        CascadeDelete::class => ['CASCADE'],
        RestrictDelete::class => ['RESTRICT', null, false],
        SetNullOnDelete::class => ['SET NULL'],
    ];

    /**
     * @var DefinitionInstanceRegistry
     */
    private $registry;

    /**
     * @var Connection
     */
    private $connection;

    public function __construct(DefinitionInstanceRegistry $registry, Connection $connection)
    {
        $this->registry = $registry;
        $this->connection = $connection;
        $this->connection->getEventManager()->addEventListener(Events::onSchemaIndexDefinition, new SchemaIndexListener());
    }

    public function validate(): array
    {
        $violations = [];

        foreach ($this->registry->getDefinitions() as $definition) {
            // ignore definitions from a test namespace
            if (preg_match('/.*\\Test\\.*/', $definition->getClass())) {
                continue;
            }
            $violations[$definition->getClass()] = [];

            $violations = array_merge_recursive($violations, $this->validateSchema($definition));

            $violations = array_merge_recursive($violations, $this->checkEntityNameConstant($definition));

            $struct = ArrayEntity::class;
            if (!$definition instanceof MappingEntityDefinition) {
                $struct = $definition->getEntityClass();
            }

            if ($struct !== ArrayEntity::class) {
                $violations[$definition->getClass()] = array_merge(
                    $violations[$definition->getClass()],
                    $this->validateStruct($struct, $definition)
                );
            }

            $violations = array_merge_recursive($violations, $this->validateAssociations($definition));

            if (is_subclass_of($definition, EntityTranslationDefinition::class)) {
                $violations = array_merge_recursive($violations, $this->validateEntityTranslationGettersAreNullable($definition));
                $violations = array_merge_recursive($violations, $this->validateEntityTranslationDefinitions($definition));
            }
        }

        $violations = array_filter($violations, function ($vio) {
            return !empty($vio);
        });

        return $violations;
    }

    public function getNotices(): array
    {
        $notices = [];
        foreach ($this->registry->getDefinitions() as $definition) {
            $notices[$definition->getClass()] = [];
        }

        foreach ($this->registry->getDefinitions() as $definition) {
            if ($definition instanceof MappingEntityDefinition) {
                continue;
            }

            $notices = array_merge_recursive($notices, $this->validateColumn($definition));

            $struct = $definition->getEntityClass();

            if ($struct !== ArrayEntity::class) {
                $notices[$definition->getClass()] = array_merge_recursive(
                    $notices[$definition->getClass()],
                    $this->findEntityNotices($struct, $definition)
                );
            }

            $notices[$definition->getClass()] = array_merge_recursive(
                $notices[$definition->getClass()],
                $this->validateDataFieldNotPrefixedByEntityName($definition)
            );

            $notices[$definition->getClass()] = array_merge_recursive(
                $notices[$definition->getClass()],
                $this->checkParentDefinition($definition)
            );
        }

        $tableSchemas = $this->connection->getSchemaManager()->listTables();

        $tableViolations = $this->findNotRegisteredTables($tableSchemas);
        $namingViolations = $this->checkNaming($tableSchemas);

        $notices = array_merge_recursive($notices, $namingViolations, $tableViolations);

        return array_filter($notices, function ($vio) {
            return !empty($vio);
        });
    }

    /**
     * @param Table[] $tables
     */
    private function findNotRegisteredTables(array $tables): array
    {
        $violations = [];

        foreach ($tables as $table) {
            if (\in_array($table->getName(), self::TABLES_WITHOUT_DEFINITION, true)) {
                continue;
            }

            try {
                $this->registry->getByEntityName($table->getName());
            } catch (DefinitionNotFoundException $e) {
                $violations[] = sprintf(
                    'Table %s has no configured definition',
                    $table->getName()
                );
            }
        }

        return [DefinitionInstanceRegistry::class => $violations];
    }

    /**
     * @param Table[] $tables
     */
    private function checkNaming(array $tables): array
    {
        $fkViolations = [];

        foreach ($tables as $table) {
            if (\in_array($table->getName(), self::TABLES_WITHOUT_DEFINITION, true)) {
                continue;
            }

            foreach ($table->getForeignKeys() as $foreignKey) {
                if ($foreignKey->getNamespaceName() !== self::FOREIGN_KEY_PREFIX) {
                    $fkViolations[] = sprintf(
                        'Table %s has an invalid foreign key. Foreign keys have to start with fk.',
                        $table->getName()
                    );
                }

                if ($foreignKey->getNamespaceName() === null) {
                    continue;
                }

                $name = mb_substr($foreignKey->getName(), mb_strlen($foreignKey->getNamespaceName()) + 1);

                if ($name !== $table->getName()) {
                    $fkViolations[] = sprintf(
                        'Table %s has an invalid foreign key. Foreign keys format: fk.table_name.column_name',
                        $table->getName()
                    );
                }
            }
        }

        return ['Foreign key naming issues' => $fkViolations];
    }

    private function findEntityNotices(string $struct, EntityDefinition $definition): array
    {
        $reflection = new \ReflectionClass($struct);

        $fields = $definition->getFields();

        $notices = [];
        foreach ($reflection->getProperties() as $property) {
            $key = $definition->getEntityName() . '.' . $property->getName();
            if (\in_array($key, self::IGNORE_FIELDS, true)) {
                continue;
            }

            if ($reflection->getParentClass()->getName() === MappingEntityDefinition::class) {
                continue;
            }

            if ($property->getDocComment() && mb_strpos($property->getDocComment(), '@internal') !== false) {
                continue;
            }

            if (!$fields->get($property->getName()) && !\in_array($property->getName(), self::IGNORED_ENTITY_PROPERTIES, true)) {
                $notices[] = sprintf('Field %s in entity struct is missing in %s', $property->getName(), $definition->getClass());
            }
        }

        return $notices;
    }

    private function validateStruct(string $struct, EntityDefinition $definition): array
    {
        $reflection = new \ReflectionClass($struct);

        $fields = $definition->getFields();

        $properties = [];
        $functionViolations = [];

        foreach ($fields as $field) {
            if ($field instanceof VersionField || $field instanceof ReferenceVersionField) {
                continue;
            }

            if ($field->is(Extension::class)) {
                continue;
            }

            $key = $definition->getEntityName() . '.' . $field->getPropertyName();
            if (\in_array($key, self::IGNORE_FIELDS, true)) {
                continue;
            }

            $propertyName = $field->getPropertyName();

            $setter = 'set' . ucfirst($propertyName);
            $getterMethods = [
                'get' . ucfirst($propertyName),
            ];

            if ($field instanceof BoolField) {
                $getterMethods[] = 'is' . ucfirst($propertyName);
                $getterMethods[] = 'has' . ucfirst($propertyName);
                $getterMethods[] = 'has' . ucfirst(preg_replace('/^has/', '', $propertyName));
            }

            $hasGetter = false;

            if (!$reflection->hasProperty($propertyName)) {
                $properties[] = sprintf('Missing property %s in %s', $propertyName, $struct);
            }

            foreach ($getterMethods as $getterMethod) {
                if ($reflection->hasMethod($getterMethod)) {
                    $hasGetter = true;

                    break;
                }
            }

            if (!$hasGetter) {
                $functionViolations[] = sprintf('No getter function for property %s in %s', $propertyName, $struct);
            }

            if (!$field->is(Runtime::class) && !$reflection->hasMethod($setter)) {
                $functionViolations[] = sprintf('No setter function for property %s in %s', $propertyName, $struct);
            }
        }

        return array_merge($properties, $functionViolations);
    }

    private function validateAssociations(EntityDefinition $definition): array
    {
        $violations = [];

        $associations = $definition->getFields()->filterInstance(AssociationField::class);

        if ($definition instanceof MappingEntityDefinition) {
            return [];
        }

        /** @var AssociationField $association */
        foreach ($associations as $association) {
            $key = $definition->getEntityName() . '.' . $association->getPropertyName();

            if (\in_array($key, self::IGNORE_FIELDS, true)) {
                continue;
            }

            if ($association->is(Extension::class)) {
                continue;
            }

            $violations = array_merge_recursive(
                $violations,
                $this->validateReferenceNameContainedInName($definition, $association)
            );

            if ($association instanceof OneToManyAssociationField) {
                $violations = array_merge_recursive(
                    $violations,
                    $this->validateOneToMany($definition, $association)
                );

                if ($association instanceof TranslationsAssociationField) {
                    $violations = array_merge_recursive(
                        $violations,
                        $this->validateTranslationAssociation($definition, $association->getReferenceDefinition())
                    );
                }

                continue;
            }

            if ($association instanceof OneToOneAssociationField) {
                $violations = array_merge_recursive(
                    $violations,
                    $this->validateOneToOne($definition, $association)
                );
            }
            if ($association instanceof ManyToOneAssociationField) {
                $violations = array_merge_recursive(
                    $violations,
                    $this->validateManyToOne($definition, $association)
                );

                continue;
            }

            if ($association instanceof ManyToManyAssociationField) {
                $violations = array_merge_recursive(
                    $violations,
                    $this->validateManyToMany($definition, $association)
                );
            }
        }

        return $violations;
    }

    private function validateEntityTranslationGettersAreNullable(EntityTranslationDefinition $translationDefinition): array
    {
        $violations = [];

        $classReflection = new \ReflectionClass($translationDefinition->getEntityClass());
        $reflectionMethods = $classReflection->getMethods(\ReflectionMethod::IS_PUBLIC);

        if ($classReflection->getName() === ArrayEntity::class) {
            $violations[$translationDefinition->getClass()][] = sprintf('No EntityClass defined for TranslationDefinition `%s`. Add Method: public function getEntityClass(): string', $translationDefinition->getClass());

            return $violations;
        }

        foreach ($reflectionMethods as $method) {
            if (mb_strpos($method->getName(), 'get') !== 0
                || $method->getDeclaringClass()->getName() !== $translationDefinition->getEntityClass()
                || mb_strpos($method->getName(), 'Id') === mb_strlen($method->getName()) - 2
            ) {
                continue;
            }

            // Is not a getter
            if ($method->getName() === 'getApiAlias') {
                continue;
            }

            if (!$method->hasReturnType()) {
                $violations[$translationDefinition->getClass()][] = sprintf('No return type is declared in `%s` for method `%s`', $translationDefinition->getClass(), $method->getName());

                continue;
            }

            /** @var \ReflectionNamedType $returnType */
            $returnType = $method->getReturnType();

            if ($returnType->getName() === $translationDefinition->getParentDefinition()->getEntityClass()) {
                continue;
            }

            if (!$returnType->allowsNull()) {
                $violations[$translationDefinition->getClass()][] = sprintf('The return type of `%s` is not nullable. All getter functions of EntityTranslationDefinitions need to be nullable!', $method->getName());
            }
        }

        return $violations;
    }

    private function validateEntityTranslationDefinitions(EntityTranslationDefinition $translationDefinition): array
    {
        $violations = [];

        $parentDefinition = $translationDefinition->getParentDefinition();
        $translationsAssociationFields = $parentDefinition->getFields()
            ->filterInstance(TranslationsAssociationField::class)
            ->filter(function (TranslationsAssociationField $f) use ($translationDefinition) {
                return $f->getReferenceDefinition() === $translationDefinition;
            })->getElements();

        if (empty($translationsAssociationFields)) {
            $violations[$parentDefinition->getClass()] = sprintf('The parentDefinition `%s` for `%s` should define a `TranslationsAssociationField for `%s`. The parentDefinition could be wrong too.', $parentDefinition->getClass(), $translationDefinition->getClass(), $translationDefinition->getClass());
        }

        return $violations;
    }

    private function validateTranslationAssociation(EntityDefinition $parentDefinition, EntityDefinition $translationDefinition): array
    {
        $translatedFieldsInParent = array_keys($parentDefinition->getFields()->filterInstance(TranslatedField::class)->getElements());

        $translatedFields = array_keys($translationDefinition->getFields()->filter(function (Field $f) {
            return !$f->is(PrimaryKey::class)
                && !$f instanceof AssociationField
                && !\in_array($f->getPropertyName(), ['createdAt', 'updatedAt'], true);
        })->getElements());

        $violations = [];

        $onlyParent = array_diff($translatedFieldsInParent, $translatedFields);
        foreach ($onlyParent as $propertyName) {
            $violations[$translationDefinition->getClass()] = sprintf('Field `%s` defined in `%s`, but missing in `%s`', $propertyName, $parentDefinition->getClass(), $translationDefinition->getClass());
        }

        $onlyTranslated = array_diff($translatedFields, $translatedFieldsInParent);
        foreach ($onlyTranslated as $propertyName) {
            $violations[$parentDefinition->getClass()] = sprintf('Field `%s` defined in `%s`, but missing in `%s`. Please add `new TranslatedField(\'%s\') to `%s`', $propertyName, $translationDefinition->getClass(), $parentDefinition->getClass(), $propertyName, $parentDefinition->getClass());
        }

        return $violations;
    }

    private function validateOneToOne(EntityDefinition $definition, OneToOneAssociationField $association): array
    {
        $reference = $association->getReferenceDefinition();

        $associationViolations = [];

        /** @var OneToOneAssociationField|null $reverseSide */
        $reverseSide = $reference->getFields()->filter(
            function (Field $field) use ($association, $definition) {
                if (!$field instanceof OneToOneAssociationField) {
                    return false;
                }
                $reference = $field->getReferenceDefinition();

                return $field->getStorageName() === $association->getReferenceField() && $reference === $definition;
            }
        )->first();

        if ($reverseSide === null) {
            $associationViolations[$definition->getClass()][] = sprintf(
                'Missing reverse one to one association for %s <-> %s (%s)',
                $definition->getClass(),
                $association->getReferenceDefinition()->getClass(),
                $association->getPropertyName()
            );

            return $associationViolations;
        }

        if ($association->is(CascadeDelete::class) && $reverseSide->is(CascadeDelete::class)) {
            $associationViolations[$definition->getClass()][] = sprintf(
                'Remove cascade delete in definition %s association: %s. One to One association should only have one side defined cascade delete flag',
                $definition->getClass(),
                $association->getPropertyName()
            );
        }

        if ($association->getAutoload() && $reverseSide->getAutoload()) {
            $associationViolations[$definition->getClass()][] = sprintf(
                'Remove autoload flag in definition %s association: %s. One to One association should only have one side defined as autoload, otherwise it leads to endless loops inside the DAL.',
                $definition->getClass(),
                $association->getPropertyName()
            );
        }

        return $associationViolations;
    }

    private function validateManyToOne(EntityDefinition $definition, ManyToOneAssociationField $association): array
    {
        $reference = $association->getReferenceDefinition();

        $associationViolations = [];

        /** @var OneToManyAssociationField|null $reverseSide */
        $reverseSide = $reference->getFields()->filter(
            function (Field $field) use ($association, $definition) {
                if (!$field instanceof OneToManyAssociationField) {
                    return false;
                }
                $reference = $field->getReferenceDefinition();

                return $field->getLocalField() === $association->getReferenceField() && $reference === $definition;
            }
        )->first();

        if ($reverseSide === null) {
            $associationViolations[$definition->getClass()][] = sprintf(
                'Missing reverse one to many association for %s <-> %s (%s)',
                $definition->getClass(),
                $association->getReferenceDefinition()->getClass(),
                $association->getPropertyName()
            );
        }

        if ($association->getFlag(CascadeDelete::class)) {
            $associationViolations[$definition->getClass()][] = sprintf(
                'Remove cascade delete in definition %s association: %s. Many to one association should not have a cascade delete',
                $definition->getClass(),
                $association->getPropertyName()
            );
        }

        return $associationViolations;
    }

    private function validateOneToMany(EntityDefinition $definition, OneToManyAssociationField $association): array
    {
        $reference = $association->getReferenceDefinition();

        $associationViolations = $this->validateIsPlural($definition, $association);
        $associationViolations = $this->validateSetterIsNotNull($definition, $association, $associationViolations);

        $reference->getFields()->filter(
            function (Field $field) use ($association, $definition) {
                if (!$field instanceof ManyToOneAssociationField) {
                    return false;
                }

                return $field->getStorageName() === $association->getReferenceField() && $field->getReferenceDefinition() === $definition;
            }
        )->first();

        $foreignKey = $reference->getFields()->getByStorageName($association->getReferenceField());

        if (!$foreignKey instanceof FkField) {
            $isGeneric = \in_array(
                $reference->getEntityName() . '.' . $foreignKey->getPropertyName(),
                self::GENERIC_FK_FIELDS,
                true
            );

            if (!$isGeneric) {
                $associationViolations[$definition->getClass()][] = sprintf(
                    'Missing reference foreign key for column %s for definition association %s.%s',
                    $association->getReferenceField(),
                    $definition->getEntityName(),
                    $association->getPropertyName()
                );
            }
        }

        $associationViolations = $this->validateForeignKeyOnDeleteBehaviour($definition, $association, $reference, $associationViolations);

        return $associationViolations;
    }

    private function validateManyToMany(EntityDefinition $definition, ManyToManyAssociationField $association): array
    {
        $reference = $association->getToManyReferenceDefinition();

        $violations = $this->validateIsPlural($definition, $association);
        $violations = $this->validateSetterIsNotNull($definition, $association, $violations);

        $mapping = $association->getMappingDefinition();
        $column = $association->getMappingReferenceColumn();
        $fk = $mapping->getFields()->getByStorageName($column);

        if (!$fk) {
            $violations[$mapping->getClass()][] = sprintf('Missing field %s in definition %s', $column, $mapping->getClass());
        }
        if ($fk && !$fk->is(PrimaryKey::class)) {
            $violations[$mapping->getClass()][] = sprintf('Foreign key field %s in definition %s is not part of the primary key', $column, $mapping->getClass());
        }
        if ($fk && !$fk instanceof FkField) {
            $violations[$mapping->getClass()][] = sprintf('Field %s in definition %s has to be defined as FkField', $column, $mapping->getClass());
        }

        $column = $association->getMappingReferenceColumn();
        $fk = $mapping->getFields()->getByStorageName($column);

        if (!$fk) {
            $violations[$mapping->getClass()][] = sprintf('Missing field %s in definition %s', $column, $mapping->getClass());
        }
        if ($fk && !$fk->is(PrimaryKey::class)) {
            $violations[$mapping->getClass()][] = sprintf('Foreign key field %s in definition %s is not part of the primary key', $column, $mapping->getClass());
        }
        if ($fk && !$fk instanceof FkField) {
            $violations[$mapping->getClass()][] = sprintf('Field %s in definition %s has to be defined as FkField', $column, $mapping->getClass());
        }

        if ($fk instanceof FkField && $fk->getReferenceDefinition() !== $association->getToManyReferenceDefinition()) {
            $violations[$definition->getClass()][] = sprintf(
                'Reference column %s of field %s should map to definition %s',
                $fk->getPropertyName(),
                $association->getPropertyName(),
                $association->getToManyReferenceDefinition()->getClass()
            );
        }

        /** @var FkField $localColumn */
        $localColumn = $mapping->getFields()->getByStorageName($association->getMappingLocalColumn());
        if ($localColumn->getReferenceDefinition() !== $definition) {
            $violations[$definition->getClass()][] = sprintf(
                'Local column %s of field %s should map to definition %s',
                $localColumn->getPropertyName(),
                $association->getPropertyName(),
                $definition->getClass()
            );
        }

        if ($definition->isVersionAware() && $reference->isVersionAware()) {
            $versionField = $mapping->getFields()->filter(function (Field $field) use ($definition) {
                return $field instanceof ReferenceVersionField && $field->getVersionReferenceDefinition() === $definition;
            })->first();

            if (!$versionField) {
                $violations[$mapping->getClass()][] = sprintf('Missing reference version field for definition %s in mapping definition %s', $definition->getClass(), $mapping->getClass());
            }

            $referenceVersionField = $mapping->getFields()->filter(function (Field $field) use ($reference) {
                return $field instanceof ReferenceVersionField && $field->getVersionReferenceDefinition() === $reference;
            })->first();

            if (!$referenceVersionField) {
                $violations[$mapping->getClass()][] = sprintf('Missing reference version field for definition %s in mapping definition %s', $reference->getClass(), $mapping->getClass());
            }
        }

        $violations = $this->validateForeignKeyOnDeleteBehaviour($definition, $association, $reference, $violations);

        $reverse = $reference->getFields()->filter(function (Field $field) use ($definition, $association) {
            return $field instanceof ManyToManyAssociationField
                && $field->getToManyReferenceDefinition() === $definition
                && $field->getMappingDefinition() === $association->getMappingDefinition();
        })->first();

        if (!$reverse) {
            $violations[$reference->getClass()][] = sprintf('Missing reverse many to many association for original %s.%s', $definition->getClass(), $association->getPropertyName());
        }

        return $violations;
    }

    private function validateSchema(EntityDefinition $definition): array
    {
        $manager = $this->connection->getSchemaManager();

        $columns = $manager->listTableColumns($definition->getEntityName());

        $violations = [];
        $mappedFieldNames = [];

        foreach ($columns as $column) {
            $field = $definition->getFields()->getByStorageName($column->getName());

            if ($field) {
                $mappedFieldNames[] = $field->getPropertyName();

                continue;
            }

            /** @var Field $association */
            $association = $definition->getFields()->get($column->getName());

            if ($association instanceof AssociationField && $association->is(Inherited::class)) {
                $mappedFieldNames[] = $association->getPropertyName();

                continue;
            }
        }

        foreach (array_diff($definition->getFields()->getKeys(), $mappedFieldNames) as $notMapped) {
            /** @var Field $field */
            $field = $definition->getFields()->get($notMapped);
            if (!$field instanceof StorageAware) {
                continue;
            }

            if ($field->getFlag(Runtime::class)) {
                continue;
            }

            $violations[] = sprintf(
                'Field %s has no configured column',
                $notMapped
            );
        }

        return [$definition->getClass() => $violations];
    }

    private function validateColumn(EntityDefinition $definition): array
    {
        $manager = $this->connection->getSchemaManager();
        $columns = $manager->listTableColumns($definition->getEntityName());

        $notices = [];

        foreach ($columns as $column) {
            $field = $definition->getFields()->getByStorageName($column->getName());

            if ($field) {
                continue;
            }

            /** @var Field $association */
            $association = $definition->getFields()->get($column->getName());

            if ($association instanceof AssociationField && $association->is(Inherited::class)) {
                continue;
            }

            $notices[] = sprintf(
                'Column %s has no configured field',
                $column->getName()
            );
        }

        return [$definition->getClass() => $notices];
    }

    private function validateIsPlural(EntityDefinition $definition, AssociationField $association): array
    {
        if (!$association instanceof ManyToManyAssociationField && !$association instanceof OneToManyAssociationField) {
            return [];
        }

        $propName = $association->getPropertyName();
        if (mb_substr($propName, -1) === 's' || \in_array($propName, self::PLURAL_EXCEPTIONS, true)) {
            return [];
        }

        $ref = $this->getShortClassName($this->registry->get($association->getReferenceDefinition()->getClass()));
        $def = $this->getShortClassName($definition);

        $ref = str_replace($def, '', $ref);
        $refPlural = Inflector::pluralize($ref);

        if (mb_stripos($propName, $refPlural) === mb_strlen($propName) - mb_strlen($refPlural)) {
            return [];
        }

        return [
            $definition->getClass() => [
                sprintf(
                    'Association %s.%s does not end with a \'s\'.',
                    $definition->getEntityName(),
                    $association->getPropertyName()
                ),
            ],
        ];
    }

    private function mapRefNameContainedName(string $ref): string
    {
        $normalized = mb_strtolower(Inflector::tableize($ref));
        if (!isset(self::CUSTOM_SHORT_NAMES[$normalized])) {
            return $ref;
        }

        return self::CUSTOM_SHORT_NAMES[$normalized];
    }

    private function validateReferenceNameContainedInName(EntityDefinition $definition, AssociationField $association): array
    {
        if ($definition === $association->getReferenceDefinition()) {
            return [];
        }
        $prop = $association->getPropertyName();

        if (\in_array(mb_strtolower($prop), self::INGNORED_IN_PREFIX_CHECK, true)) {
            return [];
        }

        $ref = $association instanceof ManyToManyAssociationField
            ? $association->getToManyReferenceDefinition()
            : $association->getReferenceDefinition();

        $ref = $this->getShortClassName($ref);
        $def = $this->getShortClassName($definition);

        $ref = str_replace($def, '', $ref);

        $namespace = $this->getAggregateNamespace($definition);
        if ($namespace !== $ref) {
            $ref = str_replace($namespace, '', $ref);
        }

        $ref = $this->mapRefNameContainedName($ref);
        $refPlural = Inflector::pluralize($ref);
        $refSalesChannelPart = str_replace('SalesChannel', '', $ref);
        $refSalesChannelPartPlural = Inflector::pluralize($refSalesChannelPart);

        if (
            mb_stripos($prop, $ref) === false && mb_stripos($prop, $refPlural) === false
            && mb_stripos($prop, $refSalesChannelPart) === false && mb_stripos($prop, $refSalesChannelPartPlural) === false
        ) {
            $ret = [
                $definition->getClass() => [
                    sprintf(
                        'Association %s.%s does not contain reference class name `%s` or `%s` or `%s` or `%s`',
                        $definition->getEntityName(),
                        $association->getPropertyName(),
                        $ref,
                        $refPlural,
                        $refSalesChannelPart,
                        $refSalesChannelPartPlural
                    ),
                ],
            ];

            return $ret;
        }

        return [];
    }

    private function validateDataFieldNotPrefixedByEntityName(EntityDefinition $definition): array
    {
        $violations = [];

        foreach ($definition->getFields() as $field) {
            if (!$field instanceof StorageAware) {
                continue;
            }

            if ($field instanceof ManyToManyAssociationField
                || $field instanceof ManyToOneAssociationField
                || $field instanceof OneToOneAssociationField
                || $field instanceof OneToManyAssociationField) {
                continue;
            }

            if (!$field instanceof Field) {
                continue;
            }

            if (\in_array($field->getPropertyName(), self::CUSTOM_PREFIXED_NAMED, true)) {
                continue;
            }

            // Skip fields where Entity class name is prefix of reference class name
            if ($field instanceof FkField) {
                $refClass = $field instanceof ReferenceVersionField
                    ? $field->getVersionReferenceDefinition()
                    : $field->getReferenceDefinition();

                $ref = $this->getShortClassName($refClass);
                $def = $this->getShortClassName($definition);

                if (mb_stripos($ref, $def) === 0) {
                    continue;
                }
            }

            $entityNamePrefix = $definition->getEntityName() . '_';
            if (mb_strpos($field->getStorageName(), $entityNamePrefix) === 0) {
                $violations[] = sprintf(
                    'Storage name `%s` is prefixed by entity name `%s`. Use storage name `%s` instead.',
                    $field->getStorageName(),
                    mb_substr($entityNamePrefix, 0, -1),
                    mb_substr($field->getStorageName(), mb_strlen($entityNamePrefix))
                );
            }

            $defPrefix = $this->getShortClassName($definition);
            if (mb_strpos($field->getPropertyName(), $defPrefix) === 0) {
                $violations[] = sprintf(
                    'Property name `%s` is prefixed by struct name `%s`. Use property name `%s` instead',
                    $field->getPropertyName(),
                    $defPrefix,
                    lcfirst(mb_substr($field->getPropertyName(), mb_strlen($defPrefix)))
                );
            }
        }

        return $violations;
    }

    private function getShortClassName(EntityDefinition $definition): string
    {
        return lcfirst(preg_replace('/.*\\\\([^\\\\]+)Definition/', '$1', $definition->getClass()));
    }

    private function getAggregateNamespace(EntityDefinition $definition): string
    {
        return lcfirst(preg_replace('/.*\\\\([^\\\\]+)\\\\Aggregate.*/', '$1', $definition->getClass()));
    }

    private function checkEntityNameConstant(EntityDefinition $definition): array
    {
        $violations = [];
        // Definition has cosntant ENTITY_NAME and is not empty
        if (!\defined($definition->getClass() . '::ENTITY_NAME') || \constant($definition->getClass() . '::ENTITY_NAME') === '') {
            $violations = array_merge_recursive(
                $violations,
                [$definition->getClass() => [sprintf('ENTITY_NAME constant Missing in %s', $definition->getClass())]]
            );
        }

        // GetEntityName returns same Value as ENTITY_NAME
        if (\constant($definition->getClass() . '::ENTITY_NAME') !== $definition->getEntityName()) {
            $violations = array_merge_recursive(
                $violations,
                [$definition->getClass() => [sprintf('ENTITY_NAME constant differs from getEntityName in %s', $definition->getClass())]]
            );
        }

        return $violations;
    }

    private function checkParentDefinition(EntityDefinition $definition): array
    {
        if ($definition->getParentDefinition()) {
            return [];
        }

        if ($definition instanceof MappingEntityDefinition) {
            return [];
        }

        if (mb_strpos($definition->getClass(), '\\Aggregate\\') === false) {
            return [];
        }

        return [sprintf('Missing parent definition in aggregate definition %s', $definition->getClass())];
    }

    /**
     * @param OneToManyAssociationField|ManyToManyAssociationField $association
     */
    private function validateForeignKeyOnDeleteBehaviour(EntityDefinition $definition, AssociationField $association, EntityDefinition $reference, array $associationViolations): array
    {
        $manager = $this->connection->getSchemaManager();

        if ($association->getFlag(CascadeDelete::class)
            || $association->getFlag(RestrictDelete::class)
            || $association->getFlag(SetNullOnDelete::class)) {
            $fks = $manager->listTableForeignKeys($reference->getEntityName());

            foreach ($fks as $fk) {
                if ($fk->getForeignTableName() !== $definition->getEntityName() || !\in_array($association->getReferenceField(), $fk->getLocalColumns(), true)) {
                    continue;
                }

                /** @var Flag $deleteFlag */
                $deleteFlag = $association->getFlag(CascadeDelete::class)
                    ?? $association->getFlag(RestrictDelete::class)
                    ?? $association->getFlag(SetNullOnDelete::class);

                if (\in_array($fk->onDelete(), self::DELETE_FLAG_TO_ACTION_MAPPING[\get_class($deleteFlag)], true)) {
                    continue;
                }

                $associationViolations[$definition->getClass()][] = sprintf(
                    'ForeignKey "%s" on entity "%s" has wrong OnDelete behaviour, behaviour should be "%s",'
                    . 'because Association "%s" on entity "%s" defined flag "%s", got "%s" instead.',
                    $fk->getName(),
                    $reference->getEntityName(),
                    self::DELETE_FLAG_TO_ACTION_MAPPING[\get_class($deleteFlag)][0],
                    $association->getPropertyName(),
                    $definition->getEntityName(),
                    \get_class($deleteFlag),
                    $fk->onDelete()
                );
            }
        }

        return $associationViolations;
    }

    private function validateSetterIsNotNull(EntityDefinition $definition, AssociationField $association, array $associationViolations): array
    {
        $setter = 'set' . ucfirst($association->getPropertyName());

        $classReflection = new \ReflectionClass($definition->getEntityClass());
        $reflectionMethods = $classReflection->getMethods(\ReflectionMethod::IS_PUBLIC);

        foreach ($reflectionMethods as $reflectionMethod) {
            if (mb_strpos($reflectionMethod->getName(), $setter) !== 0) {
                continue;
            }

            $param = $reflectionMethod->getParameters()[0];

            if ($param->allowsNull()) {
                $associationViolations[$definition->getClass()][]
                    = sprintf('Setter "%s" of Entity "%s" is nullable, but shouldn\'t allow null as it is a toMany association.', $setter, $definition->getEntityClass());
            }
        }

        return $associationViolations;
    }
}<|MERGE_RESOLUTION|>--- conflicted
+++ resolved
@@ -47,11 +47,8 @@
         'order.billingAddress',
         'order.createdBy',
         'order.updatedBy',
-<<<<<<< HEAD
+        'product_search_config.excludedTerms',
         'integration.writeAccess',
-=======
-        'product_search_config.excludedTerms',
->>>>>>> 884ed228
     ];
 
     private const PLURAL_EXCEPTIONS = [
