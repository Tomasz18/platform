--- conflicted
+++ resolved
@@ -6,12 +6,9 @@
 use Shopware\Core\Framework\Context;
 use Shopware\Core\Framework\DataAbstractionLayer\Dbal\Exception\InvalidSortingDirectionException;
 use Shopware\Core\Framework\DataAbstractionLayer\EntityDefinition;
-<<<<<<< HEAD
+use Shopware\Core\Framework\DataAbstractionLayer\Field\AssociationField;
 use Shopware\Core\Framework\DataAbstractionLayer\Field\FkField;
 use Shopware\Core\Framework\DataAbstractionLayer\Field\IdField;
-=======
-use Shopware\Core\Framework\DataAbstractionLayer\Field\AssociationField;
->>>>>>> 3d6080fe
 use Shopware\Core\Framework\DataAbstractionLayer\Search\Criteria;
 use Shopware\Core\Framework\DataAbstractionLayer\Search\Filter\AntiJoinFilter;
 use Shopware\Core\Framework\DataAbstractionLayer\Search\Filter\Filter;
@@ -94,7 +91,6 @@
         return $query;
     }
 
-<<<<<<< HEAD
     protected function addIdCondition(Criteria $criteria, EntityDefinition $definition, QueryBuilder $query): void
     {
         $primaryKey = $criteria->getIds();
@@ -151,10 +147,7 @@
         $query->andWhere($wheres);
     }
 
-    private function addFilters(EntityDefinition $definition, Criteria $criteria, QueryBuilder $query, Context $context): void
-=======
     private function applyFilter(EntityDefinition $definition, ?Filter $filter, QueryBuilder $query, Context $context): void
->>>>>>> 3d6080fe
     {
         if (!$filter) {
             return;
