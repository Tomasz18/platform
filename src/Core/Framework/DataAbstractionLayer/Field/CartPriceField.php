--- conflicted
+++ resolved
@@ -10,22 +10,13 @@
     public function __construct(string $storageName, string $propertyName)
     {
         $propertyMapping = [
-<<<<<<< HEAD
-            (new FloatField('netPrice', 'netPrice'))->setFlags(new Required()),
-            (new FloatField('totalPrice', 'totalPrice'))->setFlags(new Required()),
-            (new JsonField('calculatedTaxes', 'calculatedTaxes'))->setFlags(new Required()),
-            (new JsonField('taxRules', 'taxRules'))->setFlags(new Required()),
-            (new FloatField('positionPrice', 'positionPrice'))->setFlags(new Required()),
-            (new FloatField('rawTotal', 'rawTotal'))->setFlags(new Required()),
-            (new StringField('taxStatus', 'taxStatus'))->setFlags(new Required()),
-=======
             (new FloatField('netPrice', 'netPrice'))->addFlags(new Required()),
             (new FloatField('totalPrice', 'totalPrice'))->addFlags(new Required()),
             (new JsonField('calculatedTaxes', 'calculatedTaxes'))->addFlags(new Required()),
             (new JsonField('taxRules', 'taxRules'))->addFlags(new Required()),
             (new FloatField('positionPrice', 'positionPrice'))->addFlags(new Required()),
+            (new FloatField('rawTotal', 'rawTotal'))->setFlags(new Required()),
             (new StringField('taxStatus', 'taxStatus'))->addFlags(new Required()),
->>>>>>> 884ed228
         ];
 
         parent::__construct($storageName, $propertyName, $propertyMapping);
