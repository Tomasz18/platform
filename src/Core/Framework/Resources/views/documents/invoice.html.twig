{#

Notice for plugins and theme developer:

This template can be extended over sw_extends.
The blocks from the templates in the /includes folder can be overwritten directly in this template

#}

{% sw_extends '@Framework/documents/base.html.twig' %}

<<<<<<< HEAD
{% block document_title_tag %}
    {% trans with {'%invoiceNumber%': config.custom.invoiceNumber} %}document.invoiceHeadline{% endtrans %}
{% endblock %}

{% block document_headline %}
    <h1 class="headline">
        {% trans with {'%invoiceNumber%': config.custom.invoiceNumber} %}document.invoiceHeadline{% endtrans %}
        ({{ counter.page }}/{{ pages }})
    </h1>
=======
{% set shippingAddress = order.deliveries.first.getShippingOrderAddress %}

{% block document_title_tag %}{% trans with {'%invoiceNumber%': config.custom.invoiceNumber} %}document.invoiceHeadline{% endtrans %}{% endblock %}

{% block document_headline %}
    <h1>{% trans with {'%invoiceNumber%': config.custom.invoiceNumber} %}document.invoiceHeadline{% endtrans %}</h1>
{% endblock %}

{% block document_footer_fourth_column %}
    {% if feature('FEATURE_NEXT_10559') and config.executiveDirector %}
        <ul>
            {{ block('document_footer_ceo') }}
            {{ block('document_footer_ceo_name') }}
            {% block document_footer_company_phone_number %}
                <li>{{ config.companyPhone }}</li>
            {% endblock %}
        </ul>
    {% else %}
        {{ parent() }}
    {% endif %}
{% endblock %}

{% block document_recipient %}
    {% if feature('FEATURE_NEXT_10559') %}
        {{ parent() }}

        {% if customer.customer.vatIds %}
            {{ customer.customer.vatIds[0] }}
        {% endif %}
    {% else %}
        {{ parent() }}
    {% endif %}
{% endblock %}

{% block document_side_info %}
    {% if feature('FEATURE_NEXT_10559') %}
        <table>
            {% block document_side_info_contents %}
                {{ block('document_side_info_date') }}
                {{ block('document_side_info_customer_number') }}
                {{ block('document_side_info_order_number') }}
                {% if config.companyPhone %}
                    {% block document_side_info_phone_number %}
                        <tr>
                            <td>
                                {{'document.phoneNumber'|trans({'%phoneNumber%': config.companyPhone })|sw_sanitize }}
                            </td>
                        </tr>
                    {% endblock %}
                {% endif %}
                {{ block('document_side_info_order_date') }}
            {% endblock %}
        </table><br/>
    {% else %}
        {{ parent() }}
    {% endif %}
{% endblock %}

{% block document_payment_shipping_inner %}
    {% if feature('FEATURE_NEXT_10559') %}
        {{ parent() }}

        {% block document_intra_community %}
            {% if config.intraCommunityDelivery %}
                {{ 'document.intraCommunity'|trans|sw_sanitize }}
            {% endif %}
        {% endblock %}
    {% else %}
        {{ parent() }}
    {% endif %}
{% endblock %}

{% block document_shipping_address %}
    {% if feature('FEATURE_NEXT_10559') and config.displayDivergentDeliveryAddress %}
        <div class="shipping-address-container">
            <br><p class="bold">{{ 'document.shippingAddress'|trans|sw_sanitize }}</p>
            {{ shippingAddress.company }}
            {{ shippingAddress.department }} <br>
            {{ shippingAddress.firstName }} {{ shippingAddress.lastName }} <br>
            {{ shippingAddress.street }}<br>
            {{ shippingAddress.zipcode }} {{ shippingAddress.city }}<br>
            {{ shippingAddress.country.name }}
            {{ shippingAddress.phoneNumber }}
        </div>
    {% else %}
        {{ parent() }}
    {% endif %}
>>>>>>> 15e5a3c2
{% endblock %}<|MERGE_RESOLUTION|>--- conflicted
+++ resolved
@@ -9,7 +9,6 @@
 
 {% sw_extends '@Framework/documents/base.html.twig' %}
 
-<<<<<<< HEAD
 {% block document_title_tag %}
     {% trans with {'%invoiceNumber%': config.custom.invoiceNumber} %}document.invoiceHeadline{% endtrans %}
 {% endblock %}
@@ -19,13 +18,6 @@
         {% trans with {'%invoiceNumber%': config.custom.invoiceNumber} %}document.invoiceHeadline{% endtrans %}
         ({{ counter.page }}/{{ pages }})
     </h1>
-=======
-{% set shippingAddress = order.deliveries.first.getShippingOrderAddress %}
-
-{% block document_title_tag %}{% trans with {'%invoiceNumber%': config.custom.invoiceNumber} %}document.invoiceHeadline{% endtrans %}{% endblock %}
-
-{% block document_headline %}
-    <h1>{% trans with {'%invoiceNumber%': config.custom.invoiceNumber} %}document.invoiceHeadline{% endtrans %}</h1>
 {% endblock %}
 
 {% block document_footer_fourth_column %}
@@ -92,7 +84,9 @@
     {% endif %}
 {% endblock %}
 
-{% block document_shipping_address %}
+{% set shippingAddress = order.deliveries.first.getShippingOrderAddress %}
+
+{% block shipping_address %}
     {% if feature('FEATURE_NEXT_10559') and config.displayDivergentDeliveryAddress %}
         <div class="shipping-address-container">
             <br><p class="bold">{{ 'document.shippingAddress'|trans|sw_sanitize }}</p>
@@ -107,5 +101,4 @@
     {% else %}
         {{ parent() }}
     {% endif %}
->>>>>>> 15e5a3c2
 {% endblock %}