--- conflicted
+++ resolved
@@ -5,6 +5,7 @@
 This template can be extended over sw_extends.
 The blocks from the templates in the /includes folder can be overwritten directly in this template
 
+merge 16.11.2020
 #}
 {% use '@Framework/documents/includes/loop.html.twig' %}
 {% use '@Framework/documents/includes/footer.html.twig' %}
@@ -59,186 +60,6 @@
             {% endif %}
         {% endblock %}
     </head>
-<<<<<<< HEAD
-=======
-    <body>
-    {% block document_body %}
-        {# To include a header or footer on every site, these elements have to be defined before the content #}
-        {% if config.displayHeader %}
-            <header>
-                {% block document_header %}
-                    {% if config.logo %}
-                        <img src="{{ config.logo.url }}" class="logo"/>
-                    {% endif %}
-                {% endblock %}
-            </header>
-        {% endif %}
-
-        {% if config.displayFooter %}
-            <footer>
-                {% if config.displayPageCount %}
-                    <div class="page-count">
-                        {% block document_page_count %}
-                            {{ 'document.page'|trans({'%pageNumber%': '<span class="pagenum"></span>'})|sw_sanitize }}
-                        {% endblock %}
-                    </div>
-                {% endif %}
-                {% block document_footer %}
-                    {% block document_footer_first_column %}
-                        <ul>
-                            {% block document_footer_company_name %}
-                               {% if config.companyName %} <li class="bold">{{ config.companyName }}</li>{% endif %}
-                            {% endblock %}
-                            {% block document_footer_tax_number %}
-                                {% if config.taxNumber %}<li>{{ 'document.taxNumber'|trans({'%taxNumber%': config.taxNumber})|sw_sanitize }}</li>{% endif %}
-                            {% endblock %}
-                            {% block document_footer_vat_id %}
-                                {% if config.vatId %}<li>{{ 'document.vatId'|trans({'%vatId%': config.vatId})|sw_sanitize }}</li>{% endif %}
-                            {% endblock %}
-                            {% block document_footer_tax_office %}
-                                {% if config.taxOffice %}<li>{{ 'document.taxOffice'|trans({'%taxOffice%': config.taxOffice})|sw_sanitize }}</li>{% endif %}
-                            {% endblock %}
-                        </ul>
-                    {% endblock %}
-
-                    {% block document_footer_second_column %}
-                        <ul>
-                            {% block document_footer_bank_account %}
-                                {% if config.companyName %}<li class="bold">{{ 'document.bankAccount'|trans|sw_sanitize }}</li>{% endif %}
-                            {% endblock %}
-                            {% block document_footer_bank_name %}
-                                {% if config.bankName %}<li>{{ config.bankName }}</li>{% endif %}
-                            {% endblock %}
-                            {% block document_footer_bank_iban %}
-                                {% if config.bankIban %}<li>{{ 'document.bankIban'|trans({'%bankIban%': config.bankIban})|sw_sanitize }}</li>{% endif %}
-                            {% endblock %}
-                            {% block document_footer_bank_bic %}
-                                {% if config.bankBic %}<li>{{ 'document.bankBic'|trans({'%bankBic%': config.bankBic})|sw_sanitize }}</li>{% endif %}
-                            {% endblock %}
-                        </ul>
-                    {% endblock %}
-
-                    {% block document_footer_third_column %}
-                        <ul>
-                            {% block document_footer_place_of_jurisdiction %}
-                                {% if config.placeOfJurisdiction %}<li>{{ 'document.placeOfJurisdiction'|trans({'%placeOfJurisdiction%': config.placeOfJurisdiction})|sw_sanitize }}</li>{% endif %}
-                            {% endblock %}
-                            {% block document_footer_place_of_fulfillment %}
-                                {% if config.placeOfFulfillment %}<li>{{ 'document.placeOfFulfillment'|trans({'%placeOfFulfillment%': config.placeOfFulfillment})|sw_sanitize }}</li>{% endif %}
-                            {% endblock %}
-                            {% block document_footer_payment_shipping_additional_info %}
-                                {% deprecated '@deprecated tag:v6.4.0 The "document_footer_payment_shipping_additional_info" block is deprecated, use "document_payment_shipping_additional" instead.' %}
-                            {% endblock %}
-                        </ul>
-                    {% endblock %}
-
-                    {% block document_footer_fourth_column %}
-                        <ul>
-                            {% if config.executiveDirector %}
-                                {% block document_footer_ceo %}
-                                    <li class="bold">{{ 'document.ceo'|trans|sw_sanitize }}</li>
-                                {% endblock %}
-                                {% block document_footer_ceo_name %}
-                                    <li>{{ config.executiveDirector }}</li>
-                                {% endblock %}
-                            {% endif %}
-                        </ul>
-                    {% endblock %}
-                {% endblock %}
-            </footer>
-        {% endif %}
-        <div class="letter-header">
-            <div class="recipient-address-container">
-                {% block document_recipient %}
-                    <span class="sender-address-small">
-                        {% block document_recipient_sender %}
-                            {{ config.companyAddress }}<br><br>
-                        {% endblock %}
-                    </span>
-                    {% if billingAddress.company %}
-                        {{ billingAddress.company }}<br>
-                    {% endif %}
-                    {{ billingAddress.salutation.letterName }} {{ billingAddress.firstName }} {{ billingAddress.lastName }}<br>
-                    {{ billingAddress.street }}<br>
-                    {% if billingAddress.additionalAddressLine1 %}
-                        {{ billingAddress.additionalAddressLine1 }}<br>
-                    {% endif %}
-                    {% if billingAddress.additionalAddressLine2 %}
-                        {{ billingAddress.additionalAddressLine2 }}<br>
-                    {% endif %}
-                    {{ billingAddress.zipcode }} {{ billingAddress.city }}<br>
-                    {{ billingAddress.country.name }}<br>
-                {% endblock %}
-            </div>
-
-            <div class="sender-address-container">
-                {% block document_sender_address %}
-                    <table>
-                        <tr>
-                            <td>
-                                {{ config.companyAddress|replace({' - ': '</td></tr><tr><td>'})|raw }}
-                            </td>
-                        </tr>
-                    </table>
-                {% endblock %}
-                {% block document_side_info %}
-                    <table>
-                        {% block document_side_info_contents %}
-                            {% block document_side_info_date %}
-                                <tr>
-                                    <td>
-                                        {{ 'document.date'|trans({'%date%': config.documentDate|format_date('medium', locale=locale)})|sw_sanitize }}
-                                    </td>
-                                </tr>
-                            {% endblock %}
-                            {% block document_side_info_customer_number %}
-                                <tr>
-                                    <td>
-                                        {{ 'document.customerNumber'|trans({'%customerNumber%': customer.customerNumber})|sw_sanitize }}
-                                    </td>
-                                </tr>
-                            {% endblock %}
-                            {% block document_side_info_order_number %}
-                                <tr>
-                                    <td>
-                                        {{ 'document.orderNumber'|trans({'%orderNumber%': order.orderNumber | u.truncate(10)})|sw_sanitize }}
-                                    </td>
-                                </tr>
-                            {% endblock %}
-                            {% block document_side_info_order_date %}
-                                <tr>
-                                    <td>
-                                        {{ 'document.orderDate'|trans({'%orderDate%': order.orderDateTime|format_date('medium', locale=locale)})|sw_sanitize }}
-                                    </td>
-                                </tr>
-                            {% endblock %}
-                        {% endblock %}
-                    </table><br/>
-                {% endblock %}
-            </div>
-        </div>
-        <div class="letter-body">
-            <div class="document-title-container">
-                {% block document_headline %}{% endblock %}
-            </div>
-            {% if config.displayLineItems %}
-                {% for lineItemPage in lineItems|batch(itemsPerPage) %}
-                    <div class="line-item-container">
-                        {% block document_line_items %}
-                            <table class="line-item-table">
-                                <thead>
-                                <tr class="line-item-table-header">
-                                    {% block document_line_item_table_head %}
-                                        {% block document_line_item_table_head_position %}
-                                            {% if config.displayLineItemPosition %}
-                                                <th>{{ 'document.lineItems.header.position'|trans|sw_sanitize }}</th>
-                                            {% endif %}
-                                        {% endblock %}
-
-                                        {% block document_line_item_table_head_product_number %}
-                                            <th>{{ 'document.lineItems.header.productNumber'|trans|sw_sanitize  }}</th>
-                                        {% endblock %}
->>>>>>> 03793d2a
 
     <body>
 
@@ -257,29 +78,7 @@
 
         {{ block('summary') }}
 
-<<<<<<< HEAD
         {{ block('payment_shipping')  }}
-=======
-            {% block document_payment_shipping %}
-                <div class="payment-shipping-container">
-                    {% block document_payment_shipping_inner %}
-                        {% block document_payment %}
-                            {{ 'document.paymentShippingInfo.paymentMethod'|trans({'%paymentMethod%': order.transactions.first.paymentMethod.name})|sw_sanitize }}<br>
-                        {% endblock %}
-                        {% block document_shipping %}
-                            {{ 'document.paymentShippingInfo.shippingMethod'|trans({'%shippingMethod%': order.deliveries.first.shippingMethod.name})|sw_sanitize }}<br><br>
-                        {% endblock %}
-                        {% block document_payment_shipping_additional %}
-                            {{ 'document.paymentShippingInfo.additionalInfo'|trans|sw_sanitize }}<br>
-                        {% endblock %}
-                        {% block document_payment_shipping_service_date_notice %}
-                            {{ 'document.serviceDateNotice'|trans|sw_sanitize }}<br>
-                        {% endblock %}
-                    {% endblock %}
-                </div>
-            {% endblock %}
-        </div>
->>>>>>> 03793d2a
     {% endblock %}
     </body>
     </html>
