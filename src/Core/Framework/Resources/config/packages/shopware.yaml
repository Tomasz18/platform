--- conflicted
+++ resolved
@@ -55,27 +55,6 @@
 
     feature:
         flags:
-<<<<<<< HEAD
-            - FEATURE_NEXT_1797
-            - FEATURE_NEXT_3722
-            - FEATURE_NEXT_5983
-            - FEATURE_NEXT_10286
-            - FEATURE_NEXT_9351
-            - FEATURE_NEXT_10058
-            - FEATURE_NEXT_10077
-            - FEATURE_NEXT_10555
-            - FEATURE_NEXT_10537
-            - FEATURE_NEXT_10075
-            - FEATURE_NEXT_15049
-            - FEATURE_NEXT_9825
-            - FEATURE_NEXT_6995
-            - FEATURE_NEXT_10549
-            - FEATURE_NEXT_10078
-            - FEATURE_NEXT_10559
-            - FEATURE_NEXT_11389
-            - FEATURE_NEXT_10536
-            - FEATURE_NEXT_7453
-=======
             - name: FEATURE_NEXT_1797
               default: false
               major: true
@@ -153,5 +132,4 @@
               description: "Add maximum width for logo"
 
     logger:
-        file_rotation_count: 14
->>>>>>> 15e5a3c2
+        file_rotation_count: 14