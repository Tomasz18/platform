parameters:
    default_cdn_strategy: "id"

shopware:
    filesystem:
        private:
            type: "local"
            config:
                root: "%kernel.project_dir%/files"
        public:
            type: "local"
            config:
                root: "%kernel.project_dir%/public"
        temp:
            type: "local"
            config:
                root: "%kernel.project_dir%/var"
        theme:
        asset:
        sitemap:
        allowed_extensions: ["jpg", "jpeg", "png", "webp", "gif", "svg", "bmp", "tiff", "tif", "eps", "webm", "mkv", "flv", "ogv", "ogg", "mov", "mp4", "avi", "wmv", "pdf", "aac", "mp3", "wav", "flac", "oga", "wma", "txt", "doc", "ico"]

    cdn:
        url: ''
        strategy: "%env(string:default:default_cdn_strategy:SHOPWARE_CDN_STRATEGY_DEFAULT)%"

    api:
        max_limit: 500
        api_browser:
            auth_required: true

    admin_worker:
        enable_admin_worker: true
        poll_interval: 30
        transports: ["default"]

    auto_update:
        enabled: true

    store:
        frw: false

    sitemap:
        batchsize: 100
        custom_urls:
        excluded_urls:

    deployment:
        blue_green: '%env(bool:default:defaults_bool_true:BLUE_GREEN_DEPLOYMENT)%'

    media:
        enable_url_upload_feature: true
        enable_url_validation: true

    feature:
        flags:
            - FEATURE_NEXT_1797
<<<<<<< HEAD
            - FEATURE_NEXT_3722
            - FEATURE_NEXT_5983
            - FEATURE_NEXT_10286
            - FEATURE_NEXT_9351
            - FEATURE_NEXT_10058
            - FEATURE_NEXT_10077
            - FEATURE_NEXT_10555
            - FEATURE_NEXT_10537
            - FEATURE_NEXT_10075
            - FEATURE_NEXT_15049
            - FEATURE_NEXT_9825
            - FEATURE_NEXT_6059
            - FEATURE_NEXT_6995
            - FEATURE_NEXT_10549
=======
            - FEATURE_NEXT_10549
            - FEATURE_NEXT_10559
            - FEATURE_NEXT_10078
            - FEATURE_NEXT_11389
            - FEATURE_NEXT_10536
>>>>>>> 03793d2a
<|MERGE_RESOLUTION|>--- conflicted
+++ resolved
@@ -55,7 +55,6 @@
     feature:
         flags:
             - FEATURE_NEXT_1797
-<<<<<<< HEAD
             - FEATURE_NEXT_3722
             - FEATURE_NEXT_5983
             - FEATURE_NEXT_10286
@@ -70,10 +69,4 @@
             - FEATURE_NEXT_6059
             - FEATURE_NEXT_6995
             - FEATURE_NEXT_10549
-=======
-            - FEATURE_NEXT_10549
-            - FEATURE_NEXT_10559
-            - FEATURE_NEXT_10078
-            - FEATURE_NEXT_11389
-            - FEATURE_NEXT_10536
->>>>>>> 03793d2a
+            - FEATURE_NEXT_10078