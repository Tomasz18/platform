--- conflicted
+++ resolved
@@ -64,9 +64,6 @@
             - FEATURE_NEXT_10555
             - FEATURE_NEXT_10537
             - FEATURE_NEXT_10075
-<<<<<<< HEAD
+            - FEATURE_NEXT_15049
             - FEATURE_NEXT_9825
-            - FEATURE_NEXT_6059
-=======
-            - FEATURE_NEXT_15049
->>>>>>> 5399c592
+            - FEATURE_NEXT_6059