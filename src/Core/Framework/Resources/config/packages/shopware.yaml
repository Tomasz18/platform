parameters:
    default_cdn_strategy: "id"

shopware:
    filesystem:
        private:
            type: "local"
            config:
                root: "%kernel.project_dir%/files"
        public:
            type: "local"
            config:
                root: "%kernel.project_dir%/public"
        temp:
            type: "local"
            config:
                root: "%kernel.project_dir%/var"
        theme:
        asset:
        sitemap:
        allowed_extensions: ["jpg", "jpeg", "png", "webp", "gif", "svg", "bmp", "tiff", "tif", "eps", "webm", "mkv", "flv", "ogv", "ogg", "mov", "mp4", "avi", "wmv", "pdf", "aac", "mp3", "wav", "flac", "oga", "wma", "txt", "doc", "ico"]

    cdn:
        url: ''
        strategy: "%env(string:default:default_cdn_strategy:SHOPWARE_CDN_STRATEGY_DEFAULT)%"

    api:
        max_limit: 500
        api_browser:
            auth_required: true

    admin_worker:
        enable_admin_worker: true
        poll_interval: 30
        transports: ["default"]

    auto_update:
        enabled: true

    store:
        frw: false

    sitemap:
        batchsize: 100
        custom_urls:
        excluded_urls:

    deployment:
        blue_green: '%env(bool:default:defaults_bool_true:BLUE_GREEN_DEPLOYMENT)%'

    media:
        enable_url_upload_feature: true
        enable_url_validation: true

    feature:
        flags:
            - FEATURE_NEXT_1797
            - FEATURE_NEXT_3722
            - FEATURE_NEXT_5983
            - FEATURE_NEXT_10286
<<<<<<< HEAD
            - FEATURE_NEXT_9825
            - FEATURE_NEXT_6059
=======
            - FEATURE_NEXT_9351
            - FEATURE_NEXT_10058
            - FEATURE_NEXT_10077
            - FEATURE_NEXT_10555
            - FEATURE_NEXT_10537
            - FEATURE_NEXT_10075
>>>>>>> e65e8e27
<|MERGE_RESOLUTION|>--- conflicted
+++ resolved
@@ -58,14 +58,11 @@
             - FEATURE_NEXT_3722
             - FEATURE_NEXT_5983
             - FEATURE_NEXT_10286
-<<<<<<< HEAD
-            - FEATURE_NEXT_9825
-            - FEATURE_NEXT_6059
-=======
             - FEATURE_NEXT_9351
             - FEATURE_NEXT_10058
             - FEATURE_NEXT_10077
             - FEATURE_NEXT_10555
             - FEATURE_NEXT_10537
             - FEATURE_NEXT_10075
->>>>>>> e65e8e27
+            - FEATURE_NEXT_9825
+            - FEATURE_NEXT_6059