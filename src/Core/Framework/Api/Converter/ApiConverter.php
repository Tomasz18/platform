<?php declare(strict_types=1);

namespace Shopware\Core\Framework\Api\Converter;

abstract class ApiConverter
{
<<<<<<< HEAD
=======
    /**
     * Returns the ApiVersion this converter handles
     */
    abstract public function getApiVersion(): int;

    public function isDeprecated(string $entityName, ?string $fieldName = null): bool
    {
        if ($fieldName === null) {
            return \array_key_exists($entityName, $this->getDeprecations()) && !\is_array($this->getDeprecations()[$entityName]);
        }

        return \in_array($fieldName, $this->getDeprecations()[$entityName] ?? [], true);
    }

    public function isFromFuture(string $entityName, ?string $fieldName = null): bool
    {
        if ($fieldName === null) {
            return \array_key_exists($entityName, $this->getNewFields()) && !\is_array($this->getNewFields()[$entityName]);
        }

        return \in_array($fieldName, $this->getNewFields()[$entityName] ?? [], true);
    }

>>>>>>> 15e5a3c2
    public function convert(string $entityName, array $payload): array
    {
        $converterFns = $this->getConverterFunctions();
        if (\array_key_exists($entityName, $converterFns)) {
            $payload = $converterFns[$entityName]($payload);
        }

        return $payload;
    }

    /**
     * Returns the function to convert the entities
     * The function are indexed by entityName that they handle and get the write payload as parameter and should return the converted payload, e.g.
     * [
     *      'product' => function (array $payload): array {
     *          // convert payload
     *          return $payload;
     *      }
     * ]
     *
     * @return callable[]
     */
    abstract protected function getConverterFunctions(): array;
}<|MERGE_RESOLUTION|>--- conflicted
+++ resolved
@@ -4,32 +4,6 @@
 
 abstract class ApiConverter
 {
-<<<<<<< HEAD
-=======
-    /**
-     * Returns the ApiVersion this converter handles
-     */
-    abstract public function getApiVersion(): int;
-
-    public function isDeprecated(string $entityName, ?string $fieldName = null): bool
-    {
-        if ($fieldName === null) {
-            return \array_key_exists($entityName, $this->getDeprecations()) && !\is_array($this->getDeprecations()[$entityName]);
-        }
-
-        return \in_array($fieldName, $this->getDeprecations()[$entityName] ?? [], true);
-    }
-
-    public function isFromFuture(string $entityName, ?string $fieldName = null): bool
-    {
-        if ($fieldName === null) {
-            return \array_key_exists($entityName, $this->getNewFields()) && !\is_array($this->getNewFields()[$entityName]);
-        }
-
-        return \in_array($fieldName, $this->getNewFields()[$entityName] ?? [], true);
-    }
-
->>>>>>> 15e5a3c2
     public function convert(string $entityName, array $payload): array
     {
         $converterFns = $this->getConverterFunctions();
