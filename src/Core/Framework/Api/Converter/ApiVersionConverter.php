--- conflicted
+++ resolved
@@ -75,139 +75,6 @@
 
     private function validateFields(EntityDefinition $definition, array $payload): array
     {
-<<<<<<< HEAD
         return $this->converterRegistry->convert($definition->getEntityName(), $payload);
-=======
-        foreach ($payload as $field => $_value) {
-            if ($this->isFromFuture($definition->getEntityName(), $field, $apiVersion)) {
-                $conversionException->add(
-                    new WriteFutureFieldException($field, $definition->getEntityName(), $apiVersion),
-                    $pointer . '/' . $field
-                );
-
-                continue;
-            }
-
-            if ($this->isDeprecated($definition->getEntityName(), $field, $apiVersion)) {
-                $conversionException->add(
-                    new WriteRemovedFieldException($field, $definition->getEntityName(), $apiVersion),
-                    $pointer . '/' . $field
-                );
-            }
-        }
-
-        return $this->converterRegistry->convert($apiVersion, $definition->getEntityName(), $payload);
-    }
-
-    private function validateQueryField(EntityDefinition $definition, string $concatenatedFields, int $apiVersion, SearchRequestException $searchException, string $pointer = ''): void
-    {
-        $parts = explode('.', $concatenatedFields);
-        $fieldName = array_shift($parts);
-        if ($fieldName === $definition->getEntityName()) {
-            $fieldName = array_shift($parts);
-        }
-
-        if ($this->isFromFuture($definition->getEntityName(), $fieldName, $apiVersion)) {
-            $searchException->add(
-                new QueryFutureFieldException($fieldName, $definition->getEntityName(), $apiVersion),
-                $pointer . '/' . $fieldName
-            );
-        }
-
-        if ($this->isDeprecated($definition->getEntityName(), $fieldName, $apiVersion)) {
-            $searchException->add(
-                new QueryRemovedFieldException($fieldName, $definition->getEntityName(), $apiVersion),
-                $pointer . '/' . $fieldName
-            );
-        }
-
-        if (\count($parts) === 0) {
-            return;
-        }
-
-        $field = $definition->getField($fieldName);
-
-        if (!$field || !$field instanceof AssociationField) {
-            return;
-        }
-
-        $definition = $field instanceof ManyToManyAssociationField ? $field->getToManyReferenceDefinition() : $field->getReferenceDefinition();
-
-        $this->validateQueryField($definition, implode('.', $parts), $apiVersion, $searchException, $pointer . '/' . $fieldName);
-    }
-
-    private function stripNotAllowedFields(EntityDefinition $definition, array $payload, int $apiVersion): array
-    {
-        foreach ($payload as $field => $_value) {
-            if ($this->isFromFuture($definition->getEntityName(), $field, $apiVersion)) {
-                unset($payload[$field]);
-
-                continue;
-            }
-
-            if ($this->isDeprecated($definition->getEntityName(), $field, $apiVersion)) {
-                unset($payload[$field]);
-            }
-        }
-
-        return $this->stripAssociations($definition, $payload, $apiVersion);
-    }
-
-    private function stripAssociations(EntityDefinition $definition, array $payload, int $apiVersion): array
-    {
-        $toOneFields = $definition->getFields()->filter(function (Field $field) {
-            return $field instanceof OneToOneAssociationField || $field instanceof ManyToOneAssociationField;
-        });
-
-        /** @var OneToOneAssociationField|OneToManyAssociationField $field */
-        foreach ($toOneFields as $field) {
-            if (\array_key_exists($field->getPropertyName(), $payload) && \is_array($payload[$field->getPropertyName()])) {
-                $payload[$field->getPropertyName()] = $this->stripNotAllowedFields(
-                    $field->getReferenceDefinition(),
-                    $payload[$field->getPropertyName()],
-                    $apiVersion
-                );
-            }
-        }
-
-        $toManyFields = $definition->getFields()->filter(function (Field $field) {
-            return $field instanceof OneToManyAssociationField || $field instanceof ManyToManyAssociationField;
-        });
-
-        /** @var OneToManyAssociationField|ManyToManyAssociationField $field */
-        foreach ($toManyFields as $field) {
-            if (\array_key_exists($field->getPropertyName(), $payload) && \is_array($payload[$field->getPropertyName()])) {
-                foreach ($payload[$field->getPropertyName()] as $entityPayload) {
-                    $payload[$field->getPropertyName()] = $this->stripNotAllowedFields(
-                        $field instanceof ManyToManyAssociationField ? $field->getToManyReferenceDefinition() : $field->getReferenceDefinition(),
-                        $entityPayload,
-                        $apiVersion
-                    );
-                }
-            }
-        }
-
-        return $payload;
-    }
-
-    private function isDeprecated(string $entityName, ?string $fieldName, int $apiVersion): bool
-    {
-        if (!isset($this->deprecations[$apiVersion][$entityName][$fieldName])) {
-            $isDeprecated = !$this->ignoreDeprecations()
-                && $this->converterRegistry->isDeprecated($apiVersion, $entityName, $fieldName);
-            $this->deprecations[$apiVersion][$entityName][$fieldName] = $isDeprecated;
-        }
-
-        return $this->deprecations[$apiVersion][$entityName][$fieldName];
-    }
-
-    private function isFromFuture(string $entityName, ?string $fieldName, int $apiVersion): bool
-    {
-        if (!isset($this->fromFuture[$apiVersion][$entityName][$fieldName])) {
-            $this->fromFuture[$apiVersion][$entityName][$fieldName] = $this->converterRegistry->isFromFuture($apiVersion, $entityName, $fieldName);
-        }
-
-        return $this->fromFuture[$apiVersion][$entityName][$fieldName];
->>>>>>> 15e5a3c2
     }
 }