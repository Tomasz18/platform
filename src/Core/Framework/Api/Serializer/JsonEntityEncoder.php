<?php declare(strict_types=1);

namespace Shopware\Core\Framework\Api\Serializer;

use Shopware\Core\Framework\Api\Exception\UnsupportedEncoderInputException;
use Shopware\Core\Framework\DataAbstractionLayer\Entity;
use Shopware\Core\Framework\DataAbstractionLayer\EntityCollection;
use Shopware\Core\Framework\DataAbstractionLayer\EntityDefinition;
use Shopware\Core\Framework\DataAbstractionLayer\Field\Flag\ApiAware;
use Shopware\Core\Framework\DataAbstractionLayer\Field\ManyToManyAssociationField;
use Shopware\Core\Framework\DataAbstractionLayer\Field\ManyToOneAssociationField;
use Shopware\Core\Framework\DataAbstractionLayer\Field\OneToManyAssociationField;
use Shopware\Core\Framework\DataAbstractionLayer\Field\OneToOneAssociationField;
use Shopware\Core\Framework\DataAbstractionLayer\Search\Criteria;
use Shopware\Core\Framework\Struct\Collection;
use Shopware\Core\Framework\Struct\Struct;
use Symfony\Component\Serializer\Serializer;

class JsonEntityEncoder
{
    /**
     * @var Serializer
     */
    private $serializer;

    public function __construct(Serializer $serializer)
    {
        $this->serializer = $serializer;
    }

    /**
     * @param EntityCollection|Entity|null $data
     */
    public function encode(Criteria $criteria, EntityDefinition $definition, $data, string $baseUrl): array
    {
        if ((!$data instanceof EntityCollection) && (!$data instanceof Entity)) {
            throw new UnsupportedEncoderInputException();
        }

        if ($data instanceof EntityCollection) {
            return $this->getDecodedCollection($criteria, $data, $definition, $baseUrl);
        }

        return $this->getDecodedEntity($criteria, $data, $definition, $baseUrl);
    }

    private function getDecodedCollection(Criteria $criteria, EntityCollection $collection, EntityDefinition $definition, string $baseUrl): array
    {
        $decoded = [];

        foreach ($collection as $entity) {
            $decoded[] = $this->getDecodedEntity($criteria, $entity, $definition, $baseUrl);
        }

        return $decoded;
    }

    private function getDecodedEntity(Criteria $criteria, Entity $entity, EntityDefinition $definition, string $baseUrl): array
    {
        /** @var array $decoded */
        $decoded = $this->serializer->normalize($entity);

        $includes = $criteria->getIncludes() ?? [];
        $decoded = $this->filterIncludes($includes, $decoded, $entity);

        return $this->removeNotAllowedFields($decoded, $definition, $baseUrl);
    }

    private function filterIncludes(array $includes, array $decoded, Struct $struct): array
    {
        $alias = $struct->getApiAlias();

        foreach ($decoded as $property => $value) {
            if (!$this->propertyAllowed($includes, $alias, $property)) {
                unset($decoded[$property]);

                continue;
            }

            if (!\is_array($value)) {
                continue;
            }

            $object = $struct->getVars()[$property];

            if ($object instanceof Collection) {
                $object = array_values($object->getElements());

                foreach ($value as $index => $loop) {
                    $decoded[$property][$index] = $this->filterIncludes($includes, $loop, $object[$index]);
                }

                continue;
            }

            if ($object instanceof Struct) {
                $decoded[$property] = $this->filterIncludes($includes, $value, $object);
            }
        }

        $decoded['apiAlias'] = $alias;

        return $decoded;
    }

    private function propertyAllowed(array $includes, string $alias, string $property): bool
    {
        if (!isset($includes[$alias])) {
            return true;
        }

        return \in_array($property, $includes[$alias], true);
    }

    private function removeNotAllowedFields(array $decoded, EntityDefinition $definition, string $baseUrl): array
    {
        $fields = $definition->getFields();

        foreach ($decoded as $key => &$value) {
            $field = $fields->get($key);

            if ($field === null) {
                continue;
            }

<<<<<<< HEAD
            /** @var ReadProtected|null $readProtected */
            $readProtected = $field->getFlag(ReadProtected::class);
            if ($readProtected && !$readProtected->isBaseUrlAllowed($baseUrl)) {
=======
            if (!$this->apiVersionConverter->isAllowed($definition->getEntityName(), $key, $apiVersion)) {
                unset($decoded[$key]);

                continue;
            }
            /** @var ApiAware|null $flag */
            $flag = $field->getFlag(ApiAware::class);
            if ($flag === null || !$flag->isBaseUrlAllowed($baseUrl)) {
>>>>>>> 884ed228
                unset($decoded[$key]);

                continue;
            }

            if ($value === null) {
                continue;
            }

            if ($field instanceof ManyToOneAssociationField || $field instanceof OneToOneAssociationField) {
                $value = $this->removeNotAllowedFields($value, $field->getReferenceDefinition(), $baseUrl);
            }

            if ($field instanceof ManyToManyAssociationField || $field instanceof OneToManyAssociationField) {
                foreach ($value as $id => $entity) {
                    $value[$id] = $this->removeNotAllowedFields($entity, $field->getReferenceDefinition(), $baseUrl);
                }
            }
        }

        return $decoded;
    }
}<|MERGE_RESOLUTION|>--- conflicted
+++ resolved
@@ -123,20 +123,9 @@
                 continue;
             }
 
-<<<<<<< HEAD
-            /** @var ReadProtected|null $readProtected */
-            $readProtected = $field->getFlag(ReadProtected::class);
-            if ($readProtected && !$readProtected->isBaseUrlAllowed($baseUrl)) {
-=======
-            if (!$this->apiVersionConverter->isAllowed($definition->getEntityName(), $key, $apiVersion)) {
-                unset($decoded[$key]);
-
-                continue;
-            }
             /** @var ApiAware|null $flag */
             $flag = $field->getFlag(ApiAware::class);
             if ($flag === null || !$flag->isBaseUrlAllowed($baseUrl)) {
->>>>>>> 884ed228
                 unset($decoded[$key]);
 
                 continue;
