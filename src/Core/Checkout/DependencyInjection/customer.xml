<?xml version="1.0" ?>

<container xmlns="http://symfony.com/schema/dic/services"
           xmlns:xsi="http://www.w3.org/2001/XMLSchema-instance"
           xsi:schemaLocation="http://symfony.com/schema/dic/services http://symfony.com/schema/dic/services/services-1.0.xsd">

    <services>
        <service id="Shopware\Core\Checkout\Customer\CustomerDefinition">
            <tag name="shopware.entity.definition"/>
            <tag name="shopware.composite_search.definition" priority="900"/>
        </service>

        <service id="Shopware\Core\Checkout\Customer\Aggregate\CustomerGroupTranslation\CustomerGroupTranslationDefinition">
            <tag name="shopware.entity.definition"/>
        </service>

        <service id="Shopware\Core\Checkout\Customer\Aggregate\CustomerAddress\CustomerAddressDefinition">
            <tag name="shopware.entity.definition"/>
        </service>

        <service id="Shopware\Core\Checkout\Customer\Aggregate\CustomerRecovery\CustomerRecoveryDefinition">
            <tag name="shopware.entity.definition"/>
        </service>

        <service id="Shopware\Core\Checkout\Customer\Aggregate\CustomerGroup\CustomerGroupDefinition">
            <tag name="shopware.entity.definition"/>
        </service>

        <service id="Shopware\Core\Checkout\Customer\Aggregate\CustomerTag\CustomerTagDefinition">
            <tag name="shopware.entity.definition"/>
        </service>

        <service id="Shopware\Core\Checkout\Customer\SalesChannel\AccountService">
            <argument type="service" id="customer_address.repository"/>
            <argument type="service" id="customer.repository"/>
            <argument type="service" id="customer_recovery.repository"/>
            <argument type="service" id="Shopware\Core\System\SalesChannel\Context\SalesChannelContextPersister"/>
            <argument type="service" id="event_dispatcher"/>
            <argument type="service" id="Shopware\Core\Checkout\Customer\Password\LegacyPasswordVerifier"/>
            <argument type="service" id="Shopware\Core\Checkout\Customer\SalesChannel\LogoutRoute"/>
            <argument type="service" id="Shopware\Core\Checkout\Customer\SalesChannel\LoginRoute"/>
            <argument type="service" id="Shopware\Core\Checkout\Customer\SalesChannel\ChangePasswordRoute"/>
            <argument type="service" id="Shopware\Core\Checkout\Customer\SalesChannel\ChangePaymentMethodRoute"/>
            <argument type="service" id="Shopware\Core\Checkout\Customer\SalesChannel\ChangeEmailRoute"/>
            <argument type="service" id="Shopware\Core\Checkout\Customer\SalesChannel\ChangeCustomerProfileRoute"/>
            <argument type="service" id="Shopware\Core\Checkout\Customer\SalesChannel\ResetPasswordRoute"/>
            <argument type="service" id="Shopware\Core\Checkout\Customer\SalesChannel\SendPasswordRecoveryMailRoute"/>
        </service>

        <service id="Shopware\Core\Checkout\Customer\SalesChannel\SalesChannelCustomerController" public="true">
            <argument type="service" id="serializer"/>
            <argument type="service" id="Shopware\Core\Checkout\Customer\SalesChannel\AccountService"/>
            <argument type="service" id="order.repository"/>
            <argument type="service" id="Shopware\Core\Checkout\Customer\SalesChannel\AccountRegistrationService"/>
            <argument type="service" id="Shopware\Core\Checkout\Customer\SalesChannel\AddressService"/>
            <argument type="service" id="Shopware\Core\Checkout\Customer\CustomerDefinition"/>
            <argument type="service" id="Shopware\Core\Checkout\Customer\Aggregate\CustomerAddress\CustomerAddressDefinition"/>
            <argument type="service" id="Shopware\Core\Framework\Api\Converter\ApiVersionConverter"/>
            <call method="setContainer">
                <argument type="service" id="service_container"/>
            </call>
        </service>

        <service id="Shopware\Core\Checkout\Customer\SalesChannel\AccountRegistrationService">
            <argument type="service" id="customer.repository"/>
            <argument type="service" id="Shopware\Core\Framework\Event\BusinessEventDispatcher"/>
            <argument type="service" id="Shopware\Core\System\NumberRange\ValueGenerator\NumberRangeValueGeneratorInterface"/>
            <argument type="service" id="Shopware\Core\Framework\Validation\DataValidator"/>
            <argument type="service" id="Shopware\Core\Checkout\Customer\Validation\CustomerValidationFactory"/>
            <argument type="service" id="Shopware\Core\Checkout\Customer\Validation\AddressValidationFactory"/>
            <argument type="service" id="Shopware\Core\System\SystemConfig\SystemConfigService"/>
            <argument type="service" id="sales_channel_domain.repository"/>
        </service>

        <service id="Shopware\Core\Checkout\Customer\SalesChannel\AddressService">
            <argument type="service" id="country.repository" />
            <argument type="service" id="customer_address.repository"/>
            <argument type="service" id="Shopware\Core\Checkout\Customer\Validation\AddressValidationFactory"/>
            <argument type="service" id="Shopware\Core\Framework\Validation\DataValidator"/>
            <argument type="service" id="event_dispatcher"/>
            <argument type="service" id="Shopware\Core\System\SystemConfig\SystemConfigService"/>
        </service>

        <service id="Shopware\Core\Checkout\Customer\Validation\AddressValidationFactory">
            <argument type="service" id="Shopware\Core\System\SystemConfig\SystemConfigService"/>
        </service>
        <service id="Shopware\Core\Checkout\Customer\Validation\AddressValidationService" alias="Shopware\Core\Checkout\Customer\Validation\AddressValidationFactory">
            <deprecated>tag:v6.3.0: The "%alias_id%" service is deprecated and will be removed in 6.3.0. Use "Shopware\Core\Checkout\Customer\Validation\AddressValidationFactory" instead</deprecated>
        </service>

        <service id="Shopware\Core\Checkout\Customer\Validation\CustomerProfileValidationFactory">
            <argument type="service" id="Shopware\Core\System\Salutation\SalutationDefinition"/>
            <argument type="service" id="Shopware\Core\System\SystemConfig\SystemConfigService"/>
        </service>
        <service id="Shopware\Core\Checkout\Customer\Validation\CustomerProfileValidationService" alias="Shopware\Core\Checkout\Customer\Validation\CustomerProfileValidationFactory">
            <deprecated>tag: v6.3.0: The "%alias_id%" service is deprecated and will be removed in 6.3.0. Use "Shopware\Core\Checkout\Customer\Validation\CustomerProfileValidationFactory" instead</deprecated>
        </service>

        <service id="Shopware\Core\Checkout\Customer\Validation\CustomerValidationFactory">
            <argument type="service" id="Shopware\Core\Checkout\Customer\Validation\CustomerProfileValidationFactory"/>
        </service>
        <service id="Shopware\Core\Checkout\Customer\Validation\CustomerValidationService" alias="Shopware\Core\Checkout\Customer\Validation\CustomerValidationFactory">
            <deprecated>tag: v6.3.0: The "%alias_id%" service is deprecated and will be removed in 6.3.0. Use "Shopware\Core\Checkout\Customer\Validation\CustomerValidationFactory" instead</deprecated>
        </service>

        <service id="Shopware\Core\Checkout\Customer\Validation\Constraint\CustomerEmailUniqueValidator">
            <argument type="service" id="customer.repository"/>

            <tag name="validator.constraint_validator"/>
        </service>

        <service id="Shopware\Core\Checkout\Customer\Validation\Constraint\CustomerPasswordMatchesValidator">
            <argument type="service" id="Shopware\Core\Checkout\Customer\SalesChannel\AccountService"/>

            <tag name="validator.constraint_validator"/>
        </service>

        <service id="Shopware\Core\Checkout\Customer\Password\LegacyEncoder\Md5">
            <tag name="shopware.legacy_encoder"/>
        </service>

        <service id="Shopware\Core\Checkout\Customer\Password\LegacyEncoder\Sha256">
            <tag name="shopware.legacy_encoder"/>
        </service>

        <service id="Shopware\Core\Checkout\Customer\Password\LegacyPasswordVerifier">
            <argument type="tagged" tag="shopware.legacy_encoder" />
        </service>

        <service id="Shopware\Core\Checkout\Customer\Subscriber\CustomerMetaFieldSubscriber">
            <argument type="service" id="order.repository"/>
            <argument type="service" id="customer.repository"/>

            <tag name="kernel.event_subscriber"/>
        </service>

        <service id="Shopware\Core\Checkout\Customer\Subscriber\CustomerRemoteAddressSubscriber">
            <argument type="service" id="customer.repository"/>
            <argument type="service" id="request_stack"/>

            <tag name="kernel.event_subscriber"/>
        </service>

<<<<<<< HEAD
        <service id="Shopware\Core\Checkout\Customer\SalesChannel\LoginRoute" public="true">
            <argument type="service" id="event_dispatcher"/>
            <argument type="service" id="Shopware\Core\System\SalesChannel\Context\SalesChannelContextPersister"/>
            <argument type="service" id="customer.repository"/>
            <argument type="service" id="Shopware\Core\Checkout\Customer\Password\LegacyPasswordVerifier"/>
        </service>

        <service id="Shopware\Core\Checkout\Customer\SalesChannel\LogoutRoute" public="true">
            <argument type="service" id="Shopware\Core\System\SalesChannel\Context\SalesChannelContextPersister"/>
            <argument type="service" id="event_dispatcher"/>
        </service>

        <service id="Shopware\Core\Checkout\Customer\SalesChannel\SendPasswordRecoveryMailRoute" public="true">
            <argument type="service" id="customer.repository"/>
            <argument type="service" id="customer_recovery.repository"/>
            <argument type="service" id="event_dispatcher"/>
            <argument type="service" id="Shopware\Core\Framework\Validation\DataValidator"/>
        </service>

        <service id="Shopware\Core\Checkout\Customer\SalesChannel\ResetPasswordRoute" public="true">
            <argument type="service" id="customer.repository"/>
            <argument type="service" id="customer_recovery.repository"/>
            <argument type="service" id="event_dispatcher"/>
            <argument type="service" id="Shopware\Core\Framework\Validation\DataValidator"/>
            <argument type="service" id="Shopware\Core\System\SystemConfig\SystemConfigService"/>
        </service>

        <service id="Shopware\Core\Checkout\Customer\SalesChannel\ChangePaymentMethodRoute" public="true">
            <argument type="service" id="customer.repository"/>
            <argument type="service" id="event_dispatcher"/>
            <argument type="service" id="payment_method.repository"/>
        </service>

        <service id="Shopware\Core\Checkout\Customer\SalesChannel\ChangeCustomerProfileRoute" public="true">
            <argument type="service" id="customer.repository"/>
            <argument type="service" id="event_dispatcher"/>
            <argument type="service" id="Shopware\Core\Framework\Validation\DataValidator"/>
            <argument type="service" id="Shopware\Core\Checkout\Customer\Validation\CustomerProfileValidationFactory"/>
        </service>

        <service id="Shopware\Core\Checkout\Customer\SalesChannel\ChangePasswordRoute" public="true">
            <argument type="service" id="customer.repository"/>
            <argument type="service" id="event_dispatcher"/>
            <argument type="service" id="Shopware\Core\System\SystemConfig\SystemConfigService"/>
            <argument type="service" id="Shopware\Core\Framework\Validation\DataValidator"/>
        </service>

        <service id="Shopware\Core\Checkout\Customer\SalesChannel\ChangeEmailRoute" public="true">
            <argument type="service" id="customer.repository"/>
            <argument type="service" id="event_dispatcher"/>
            <argument type="service" id="Shopware\Core\Framework\Validation\DataValidator"/>
        </service>

        <service id="Shopware\Core\Checkout\Customer\SalesChannel\CustomerRoute" public="true">
            <argument type="service" id="Shopware\Core\Checkout\Customer\CustomerDefinition"/>
            <argument type="service" id="customer.repository"/>
            <argument type="service" id="Shopware\Core\Framework\DataAbstractionLayer\Search\RequestCriteriaBuilder"/>
=======
        <service id="Shopware\Core\Checkout\Customer\Subscriber\CustomerTokenSubscriber">
            <argument type="service" id="Shopware\Core\System\SalesChannel\Context\SalesChannelContextPersister"/>
            <argument type="service" id="request_stack"/>
            <tag name="kernel.event_subscriber"/>
>>>>>>> 5790185a
        </service>
    </services>
</container><|MERGE_RESOLUTION|>--- conflicted
+++ resolved
@@ -141,7 +141,12 @@
             <tag name="kernel.event_subscriber"/>
         </service>
 
-<<<<<<< HEAD
+        <service id="Shopware\Core\Checkout\Customer\Subscriber\CustomerTokenSubscriber">
+            <argument type="service" id="Shopware\Core\System\SalesChannel\Context\SalesChannelContextPersister"/>
+            <argument type="service" id="request_stack"/>
+            <tag name="kernel.event_subscriber"/>
+        </service>
+
         <service id="Shopware\Core\Checkout\Customer\SalesChannel\LoginRoute" public="true">
             <argument type="service" id="event_dispatcher"/>
             <argument type="service" id="Shopware\Core\System\SalesChannel\Context\SalesChannelContextPersister"/>
@@ -199,12 +204,6 @@
             <argument type="service" id="Shopware\Core\Checkout\Customer\CustomerDefinition"/>
             <argument type="service" id="customer.repository"/>
             <argument type="service" id="Shopware\Core\Framework\DataAbstractionLayer\Search\RequestCriteriaBuilder"/>
-=======
-        <service id="Shopware\Core\Checkout\Customer\Subscriber\CustomerTokenSubscriber">
-            <argument type="service" id="Shopware\Core\System\SalesChannel\Context\SalesChannelContextPersister"/>
-            <argument type="service" id="request_stack"/>
-            <tag name="kernel.event_subscriber"/>
->>>>>>> 5790185a
         </service>
     </services>
 </container>