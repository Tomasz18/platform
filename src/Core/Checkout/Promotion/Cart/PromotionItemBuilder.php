--- conflicted
+++ resolved
@@ -91,13 +91,8 @@
 
         switch ($discount->getType()) {
             case PromotionDiscountEntity::TYPE_ABSOLUTE:
-<<<<<<< HEAD
-                $promotionValue = -$this->getCurrencySpecificValue($discount, $discount->getValue(), $currencyId);
+                $promotionValue = -$this->getCurrencySpecificValue($discount, $discount->getValue(), $currencyId, $currencyFactor);
                 $promotionDefinition = new AbsolutePriceDefinition($promotionValue, $targetFilter);
-=======
-                $promotionValue = -$this->getCurrencySpecificValue($discount, $discount->getValue(), $currencyId, $currencyFactor);
-                $promotionDefinition = new AbsolutePriceDefinition($promotionValue, $currencyPrecision, $targetFilter);
->>>>>>> 69a55828
 
                 break;
 
@@ -108,13 +103,8 @@
 
             case PromotionDiscountEntity::TYPE_FIXED:
             case PromotionDiscountEntity::TYPE_FIXED_UNIT:
-<<<<<<< HEAD
-                $promotionValue = -abs($this->getCurrencySpecificValue($discount, $discount->getValue(), $currencyId));
+                $promotionValue = -abs($this->getCurrencySpecificValue($discount, $discount->getValue(), $currencyId, $currencyFactor));
                 $promotionDefinition = new AbsolutePriceDefinition($promotionValue, $targetFilter);
-=======
-                $promotionValue = -abs($this->getCurrencySpecificValue($discount, $discount->getValue(), $currencyId, $currencyFactor));
-                $promotionDefinition = new AbsolutePriceDefinition($promotionValue, $currencyPrecision, $targetFilter);
->>>>>>> 69a55828
 
                 break;
 
