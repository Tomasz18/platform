--- conflicted
+++ resolved
@@ -96,18 +96,10 @@
         $self = new self(
             (float) $data['price'],
             new TaxRuleCollection($taxRules),
-<<<<<<< HEAD
-            array_key_exists('quantity', $data) ? $data['quantity'] : 1
-=======
-            (int) $data['precision'],
-            \array_key_exists('quantity', $data) ? $data['quantity'] : 1,
-            \array_key_exists('isCalculated', $data) ? $data['isCalculated'] : false,
-            null,
-            isset($data['listPrice']) ? (float) $data['listPrice'] : null
->>>>>>> 15e5a3c2
+            \array_key_exists('quantity', $data) ? $data['quantity'] : 1
         );
 
-        $self->setIsCalculated(array_key_exists('isCalculated', $data) ? $data['isCalculated'] : false);
+        $self->setIsCalculated(\array_key_exists('isCalculated', $data) ? $data['isCalculated'] : false);
         $self->setListPrice(isset($data['listPrice']) ? (float) $data['listPrice'] : null);
 
         return $self;
