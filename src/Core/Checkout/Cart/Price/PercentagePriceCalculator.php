--- conflicted
+++ resolved
@@ -26,16 +26,11 @@
      */
     private $percentageTaxRuleBuilder;
 
-<<<<<<< HEAD
-    public function __construct(CashRounding $rounding, PercentageTaxRuleBuilder $taxRuleBuilder)
-    {
-=======
     public function __construct(
-        PriceRoundingInterface $rounding,
+        CashRounding $rounding,
         QuantityPriceCalculator $priceCalculator,
         PercentageTaxRuleBuilder $percentageTaxRuleBuilder
     ) {
->>>>>>> 15e5a3c2
         $this->rounding = $rounding;
         $this->priceCalculator = $priceCalculator;
         $this->percentageTaxRuleBuilder = $percentageTaxRuleBuilder;
@@ -50,38 +45,14 @@
     {
         $price = $prices->sum();
 
-<<<<<<< HEAD
         $discount = $this->round(
-            $total->getTotalPrice() / 100 * $percentage,
+            $price->getTotalPrice() / 100 * $percentage,
             $context
         );
 
-        $taxes = new CalculatedTaxCollection();
-        foreach ($prices->getCalculatedTaxes() as $calculatedTax) {
-            $tax = $this->round(
-                $calculatedTax->getTax() / 100 * $percentage,
-                $context
-            );
+        $rules = $this->percentageTaxRuleBuilder->buildRules($price);
 
-            $price = $this->round(
-                $calculatedTax->getPrice() / 100 * $percentage,
-                $context
-            );
-
-            $taxes->add(
-                new CalculatedTax($tax, $calculatedTax->getTaxRate(), $price)
-            );
-        }
-=======
-        $discount = $this->rounding->round(
-            $price->getTotalPrice() / 100 * $percentage,
-            $context->getContext()->getCurrencyPrecision()
-        );
-
-        $rules = $this->percentageTaxRuleBuilder->buildRules($price);
->>>>>>> 15e5a3c2
-
-        $definition = new QuantityPriceDefinition($discount, $rules, $context->getContext()->getCurrencyPrecision(), 1, true);
+        $definition = new QuantityPriceDefinition($discount, $rules, 1);
 
         return $this->priceCalculator->calculate($definition, $context);
     }
