--- conflicted
+++ resolved
@@ -142,12 +142,7 @@
 
         $data['languageId'] = $context->getSalesChannel()->getLanguageId();
 
-<<<<<<< HEAD
         $convertedLineItems = LineItemTransformer::transformCollection($cart->getLineItems(), null, $context->getContext());
-
-=======
-        $convertedLineItems = LineItemTransformer::transformCollection($cart->getLineItems());
->>>>>>> db2d8b6d
         $shippingAddresses = [];
 
         if ($conversionContext->shouldIncludeDeliveries()) {
