<?php declare(strict_types=1);

namespace Shopware\Core\Checkout\Payment;

use Shopware\Core\Checkout\Customer\CustomerDefinition;
use Shopware\Core\Checkout\Order\Aggregate\OrderTransaction\OrderTransactionDefinition;
use Shopware\Core\Checkout\Payment\Aggregate\PaymentMethodTranslation\PaymentMethodTranslationDefinition;
use Shopware\Core\Content\Media\MediaDefinition;
use Shopware\Core\Content\Rule\RuleDefinition;
use Shopware\Core\Framework\DataAbstractionLayer\EntityDefinition;
use Shopware\Core\Framework\DataAbstractionLayer\Field\BoolField;
use Shopware\Core\Framework\DataAbstractionLayer\Field\FkField;
use Shopware\Core\Framework\DataAbstractionLayer\Field\Flag\ApiAware;
use Shopware\Core\Framework\DataAbstractionLayer\Field\Flag\PrimaryKey;
use Shopware\Core\Framework\DataAbstractionLayer\Field\Flag\Required;
use Shopware\Core\Framework\DataAbstractionLayer\Field\Flag\RestrictDelete;
use Shopware\Core\Framework\DataAbstractionLayer\Field\Flag\Runtime;
use Shopware\Core\Framework\DataAbstractionLayer\Field\Flag\SearchRanking;
use Shopware\Core\Framework\DataAbstractionLayer\Field\Flag\WriteProtected;
use Shopware\Core\Framework\DataAbstractionLayer\Field\IdField;
use Shopware\Core\Framework\DataAbstractionLayer\Field\IntField;
use Shopware\Core\Framework\DataAbstractionLayer\Field\ManyToManyAssociationField;
use Shopware\Core\Framework\DataAbstractionLayer\Field\ManyToOneAssociationField;
use Shopware\Core\Framework\DataAbstractionLayer\Field\OneToManyAssociationField;
use Shopware\Core\Framework\DataAbstractionLayer\Field\StringField;
use Shopware\Core\Framework\DataAbstractionLayer\Field\TranslatedField;
use Shopware\Core\Framework\DataAbstractionLayer\Field\TranslationsAssociationField;
use Shopware\Core\Framework\DataAbstractionLayer\FieldCollection;
use Shopware\Core\Framework\Plugin\PluginDefinition;
use Shopware\Core\System\SalesChannel\Aggregate\SalesChannelPaymentMethod\SalesChannelPaymentMethodDefinition;
use Shopware\Core\System\SalesChannel\SalesChannelDefinition;

class PaymentMethodDefinition extends EntityDefinition
{
    public const ENTITY_NAME = 'payment_method';

    public function getEntityName(): string
    {
        return self::ENTITY_NAME;
    }

    public function getCollectionClass(): string
    {
        return PaymentMethodCollection::class;
    }

    public function getEntityClass(): string
    {
        return PaymentMethodEntity::class;
    }

    public function since(): ?string
    {
        return '6.0.0.0';
    }

    protected function defineFields(): FieldCollection
    {
        return new FieldCollection([
            (new IdField('id', 'id'))->addFlags(new ApiAware(), new PrimaryKey(), new Required()),
            new FkField('plugin_id', 'pluginId', PluginDefinition::class),
            (new StringField('handler_identifier', 'handlerIdentifier'))->removeFlag(ApiAware::class),
            (new TranslatedField('name'))->addFlags(new ApiAware(), new SearchRanking(SearchRanking::HIGH_SEARCH_RANKING)),
            (new TranslatedField('description'))->addFlags(new ApiAware()),
            (new IntField('position', 'position'))->addFlags(new ApiAware()),
            (new BoolField('active', 'active'))->addFlags(new ApiAware()),
            (new BoolField('after_order_enabled', 'afterOrderEnabled'))->addFlags(new ApiAware()),
            (new TranslatedField('customFields'))->addFlags(new ApiAware()),
            new FkField('availability_rule_id', 'availabilityRuleId', RuleDefinition::class),
            (new FkField('media_id', 'mediaId', MediaDefinition::class))->addFlags(new ApiAware()),
            (new StringField('formatted_handler_identifier', 'formattedHandlerIdentifier'))->addFlags(new WriteProtected(), new Runtime()),

            (new TranslationsAssociationField(PaymentMethodTranslationDefinition::class, 'payment_method_id'))->addFlags(new ApiAware(), new Required()),
            (new ManyToOneAssociationField('media', 'media_id', MediaDefinition::class, 'id', false))->addFlags(new ApiAware()),
            new ManyToOneAssociationField('availabilityRule', 'availability_rule_id', RuleDefinition::class, 'id', false),

<<<<<<< HEAD
            // Reverse Associations, not available in store-api
            (new OneToManyAssociationField('salesChannelDefaultAssignments', SalesChannelDefinition::class, 'payment_method_id', 'id'))->addFlags(new RestrictDelete(), new ReadProtected(SalesChannelApiSource::class)),
            (new ManyToOneAssociationField('plugin', 'plugin_id', PluginDefinition::class, 'id', false))->addFlags(new ReadProtected(SalesChannelApiSource::class)),
            (new OneToManyAssociationField('customers', CustomerDefinition::class, 'default_payment_method_id', 'id'))->addFlags(new RestrictDelete(), new ReadProtected(SalesChannelApiSource::class)),
            (new OneToManyAssociationField('customers', CustomerDefinition::class, 'last_payment_method_id', 'id'))->addFlags(new RestrictDelete(), new ReadProtected(SalesChannelApiSource::class)),
            (new OneToManyAssociationField('orderTransactions', OrderTransactionDefinition::class, 'payment_method_id', 'id'))->addFlags(new RestrictDelete(), new ReadProtected(SalesChannelApiSource::class)),
            (new ManyToManyAssociationField('salesChannels', SalesChannelDefinition::class, SalesChannelPaymentMethodDefinition::class, 'payment_method_id', 'sales_channel_id'))->addFlags(new ReadProtected(SalesChannelApiSource::class)),
=======
            // Reverse Associations, not available in sales-channel-api
            (new OneToManyAssociationField('salesChannelDefaultAssignments', SalesChannelDefinition::class, 'payment_method_id', 'id'))->addFlags(new RestrictDelete()),
            new ManyToOneAssociationField('plugin', 'plugin_id', PluginDefinition::class, 'id', false),
            (new OneToManyAssociationField('customers', CustomerDefinition::class, 'default_payment_method_id', 'id'))->addFlags(new RestrictDelete()),
            (new OneToManyAssociationField('customers', CustomerDefinition::class, 'last_payment_method_id', 'id'))->addFlags(new RestrictDelete()),
            (new OneToManyAssociationField('orderTransactions', OrderTransactionDefinition::class, 'payment_method_id', 'id'))->addFlags(new RestrictDelete()),
            new ManyToManyAssociationField('salesChannels', SalesChannelDefinition::class, SalesChannelPaymentMethodDefinition::class, 'payment_method_id', 'sales_channel_id'),
>>>>>>> 884ed228
        ]);
    }
}<|MERGE_RESOLUTION|>--- conflicted
+++ resolved
@@ -74,23 +74,13 @@
             (new ManyToOneAssociationField('media', 'media_id', MediaDefinition::class, 'id', false))->addFlags(new ApiAware()),
             new ManyToOneAssociationField('availabilityRule', 'availability_rule_id', RuleDefinition::class, 'id', false),
 
-<<<<<<< HEAD
             // Reverse Associations, not available in store-api
-            (new OneToManyAssociationField('salesChannelDefaultAssignments', SalesChannelDefinition::class, 'payment_method_id', 'id'))->addFlags(new RestrictDelete(), new ReadProtected(SalesChannelApiSource::class)),
-            (new ManyToOneAssociationField('plugin', 'plugin_id', PluginDefinition::class, 'id', false))->addFlags(new ReadProtected(SalesChannelApiSource::class)),
-            (new OneToManyAssociationField('customers', CustomerDefinition::class, 'default_payment_method_id', 'id'))->addFlags(new RestrictDelete(), new ReadProtected(SalesChannelApiSource::class)),
-            (new OneToManyAssociationField('customers', CustomerDefinition::class, 'last_payment_method_id', 'id'))->addFlags(new RestrictDelete(), new ReadProtected(SalesChannelApiSource::class)),
-            (new OneToManyAssociationField('orderTransactions', OrderTransactionDefinition::class, 'payment_method_id', 'id'))->addFlags(new RestrictDelete(), new ReadProtected(SalesChannelApiSource::class)),
-            (new ManyToManyAssociationField('salesChannels', SalesChannelDefinition::class, SalesChannelPaymentMethodDefinition::class, 'payment_method_id', 'sales_channel_id'))->addFlags(new ReadProtected(SalesChannelApiSource::class)),
-=======
-            // Reverse Associations, not available in sales-channel-api
             (new OneToManyAssociationField('salesChannelDefaultAssignments', SalesChannelDefinition::class, 'payment_method_id', 'id'))->addFlags(new RestrictDelete()),
             new ManyToOneAssociationField('plugin', 'plugin_id', PluginDefinition::class, 'id', false),
             (new OneToManyAssociationField('customers', CustomerDefinition::class, 'default_payment_method_id', 'id'))->addFlags(new RestrictDelete()),
             (new OneToManyAssociationField('customers', CustomerDefinition::class, 'last_payment_method_id', 'id'))->addFlags(new RestrictDelete()),
             (new OneToManyAssociationField('orderTransactions', OrderTransactionDefinition::class, 'payment_method_id', 'id'))->addFlags(new RestrictDelete()),
             new ManyToManyAssociationField('salesChannels', SalesChannelDefinition::class, SalesChannelPaymentMethodDefinition::class, 'payment_method_id', 'sales_channel_id'),
->>>>>>> 884ed228
         ]);
     }
 }