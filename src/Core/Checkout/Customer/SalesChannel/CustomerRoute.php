<?php declare(strict_types=1);

namespace Shopware\Core\Checkout\Customer\SalesChannel;

use OpenApi\Annotations as OA;
<<<<<<< HEAD
use Shopware\Core\Checkout\Cart\Exception\CustomerNotLoggedInException;
=======
use Shopware\Core\Checkout\Customer\CustomerDefinition;
use Shopware\Core\Checkout\Customer\CustomerEntity;
>>>>>>> 15e5a3c2
use Shopware\Core\Framework\DataAbstractionLayer\EntityRepositoryInterface;
use Shopware\Core\Framework\DataAbstractionLayer\Search\Criteria;
use Shopware\Core\Framework\Plugin\Exception\DecorationPatternException;
use Shopware\Core\Framework\Routing\Annotation\Entity;
use Shopware\Core\Framework\Routing\Annotation\LoginRequired;
use Shopware\Core\Framework\Routing\Annotation\RouteScope;
use Shopware\Core\Framework\Routing\Annotation\Since;
use Shopware\Core\System\SalesChannel\SalesChannelContext;
use Symfony\Component\HttpFoundation\Request;
use Symfony\Component\Routing\Annotation\Route;

/**
 * @RouteScope(scopes={"store-api"})
 */
class CustomerRoute extends AbstractCustomerRoute
{
    /**
     * @var EntityRepositoryInterface
     */
    private $customerRepository;

    public function __construct(
        EntityRepositoryInterface $customerRepository
    ) {
        $this->customerRepository = $customerRepository;
    }

    public function getDecorated(): AbstractCustomerRoute
    {
        throw new DecorationPatternException(self::class);
    }

    /**
     * @Since("6.2.0.0")
     * @Entity("customer")
     * @OA\Post(
     *      path="/account/customer",
     *      summary="Returns informations about the loggedin customer",
     *      operationId="readCustomer",
     *      tags={"Store API", "Account"},
     *      @OA\Parameter(name="Api-Basic-Parameters"),
     *      @OA\Response(
     *          response="200",
     *          description="Loggedin customer",
     *          @OA\JsonContent(ref="#/components/schemas/customer_flat")
     *     )
     * )
<<<<<<< HEAD
     * @Route("/store-api/account/customer", name="store-api.account.customer", methods={"GET", "POST"})
     */
    public function load(Request $request, SalesChannelContext $context, Criteria $criteria): CustomerResponse
    {
        if (!$context->getCustomer()) {
            throw new CustomerNotLoggedInException();
        }

        $criteria->setIds([$context->getCustomer()->getId()]);
=======
     * @LoginRequired()
     * @Route("/store-api/v{version}/account/customer", name="store-api.account.customer", methods={"GET", "POST"})
     */
    public function load(Request $request, SalesChannelContext $context, ?Criteria $criteria = null, ?CustomerEntity $customer = null): CustomerResponse
    {
        // @deprecated tag:v6.4.0 - Criteria will be required
        if (!$criteria) {
            $criteria = $this->requestCriteriaBuilder->handleRequest($request, new Criteria(), $this->customerDefinition, $context->getContext());
        }

        /* @deprecated tag:v6.4.0 - Parameter $customer will be mandatory when using with @LoginRequired() */
        if (!$customer) {
            $customer = $context->getCustomer();
        }

        $criteria->setIds([$customer->getId()]);
>>>>>>> 15e5a3c2

        $customer = $this->customerRepository->search($criteria, $context->getContext())->first();

        return new CustomerResponse($customer);
    }
}<|MERGE_RESOLUTION|>--- conflicted
+++ resolved
@@ -3,12 +3,7 @@
 namespace Shopware\Core\Checkout\Customer\SalesChannel;
 
 use OpenApi\Annotations as OA;
-<<<<<<< HEAD
-use Shopware\Core\Checkout\Cart\Exception\CustomerNotLoggedInException;
-=======
-use Shopware\Core\Checkout\Customer\CustomerDefinition;
 use Shopware\Core\Checkout\Customer\CustomerEntity;
->>>>>>> 15e5a3c2
 use Shopware\Core\Framework\DataAbstractionLayer\EntityRepositoryInterface;
 use Shopware\Core\Framework\DataAbstractionLayer\Search\Criteria;
 use Shopware\Core\Framework\Plugin\Exception\DecorationPatternException;
@@ -56,34 +51,12 @@
      *          @OA\JsonContent(ref="#/components/schemas/customer_flat")
      *     )
      * )
-<<<<<<< HEAD
+     * @LoginRequired()
      * @Route("/store-api/account/customer", name="store-api.account.customer", methods={"GET", "POST"})
      */
-    public function load(Request $request, SalesChannelContext $context, Criteria $criteria): CustomerResponse
+    public function load(Request $request, SalesChannelContext $context, Criteria $criteria, CustomerEntity $customerEntity): CustomerResponse
     {
-        if (!$context->getCustomer()) {
-            throw new CustomerNotLoggedInException();
-        }
-
-        $criteria->setIds([$context->getCustomer()->getId()]);
-=======
-     * @LoginRequired()
-     * @Route("/store-api/v{version}/account/customer", name="store-api.account.customer", methods={"GET", "POST"})
-     */
-    public function load(Request $request, SalesChannelContext $context, ?Criteria $criteria = null, ?CustomerEntity $customer = null): CustomerResponse
-    {
-        // @deprecated tag:v6.4.0 - Criteria will be required
-        if (!$criteria) {
-            $criteria = $this->requestCriteriaBuilder->handleRequest($request, new Criteria(), $this->customerDefinition, $context->getContext());
-        }
-
-        /* @deprecated tag:v6.4.0 - Parameter $customer will be mandatory when using with @LoginRequired() */
-        if (!$customer) {
-            $customer = $context->getCustomer();
-        }
-
-        $criteria->setIds([$customer->getId()]);
->>>>>>> 15e5a3c2
+        $criteria->setIds([$customerEntity->getId()]);
 
         $customer = $this->customerRepository->search($criteria, $context->getContext())->first();
 
