<?php declare(strict_types=1);

namespace Shopware\Core\Checkout\Customer\SalesChannel;

use OpenApi\Annotations as OA;
use Shopware\Core\Checkout\Customer\CustomerEntity;
use Shopware\Core\Framework\DataAbstractionLayer\EntityRepositoryInterface;
use Shopware\Core\Framework\DataAbstractionLayer\Search\Criteria;
use Shopware\Core\Framework\Plugin\Exception\DecorationPatternException;
use Shopware\Core\Framework\Routing\Annotation\Entity;
use Shopware\Core\Framework\Routing\Annotation\LoginRequired;
use Shopware\Core\Framework\Routing\Annotation\RouteScope;
use Shopware\Core\Framework\Routing\Annotation\Since;
use Shopware\Core\System\SalesChannel\SalesChannelContext;
use Symfony\Component\HttpFoundation\Request;
use Symfony\Component\Routing\Annotation\Route;

/**
 * @RouteScope(scopes={"store-api"})
 */
class CustomerRoute extends AbstractCustomerRoute
{
    /**
     * @var EntityRepositoryInterface
     */
    private $customerRepository;

    public function __construct(
        EntityRepositoryInterface $customerRepository
    ) {
        $this->customerRepository = $customerRepository;
    }

    public function getDecorated(): AbstractCustomerRoute
    {
        throw new DecorationPatternException(self::class);
    }

    /**
     * @Since("6.2.0.0")
     * @Entity("customer")
     * @OA\Post(
     *      path="/account/customer",
     *      summary="Returns informations about the loggedin customer",
     *      operationId="readCustomer",
     *      tags={"Store API", "Account"},
     *      @OA\Parameter(name="Api-Basic-Parameters"),
     *      @OA\Response(
     *          response="200",
     *          description="Loggedin customer",
     *          @OA\JsonContent(ref="#/components/schemas/customer_flat")
     *     )
     * )
<<<<<<< HEAD
     * @LoginRequired()
     * @Route("/store-api/account/customer", name="store-api.account.customer", methods={"GET", "POST"})
=======
     * @LoginRequired(allowGuest=true)
     * @Route("/store-api/v{version}/account/customer", name="store-api.account.customer", methods={"GET", "POST"})
>>>>>>> 884ed228
     */
    public function load(Request $request, SalesChannelContext $context, Criteria $criteria, CustomerEntity $customerEntity): CustomerResponse
    {
        $criteria->setIds([$customerEntity->getId()]);

        $customer = $this->customerRepository->search($criteria, $context->getContext())->first();

        return new CustomerResponse($customer);
    }
}<|MERGE_RESOLUTION|>--- conflicted
+++ resolved
@@ -51,13 +51,8 @@
      *          @OA\JsonContent(ref="#/components/schemas/customer_flat")
      *     )
      * )
-<<<<<<< HEAD
-     * @LoginRequired()
+     * @LoginRequired(allowGuest=true)
      * @Route("/store-api/account/customer", name="store-api.account.customer", methods={"GET", "POST"})
-=======
-     * @LoginRequired(allowGuest=true)
-     * @Route("/store-api/v{version}/account/customer", name="store-api.account.customer", methods={"GET", "POST"})
->>>>>>> 884ed228
      */
     public function load(Request $request, SalesChannelContext $context, Criteria $criteria, CustomerEntity $customerEntity): CustomerResponse
     {
