--- conflicted
+++ resolved
@@ -86,12 +86,8 @@
      *          @OA\JsonContent(ref="#/components/schemas/WishlistLoadRouteResponse")
      *     )
      * )
-<<<<<<< HEAD
+     * @LoginRequired()
      * @Route("/store-api/customer/wishlist", name="store-api.customer.wishlist.load", methods={"GET", "POST"})
-=======
-     * @LoginRequired()
-     * @Route("/store-api/v{version}/customer/wishlist", name="store-api.customer.wishlist.load", methods={"GET", "POST"})
->>>>>>> 15e5a3c2
      */
     public function load(Request $request, SalesChannelContext $context, Criteria $criteria, ?CustomerEntity $customer = null): LoadWishlistRouteResponse
     {
