<?php declare(strict_types=1);

namespace Shopware\Core\Checkout\Customer\SalesChannel;

use OpenApi\Annotations as OA;
use Shopware\Core\Checkout\Customer\CustomerEntity;
use Shopware\Core\Checkout\Customer\Event\CustomerChangedPaymentMethodEvent;
use Shopware\Core\Checkout\Payment\Exception\UnknownPaymentMethodException;
use Shopware\Core\Checkout\Payment\PaymentMethodEntity;
use Shopware\Core\Framework\Context;
use Shopware\Core\Framework\DataAbstractionLayer\EntityRepositoryInterface;
use Shopware\Core\Framework\DataAbstractionLayer\Search\Criteria;
use Shopware\Core\Framework\Plugin\Exception\DecorationPatternException;
use Shopware\Core\Framework\Routing\Annotation\ContextTokenRequired;
use Shopware\Core\Framework\Routing\Annotation\LoginRequired;
use Shopware\Core\Framework\Routing\Annotation\RouteScope;
use Shopware\Core\Framework\Routing\Annotation\Since;
use Shopware\Core\Framework\Uuid\Exception\InvalidUuidException;
use Shopware\Core\Framework\Uuid\Uuid;
use Shopware\Core\Framework\Validation\DataBag\RequestDataBag;
use Shopware\Core\System\SalesChannel\SalesChannelContext;
use Shopware\Core\System\SalesChannel\SuccessResponse;
use Symfony\Component\Routing\Annotation\Route;
use Symfony\Contracts\EventDispatcher\EventDispatcherInterface;

/**
 * @RouteScope(scopes={"store-api"})
 * @ContextTokenRequired()
 */
class ChangePaymentMethodRoute extends AbstractChangePaymentMethodRoute
{
    /**
     * @var EntityRepositoryInterface
     */
    private $customerRepository;

    /**
     * @var EventDispatcherInterface
     */
    private $eventDispatcher;

    /**
     * @var EntityRepositoryInterface
     */
    private $paymentMethodRepository;

    public function __construct(EntityRepositoryInterface $customerRepository, EventDispatcherInterface $eventDispatcher, EntityRepositoryInterface $paymentMethodRepository)
    {
        $this->customerRepository = $customerRepository;
        $this->eventDispatcher = $eventDispatcher;
        $this->paymentMethodRepository = $paymentMethodRepository;
    }

    public function getDecorated(): AbstractChangePaymentMethodRoute
    {
        throw new DecorationPatternException(self::class);
    }

    /**
     * @Since("6.2.0.0")
     * @OA\Post(
     *      path="/account/change-payment-method/{paymentMethodId}",
     *      summary="Change payment method",
     *      operationId="changePaymentMethod",
     *      tags={"Store API", "Account"},
     *      @OA\Parameter(
     *        name="paymentMethodId",
     *        in="path",
     *        description="Payment Method Id",
     *        @OA\Schema(type="string"),
     *        required=true
     *      ),
     *      @OA\Response(
     *          response="200",
     *          description="",
     *          @OA\JsonContent(ref="#/components/schemas/SuccessResponse")
     *     )
     * )
<<<<<<< HEAD
     * @Route(path="/store-api/account/change-payment-method/{paymentMethodId}", name="store-api.account.set.payment-method", methods={"POST"})
=======
     * @LoginRequired()
     * @Route(path="/store-api/v{version}/account/change-payment-method/{paymentMethodId}", name="store-api.account.set.payment-method", methods={"POST"})
>>>>>>> 15e5a3c2
     */
    public function change(string $paymentMethodId, RequestDataBag $requestDataBag, SalesChannelContext $context, ?CustomerEntity $customer = null): SuccessResponse
    {
        /* @deprecated tag:v6.4.0 - Parameter $customer will be mandatory when using with @LoginRequired() */
        if (!$customer) {
            $customer = $context->getCustomer();
        }

        $this->validatePaymentMethodId($paymentMethodId, $context->getContext());

        $this->customerRepository->update([
            [
                'id' => $customer->getId(),
                'defaultPaymentMethodId' => $paymentMethodId,
            ],
        ], $context->getContext());

        $event = new CustomerChangedPaymentMethodEvent($context, $context->getCustomer(), $requestDataBag);
        $this->eventDispatcher->dispatch($event);

        return new SuccessResponse();
    }

    /**
     * @throws InvalidUuidException
     * @throws UnknownPaymentMethodException
     */
    private function validatePaymentMethodId(string $paymentMethodId, Context $context): void
    {
        if (!Uuid::isValid($paymentMethodId)) {
            throw new InvalidUuidException($paymentMethodId);
        }

        /** @var PaymentMethodEntity|null $paymentMethod */
        $paymentMethod = $this->paymentMethodRepository->search(new Criteria([$paymentMethodId]), $context)->get($paymentMethodId);

        if (!$paymentMethod) {
            throw new UnknownPaymentMethodException($paymentMethodId);
        }
    }
}<|MERGE_RESOLUTION|>--- conflicted
+++ resolved
@@ -76,20 +76,11 @@
      *          @OA\JsonContent(ref="#/components/schemas/SuccessResponse")
      *     )
      * )
-<<<<<<< HEAD
+     * @LoginRequired()
      * @Route(path="/store-api/account/change-payment-method/{paymentMethodId}", name="store-api.account.set.payment-method", methods={"POST"})
-=======
-     * @LoginRequired()
-     * @Route(path="/store-api/v{version}/account/change-payment-method/{paymentMethodId}", name="store-api.account.set.payment-method", methods={"POST"})
->>>>>>> 15e5a3c2
      */
-    public function change(string $paymentMethodId, RequestDataBag $requestDataBag, SalesChannelContext $context, ?CustomerEntity $customer = null): SuccessResponse
+    public function change(string $paymentMethodId, RequestDataBag $requestDataBag, SalesChannelContext $context, CustomerEntity $customer): SuccessResponse
     {
-        /* @deprecated tag:v6.4.0 - Parameter $customer will be mandatory when using with @LoginRequired() */
-        if (!$customer) {
-            $customer = $context->getCustomer();
-        }
-
         $this->validatePaymentMethodId($paymentMethodId, $context->getContext());
 
         $this->customerRepository->update([
@@ -99,7 +90,7 @@
             ],
         ], $context->getContext());
 
-        $event = new CustomerChangedPaymentMethodEvent($context, $context->getCustomer(), $requestDataBag);
+        $event = new CustomerChangedPaymentMethodEvent($context, $customer, $requestDataBag);
         $this->eventDispatcher->dispatch($event);
 
         return new SuccessResponse();
