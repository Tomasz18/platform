<?php declare(strict_types=1);

namespace Shopware\Core\Checkout\Customer\SalesChannel;

use OpenApi\Annotations as OA;
use Shopware\Core\Checkout\Customer\CustomerEntity;
use Shopware\Core\Checkout\Customer\Exception\CustomerWishlistNotActivatedException;
use Shopware\Core\Content\Product\Exception\ProductNotFoundException;
use Shopware\Core\Defaults;
use Shopware\Core\Framework\DataAbstractionLayer\EntityRepositoryInterface;
use Shopware\Core\Framework\DataAbstractionLayer\Search\Criteria;
use Shopware\Core\Framework\DataAbstractionLayer\Search\Filter\EqualsFilter;
use Shopware\Core\Framework\DataAbstractionLayer\Search\Filter\MultiFilter;
use Shopware\Core\Framework\Plugin\Exception\DecorationPatternException;
use Shopware\Core\Framework\Routing\Annotation\LoginRequired;
use Shopware\Core\Framework\Routing\Annotation\RouteScope;
use Shopware\Core\Framework\Routing\Annotation\Since;
use Shopware\Core\Framework\Uuid\Uuid;
use Shopware\Core\System\SalesChannel\Entity\SalesChannelRepositoryInterface;
use Shopware\Core\System\SalesChannel\SalesChannelContext;
use Shopware\Core\System\SalesChannel\SuccessResponse;
use Shopware\Core\System\SystemConfig\SystemConfigService;
use Symfony\Component\Routing\Annotation\Route;

/**
 * @internal (flag:FEATURE_NEXT_10549)
 *
 * @RouteScope(scopes={"store-api"})
 */
class AddWishlistProductRoute extends AbstractAddWishlistProductRoute
{
    /**
     * @var EntityRepositoryInterface
     */
    private $wishlistRepository;

    /**
     * @var SalesChannelRepositoryInterface
     */
    private $productRepository;

    /**
     * @var SystemConfigService
     */
    private $systemConfigService;

    public function __construct(
        EntityRepositoryInterface $wishlistRepository,
        SalesChannelRepositoryInterface $productRepository,
        SystemConfigService $systemConfigService
    ) {
        $this->wishlistRepository = $wishlistRepository;
        $this->productRepository = $productRepository;
        $this->systemConfigService = $systemConfigService;
    }

    public function getDecorated(): AbstractAddWishlistProductRoute
    {
        throw new DecorationPatternException(self::class);
    }

    /**
     * @Since("6.3.4.0")
     * @OA\Post(
     *      path="/customer/wishlist/add/{productId}",
     *      summary="Add a product into customer wishlist",
     *      operationId="addProductOnWishlist",
     *      tags={"Store API", "Wishlist"},
     *      @OA\Parameter(
     *        name="productId",
     *        in="path",
     *        description="Product Id",
     *        @OA\Schema(type="string"),
     *        required=true
     *      ),
     *      @OA\Response(
     *          response="200",
     *          description="Success",
     *          @OA\JsonContent(ref="#/components/schemas/SuccessResponse")
     *     )
     * )
<<<<<<< HEAD
     * @Route("/store-api/customer/wishlist/add/{productId}", name="store-api.customer.wishlist.add", methods={"POST"})
=======
     * @LoginRequired()
     * @Route("/store-api/v{version}/customer/wishlist/add/{productId}", name="store-api.customer.wishlist.add", methods={"POST"})
>>>>>>> 15e5a3c2
     */
    public function add(string $productId, SalesChannelContext $context, ?CustomerEntity $customer = null): SuccessResponse
    {
        if (!$this->systemConfigService->get('core.cart.wishlistEnabled', $context->getSalesChannel()->getId())) {
            throw new CustomerWishlistNotActivatedException();
        }

        /* @deprecated tag:v6.4.0 - Parameter $customer will be mandatory when using with @LoginRequired() */
        if (!$customer) {
            /** @var CustomerEntity $customer */
            $customer = $context->getCustomer();
        }

        $this->validateProduct($productId, $context);
        $wishlistId = $this->getWishlistId($context, $customer->getId());

        $this->wishlistRepository->upsert([
            [
                'id' => $wishlistId,
                'customerId' => $customer->getId(),
                'salesChannelId' => $context->getSalesChannel()->getId(),
                'products' => [
                    [
                        'productId' => $productId,
                        'productVersionId' => Defaults::LIVE_VERSION,
                    ],
                ],
            ],
        ], $context->getContext());

        return new SuccessResponse();
    }

    private function getWishlistId(SalesChannelContext $context, string $customerId): string
    {
        $criteria = new Criteria();
        $criteria->setLimit(1);
        $criteria->addFilter(new MultiFilter(MultiFilter::CONNECTION_AND, [
            new EqualsFilter('customerId', $customerId),
            new EqualsFilter('salesChannelId', $context->getSalesChannel()->getId()),
        ]));

        $wishlistIds = $this->wishlistRepository->searchIds($criteria, $context->getContext());

        if ($wishlistIds->firstId() === null) {
            return Uuid::randomHex();
        }

        return $wishlistIds->firstId();
    }

    private function validateProduct(string $productId, SalesChannelContext $context): void
    {
        $productsIds = $this->productRepository->searchIds(new Criteria([$productId]), $context);

        if ($productsIds->firstId() === null) {
            throw new ProductNotFoundException($productId);
        }
    }
}<|MERGE_RESOLUTION|>--- conflicted
+++ resolved
@@ -79,23 +79,13 @@
      *          @OA\JsonContent(ref="#/components/schemas/SuccessResponse")
      *     )
      * )
-<<<<<<< HEAD
+     * @LoginRequired()
      * @Route("/store-api/customer/wishlist/add/{productId}", name="store-api.customer.wishlist.add", methods={"POST"})
-=======
-     * @LoginRequired()
-     * @Route("/store-api/v{version}/customer/wishlist/add/{productId}", name="store-api.customer.wishlist.add", methods={"POST"})
->>>>>>> 15e5a3c2
      */
-    public function add(string $productId, SalesChannelContext $context, ?CustomerEntity $customer = null): SuccessResponse
+    public function add(string $productId, SalesChannelContext $context, CustomerEntity $customer): SuccessResponse
     {
         if (!$this->systemConfigService->get('core.cart.wishlistEnabled', $context->getSalesChannel()->getId())) {
             throw new CustomerWishlistNotActivatedException();
-        }
-
-        /* @deprecated tag:v6.4.0 - Parameter $customer will be mandatory when using with @LoginRequired() */
-        if (!$customer) {
-            /** @var CustomerEntity $customer */
-            $customer = $context->getCustomer();
         }
 
         $this->validateProduct($productId, $context);
