--- conflicted
+++ resolved
@@ -77,23 +77,13 @@
      *          description=""
      *     )
      * )
-<<<<<<< HEAD
+     * @LoginRequired()
      * @Route(path="/store-api/account/address/default-shipping/{addressId}", name="store-api.account.address.change.default.shipping", methods={"PATCH"}, defaults={"type" = "shipping"})
      * @Route(path="/store-api/account/address/default-billing/{addressId}", name="store-api.account.address.change.default.billing", methods={"PATCH"}, defaults={"type" = "billing"})
-=======
-     * @LoginRequired()
-     * @Route(path="/store-api/v{version}/account/address/default-shipping/{addressId}", name="store-api.account.address.change.default.shipping", methods={"PATCH"}, defaults={"type" = "shipping"})
-     * @Route(path="/store-api/v{version}/account/address/default-billing/{addressId}", name="store-api.account.address.change.default.billing", methods={"PATCH"}, defaults={"type" = "billing"})
->>>>>>> 15e5a3c2
      */
-    public function swap(string $addressId, string $type, SalesChannelContext $context, ?CustomerEntity $customer = null): NoContentResponse
+    public function swap(string $addressId, string $type, SalesChannelContext $context, CustomerEntity $customer): NoContentResponse
     {
-        /* @deprecated tag:v6.4.0 - Parameter $customer will be mandatory when using with @LoginRequired() */
-        if (!$customer) {
-            $customer = $context->getCustomer();
-        }
-
-        $this->validateAddress($addressId, $context);
+        $this->validateAddress($addressId, $context, $customer);
 
         switch ($type) {
             case 'billing':
