<?php declare(strict_types=1);

namespace Shopware\Core\Checkout\Customer\SalesChannel;

use Doctrine\DBAL\Connection;
use OpenApi\Annotations as OA;
use Shopware\Core\Checkout\Cart\SalesChannel\CartService;
use Shopware\Core\Checkout\Customer\Event\CustomerLogoutEvent;
use Shopware\Core\Framework\Plugin\Exception\DecorationPatternException;
use Shopware\Core\Framework\Routing\Annotation\LoginRequired;
use Shopware\Core\Framework\Routing\Annotation\RouteScope;
use Shopware\Core\Framework\Routing\Annotation\Since;
use Shopware\Core\Framework\Util\Random;
use Shopware\Core\Framework\Validation\DataBag\RequestDataBag;
use Shopware\Core\System\SalesChannel\Context\SalesChannelContextPersister;
use Shopware\Core\System\SalesChannel\ContextTokenResponse;
use Shopware\Core\System\SalesChannel\SalesChannelContext;
use Shopware\Core\System\SystemConfig\SystemConfigService;
use Symfony\Component\Routing\Annotation\Route;
use Symfony\Contracts\EventDispatcher\EventDispatcherInterface;

/**
 * @RouteScope(scopes={"store-api"})
 */
class LogoutRoute extends AbstractLogoutRoute
{
    /**
     * @var SalesChannelContextPersister
     */
    private $contextPersister;

    /**
     * @var EventDispatcherInterface
     */
    private $eventDispatcher;

    /**
     * @var SystemConfigService
     */
    private $systemConfig;

    /**
     * @var CartService
     */
    private $cartService;

    /**
     * @var Connection
     */
    private $connection;

    public function __construct(
        SalesChannelContextPersister $contextPersister,
        EventDispatcherInterface $eventDispatcher,
        SystemConfigService $systemConfig,
        CartService $cartService,
        Connection $connection
    ) {
        $this->contextPersister = $contextPersister;
        $this->eventDispatcher = $eventDispatcher;
        $this->systemConfig = $systemConfig;
        $this->cartService = $cartService;
        $this->connection = $connection;
    }

    public function getDecorated(): AbstractLogoutRoute
    {
        throw new DecorationPatternException(self::class);
    }

    /**
     * @Since("6.2.0.0")
     * @OA\Post(
     *      path="/account/logout",
     *      summary="Logouts current loggedin customer",
     *      operationId="logoutCustomer",
     *      tags={"Store API", "Account"},
     *      @OA\Response(
     *          response="200",
     *          description=""
     *     )
     * )
<<<<<<< HEAD
     * @Route(path="/store-api/account/logout", name="store-api.account.logout", methods={"POST"})
=======
     * @LoginRequired()
     * @Route(path="/store-api/v{version}/account/logout", name="store-api.account.logout", methods={"POST"})
>>>>>>> 15e5a3c2
     */
    public function logout(SalesChannelContext $context, ?RequestDataBag $data = null)
    {
        $salesChannelId = $context->getSalesChannel()->getId();
        if ($this->systemConfig->get('core.loginRegistration.invalidateSessionOnLogOut', $salesChannelId)) {
            $this->cartService->deleteCart($context);
            $this->deleteContextToken($context->getToken());
        } else {
            $newToken = Random::getAlphanumericString(32);

            if ($data && (bool) $data->get('replace-token')) {
                $newToken = $this->contextPersister->replace($context->getToken(), $context);
            }

            $context->assign([
                'token' => $newToken,
            ]);
        }

        $event = new CustomerLogoutEvent($context, $context->getCustomer());
        $this->eventDispatcher->dispatch($event);

        return new ContextTokenResponse($context->getToken());
    }

    /**
     * @deprecated tag:v6.4.0 use \Shopware\Core\System\SalesChannel\Context\SalesChannelContextPersister::delete
     */
    private function deleteContextToken(string $token): void
    {
        $this->connection->executeUpdate(
            'DELETE FROM sales_channel_api_context WHERE token = :token',
            [
                'token' => $token,
            ]
        );
    }
}<|MERGE_RESOLUTION|>--- conflicted
+++ resolved
@@ -2,7 +2,6 @@
 
 namespace Shopware\Core\Checkout\Customer\SalesChannel;
 
-use Doctrine\DBAL\Connection;
 use OpenApi\Annotations as OA;
 use Shopware\Core\Checkout\Cart\SalesChannel\CartService;
 use Shopware\Core\Checkout\Customer\Event\CustomerLogoutEvent;
@@ -44,23 +43,16 @@
      */
     private $cartService;
 
-    /**
-     * @var Connection
-     */
-    private $connection;
-
     public function __construct(
         SalesChannelContextPersister $contextPersister,
         EventDispatcherInterface $eventDispatcher,
         SystemConfigService $systemConfig,
-        CartService $cartService,
-        Connection $connection
+        CartService $cartService
     ) {
         $this->contextPersister = $contextPersister;
         $this->eventDispatcher = $eventDispatcher;
         $this->systemConfig = $systemConfig;
         $this->cartService = $cartService;
-        $this->connection = $connection;
     }
 
     public function getDecorated(): AbstractLogoutRoute
@@ -80,23 +72,19 @@
      *          description=""
      *     )
      * )
-<<<<<<< HEAD
+     * @LoginRequired()
      * @Route(path="/store-api/account/logout", name="store-api.account.logout", methods={"POST"})
-=======
-     * @LoginRequired()
-     * @Route(path="/store-api/v{version}/account/logout", name="store-api.account.logout", methods={"POST"})
->>>>>>> 15e5a3c2
      */
-    public function logout(SalesChannelContext $context, ?RequestDataBag $data = null)
+    public function logout(SalesChannelContext $context, RequestDataBag $data): ContextTokenResponse
     {
         $salesChannelId = $context->getSalesChannel()->getId();
         if ($this->systemConfig->get('core.loginRegistration.invalidateSessionOnLogOut', $salesChannelId)) {
             $this->cartService->deleteCart($context);
-            $this->deleteContextToken($context->getToken());
+            $this->contextPersister->delete($context->getToken());
         } else {
             $newToken = Random::getAlphanumericString(32);
 
-            if ($data && (bool) $data->get('replace-token')) {
+            if ((bool) $data->get('replace-token')) {
                 $newToken = $this->contextPersister->replace($context->getToken(), $context);
             }
 
@@ -110,17 +98,4 @@
 
         return new ContextTokenResponse($context->getToken());
     }
-
-    /**
-     * @deprecated tag:v6.4.0 use \Shopware\Core\System\SalesChannel\Context\SalesChannelContextPersister::delete
-     */
-    private function deleteContextToken(string $token): void
-    {
-        $this->connection->executeUpdate(
-            'DELETE FROM sales_channel_api_context WHERE token = :token',
-            [
-                'token' => $token,
-            ]
-        );
-    }
 }