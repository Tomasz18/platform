--- conflicted
+++ resolved
@@ -78,14 +78,6 @@
      */
     public function load(Request $request, SalesChannelContext $context, Criteria $criteria): OrderRouteResponse
     {
-<<<<<<< HEAD
-=======
-        // @deprecated tag:v6.4.0 - Criteria will be required
-        if (!$criteria) {
-            $criteria = $this->requestCriteriaBuilder->handleRequest($request, new Criteria(), $this->orderDefinition, $context->getContext());
-        }
-
->>>>>>> 69a55828
         $criteria->addFilter(new EqualsFilter('order.salesChannelId', $context->getSalesChannel()->getId()));
 
         $criteria->getAssociation('documents')
