<?php declare(strict_types=1);

namespace Shopware\Core\Checkout\Order\SalesChannel;

use OpenApi\Annotations as OA;
use Shopware\Core\Framework\Plugin\Exception\DecorationPatternException;
use Shopware\Core\Framework\Routing\Annotation\LoginRequired;
use Shopware\Core\Framework\Routing\Annotation\RouteScope;
use Shopware\Core\Framework\Routing\Annotation\Since;
use Shopware\Core\System\SalesChannel\SalesChannelContext;
use Symfony\Component\HttpFoundation\ParameterBag;
use Symfony\Component\HttpFoundation\Request;
use Symfony\Component\Routing\Annotation\Route;

/**
 * @RouteScope(scopes={"store-api"})
 */
class CancelOrderRoute extends AbstractCancelOrderRoute
{
    /**
     * @var OrderService
     */
    private $orderService;

    public function __construct(OrderService $orderService)
    {
        $this->orderService = $orderService;
    }

    public function getDecorated(): AbstractCancelOrderRoute
    {
        throw new DecorationPatternException(self::class);
    }

    /**
     * @Since("6.2.0.0")
     * @OA\Post(
     *      path="/order/state/cancel",
     *      summary="Cancel a order",
     *      operationId="cancelOrder",
     *      tags={"Store API", "Order"},
     *      @OA\RequestBody(
     *          required=true,
     *          @OA\JsonContent(
     *              @OA\Property(property="orderId", description="The id of the order to be changed", type="string")
     *          )
     *      ),
     *      @OA\Response(
     *          response="200",
     *          description="State Machine",
     *          @OA\JsonContent(ref="#/components/schemas/state_machine_state_flat")
     *     )
     * )
<<<<<<< HEAD
     * @Route(path="/store-api/order/state/cancel", name="store-api.order.state.cancel", methods={"POST"})
=======
     * @LoginRequired()
     * @Route(path="/store-api/v{version}/order/state/cancel", name="store-api.order.state.cancel", methods={"POST"})
>>>>>>> 15e5a3c2
     */
    public function cancel(Request $request, SalesChannelContext $context): CancelOrderRouteResponse
    {
        $newState = $this->orderService->orderStateTransition(
            $request->get('orderId'),
            'cancel',
            new ParameterBag(),
            $context->getContext()
        );

        return new CancelOrderRouteResponse($newState);
    }
}<|MERGE_RESOLUTION|>--- conflicted
+++ resolved
@@ -51,12 +51,8 @@
      *          @OA\JsonContent(ref="#/components/schemas/state_machine_state_flat")
      *     )
      * )
-<<<<<<< HEAD
+     * @LoginRequired()
      * @Route(path="/store-api/order/state/cancel", name="store-api.order.state.cancel", methods={"POST"})
-=======
-     * @LoginRequired()
-     * @Route(path="/store-api/v{version}/order/state/cancel", name="store-api.order.state.cancel", methods={"POST"})
->>>>>>> 15e5a3c2
      */
     public function cancel(Request $request, SalesChannelContext $context): CancelOrderRouteResponse
     {
