<?php declare(strict_types=1);

namespace Shopware\Core\Checkout\Order\SalesChannel;

use OpenApi\Annotations as OA;
use Shopware\Core\Checkout\Cart\Order\OrderConverter;
use Shopware\Core\Checkout\Cart\Price\Struct\CalculatedPrice;
use Shopware\Core\Checkout\Customer\CustomerEntity;
use Shopware\Core\Checkout\Order\Aggregate\OrderTransaction\OrderTransactionEntity;
use Shopware\Core\Checkout\Order\Aggregate\OrderTransaction\OrderTransactionStates;
use Shopware\Core\Checkout\Order\OrderEntity;
use Shopware\Core\Checkout\Payment\Exception\UnknownPaymentMethodException;
use Shopware\Core\Checkout\Payment\SalesChannel\AbstractPaymentMethodRoute;
use Shopware\Core\Framework\Context;
use Shopware\Core\Framework\DataAbstractionLayer\EntityRepositoryInterface;
use Shopware\Core\Framework\DataAbstractionLayer\Search\Criteria;
use Shopware\Core\Framework\DataAbstractionLayer\Search\Filter\EqualsFilter;
use Shopware\Core\Framework\Plugin\Exception\DecorationPatternException;
use Shopware\Core\Framework\Routing\Annotation\LoginRequired;
use Shopware\Core\Framework\Routing\Annotation\RouteScope;
use Shopware\Core\Framework\Routing\Annotation\Since;
use Shopware\Core\Framework\Uuid\Uuid;
use Shopware\Core\System\SalesChannel\SalesChannelContext;
use Shopware\Core\System\StateMachine\Aggregation\StateMachineTransition\StateMachineTransitionActions;
use Shopware\Core\System\StateMachine\StateMachineRegistry;
use Symfony\Component\HttpFoundation\ParameterBag;
use Symfony\Component\HttpFoundation\Request;
use Symfony\Component\Routing\Annotation\Route;

/**
 * @RouteScope(scopes={"store-api"})
 */
class SetPaymentOrderRoute extends AbstractSetPaymentOrderRoute
{
    private EntityRepositoryInterface $orderRepository;

    private AbstractPaymentMethodRoute $paymentRoute;

    private StateMachineRegistry $stateMachineRegistry;

    private OrderService $orderService;

    private OrderConverter $orderConverter;

    public function __construct(
        OrderService $orderService,
        EntityRepositoryInterface $orderRepository,
        AbstractPaymentMethodRoute $paymentRoute,
        StateMachineRegistry $stateMachineRegistry,
        OrderConverter $orderConverter
    ) {
        $this->orderService = $orderService;
        $this->orderRepository = $orderRepository;
        $this->paymentRoute = $paymentRoute;
        $this->stateMachineRegistry = $stateMachineRegistry;
        $this->orderConverter = $orderConverter;
    }

    public function getDecorated(): AbstractSetPaymentOrderRoute
    {
        throw new DecorationPatternException(self::class);
    }

    /**
     * @Since("6.2.0.0")
     * @OA\Post(
     *      path="/order/payment",
     *      summary="Update the payment method of an order",
     *      description="Changes the payment method of a specific order. You can use the /order route to find out if the payment method of an order can be changed - take a look at the `paymentChangeable`- array in the response.",
     *      operationId="orderSetPayment",
     *      tags={"Store API", "Order"},
     *      @OA\RequestBody(
     *          required=true,
     *          @OA\JsonContent(
     *              required={
     *                  "paymentMethodId",
     *                  "orderId"
     *              },
     *              @OA\Property(
     *                  property="paymentMethodId",
     *                  description="The identifier of the paymentMethod to be set",
     *                  type="string"
     *              ),
     *              @OA\Property(
     *                  property="orderId",
     *                  description="The identifier of the order.",
     *                  type="string"
     *              )
     *          )
     *      ),
     *      @OA\Response(
     *          response="200",
     *          description="Successfully updated the payment method of the order.",
     *          @OA\JsonContent(ref="#/components/schemas/SuccessResponse")
     *     )
     * )
     * @LoginRequired(allowGuest=true)
     * @Route(path="/store-api/order/payment", name="store-api.order.set-payment", methods={"POST"})
     */
    public function setPayment(Request $request, SalesChannelContext $context): SetPaymentOrderRouteResponse
    {
        $paymentMethodId = $request->get('paymentMethodId');

        $criteria = new Criteria([$request->get('orderId')]);
        $criteria->addAssociation('transactions');

        /** @var CustomerEntity $customer */
        $customer = $context->getCustomer();

        $criteria->addFilter(
            new EqualsFilter(
                'order.orderCustomer.customerId',
                $customer->getId()
            )
        );

        /** @var OrderEntity $order */
        $order = $this->orderRepository->search($criteria, $context->getContext())->first();

        $context = $this->orderConverter->assembleSalesChannelContext($order, $context->getContext());

        $this->validateRequest($context, $paymentMethodId);

        $this->setPaymentMethod($paymentMethodId, $order, $context);

        return new SetPaymentOrderRouteResponse();
    }

    private function setPaymentMethod(string $paymentMethodId, OrderEntity $order, SalesChannelContext $salesChannelContext): void
    {
        $context = $salesChannelContext->getContext();

        if ($this->tryTransition($order, $paymentMethodId, $context)) {
            return;
        }

        $initialState = $this->stateMachineRegistry->getInitialState(
            OrderTransactionStates::STATE_MACHINE,
            $context
        );

        $transactionAmount = new CalculatedPrice(
            $order->getPrice()->getTotalPrice(),
            $order->getPrice()->getTotalPrice(),
            $order->getPrice()->getCalculatedTaxes(),
            $order->getPrice()->getTaxRules()
        );

        $payload = [
            'id' => $order->getId(),
            'transactions' => [
                [
                    'id' => Uuid::randomHex(),
                    'paymentMethodId' => $paymentMethodId,
                    'stateId' => $initialState->getId(),
                    'amount' => $transactionAmount,
                ],
            ],
        ];

        $context->scope(
            Context::SYSTEM_SCOPE,
<<<<<<< HEAD
            function () use ($order, $initialState, $orderId, $paymentMethodId, $context): void {
                $isSamePaymentMethod = false;
                if ($order->getTransactions() !== null && $order->getTransactions()->count() >= 1) {
                    foreach ($order->getTransactions() as $transaction) {
                        if ($transaction->getStateMachineState() !== null
                            && $transaction->getStateMachineState()->getTechnicalName() !== OrderTransactionStates::STATE_CANCELLED
                        ) {
                            if ($transaction->getPaymentMethodId() === $paymentMethodId) {
                                $isSamePaymentMethod = true;

                                break;
                            }

                            $this->orderService->orderTransactionStateTransition(
                                $transaction->getId(),
                                'cancel',
                                new ParameterBag(),
                                $context
                            );

                            break;
                        }
                    }
                }

                if ($isSamePaymentMethod) {
                    return;
                }

                $transactionId = Uuid::randomHex();
                $transactionAmount = new CalculatedPrice(
                    $order->getPrice()->getTotalPrice(),
                    $order->getPrice()->getTotalPrice(),
                    $order->getPrice()->getCalculatedTaxes(),
                    $order->getPrice()->getTaxRules()
                );

                $this->orderRepository->update([
                    [
                        'id' => $orderId,
                        'transactions' => [
                            [
                                'id' => $transactionId,
                                'paymentMethodId' => $paymentMethodId,
                                'stateId' => $initialState->getId(),
                                'amount' => $transactionAmount,
                            ],
                        ],
                    ],
                ], $context);
=======
            function () use ($payload, $context): void {
                $this->orderRepository->update([$payload], $context);
>>>>>>> 5940dfe8
            }
        );
    }

    private function validateRequest(SalesChannelContext $salesChannelContext, string $paymentMethodId): void
    {
        $paymentRequest = new Request();
        $paymentRequest->query->set('onlyAvailable', '1');

        $availablePayments = $this->paymentRoute->load($paymentRequest, $salesChannelContext, new Criteria());

        if ($availablePayments->getPaymentMethods()->get($paymentMethodId) === null) {
            throw new UnknownPaymentMethodException($paymentMethodId);
        }
    }

    private function isSamePaymentMethod(OrderTransactionEntity $transaction, string $paymentMethodId): bool
    {
        if ($transaction->getStateMachineState() === null
            || $transaction->getStateMachineState()->getTechnicalName() === OrderTransactionStates::STATE_CANCELLED
        ) {
            return false;
        }

        return $transaction->getPaymentMethodId() === $paymentMethodId;
    }

    private function tryTransition(OrderEntity $order, string $paymentMethodId, Context $context): bool
    {
        $transactions = $order->getTransactions();
        if ($transactions === null || $transactions->count() < 1) {
            return false;
        }

        foreach ($transactions as $transaction) {
            if ($this->isSamePaymentMethod($transaction, $paymentMethodId)) {
                return true;
            }

            $context->scope(
                Context::SYSTEM_SCOPE,
                function () use ($transaction, $context): void {
                    $this->orderService->orderTransactionStateTransition(
                        $transaction->getId(),
                        StateMachineTransitionActions::ACTION_CANCEL,
                        new ParameterBag(),
                        $context
                    );
                }
            );
        }

        return false;
    }
}<|MERGE_RESOLUTION|>--- conflicted
+++ resolved
@@ -160,61 +160,8 @@
 
         $context->scope(
             Context::SYSTEM_SCOPE,
-<<<<<<< HEAD
-            function () use ($order, $initialState, $orderId, $paymentMethodId, $context): void {
-                $isSamePaymentMethod = false;
-                if ($order->getTransactions() !== null && $order->getTransactions()->count() >= 1) {
-                    foreach ($order->getTransactions() as $transaction) {
-                        if ($transaction->getStateMachineState() !== null
-                            && $transaction->getStateMachineState()->getTechnicalName() !== OrderTransactionStates::STATE_CANCELLED
-                        ) {
-                            if ($transaction->getPaymentMethodId() === $paymentMethodId) {
-                                $isSamePaymentMethod = true;
-
-                                break;
-                            }
-
-                            $this->orderService->orderTransactionStateTransition(
-                                $transaction->getId(),
-                                'cancel',
-                                new ParameterBag(),
-                                $context
-                            );
-
-                            break;
-                        }
-                    }
-                }
-
-                if ($isSamePaymentMethod) {
-                    return;
-                }
-
-                $transactionId = Uuid::randomHex();
-                $transactionAmount = new CalculatedPrice(
-                    $order->getPrice()->getTotalPrice(),
-                    $order->getPrice()->getTotalPrice(),
-                    $order->getPrice()->getCalculatedTaxes(),
-                    $order->getPrice()->getTaxRules()
-                );
-
-                $this->orderRepository->update([
-                    [
-                        'id' => $orderId,
-                        'transactions' => [
-                            [
-                                'id' => $transactionId,
-                                'paymentMethodId' => $paymentMethodId,
-                                'stateId' => $initialState->getId(),
-                                'amount' => $transactionAmount,
-                            ],
-                        ],
-                    ],
-                ], $context);
-=======
             function () use ($payload, $context): void {
                 $this->orderRepository->update([$payload], $context);
->>>>>>> 5940dfe8
             }
         );
     }
