<?php declare(strict_types=1);

namespace Shopware\Core\Checkout\Order\SalesChannel;

use OpenApi\Annotations as OA;
use Shopware\Core\Checkout\Cart\Exception\CustomerNotLoggedInException;
use Shopware\Core\Checkout\Cart\Price\Struct\CalculatedPrice;
use Shopware\Core\Checkout\Order\Aggregate\OrderTransaction\OrderTransactionStates;
use Shopware\Core\Checkout\Order\OrderEntity;
use Shopware\Core\Checkout\Payment\Exception\UnknownPaymentMethodException;
use Shopware\Core\Checkout\Payment\SalesChannel\PaymentMethodRoute;
use Shopware\Core\Framework\Context;
use Shopware\Core\Framework\DataAbstractionLayer\EntityRepositoryInterface;
use Shopware\Core\Framework\DataAbstractionLayer\Search\Criteria;
use Shopware\Core\Framework\DataAbstractionLayer\Search\Filter\EqualsFilter;
use Shopware\Core\Framework\Plugin\Exception\DecorationPatternException;
use Shopware\Core\Framework\Routing\Annotation\RouteScope;
use Shopware\Core\Framework\Uuid\Uuid;
use Shopware\Core\System\SalesChannel\SalesChannelContext;
use Shopware\Core\System\StateMachine\StateMachineRegistry;
use Symfony\Component\HttpFoundation\ParameterBag;
use Symfony\Component\HttpFoundation\Request;
use Symfony\Component\Routing\Annotation\Route;

/**
 * @RouteScope(scopes={"store-api"})
 */
class SetPaymentOrderRoute extends AbstractSetPaymentOrderRoute
{
    /**
     * @var EntityRepositoryInterface
     */
    private $orderRepository;

    /**
     * @var PaymentMethodRoute
     */
    private $paymentRoute;

    /**
     * @var StateMachineRegistry
     */
    private $stateMachineRegistry;

    /**
     * @var OrderService
     */
    private $orderService;

    public function __construct(
        OrderService $orderService,
        EntityRepositoryInterface $orderRepository,
        PaymentMethodRoute $paymentRoute,
        StateMachineRegistry $stateMachineRegistry
    ) {
        $this->orderService = $orderService;
        $this->orderRepository = $orderRepository;
        $this->paymentRoute = $paymentRoute;
        $this->stateMachineRegistry = $stateMachineRegistry;
    }

    public function getDecorated(): AbstractSetPaymentOrderRoute
    {
        throw new DecorationPatternException(self::class);
    }

    /**
     * @OA\Post(
     *      path="/order/set-payment",
     *      description="set payment for an order",
     *      operationId="orderSetPayment",
     *      tags={"Store API", "Account"},
     *      @OA\Parameter(
     *          name="paymentMethodId",
     *          in="post",
     *          required=true,
     *          description="The id of the paymentMethod to be set",
     *          @OA\Schema(
     *              type="string"
     *          )
     *      ),
     *      @OA\Parameter(
     *          name="orderId",
     *          in="post",
     *          required=true,
     *          description="The id of the order",
     *          @OA\Schema(
     *              type="string"
     *          )
     *      ),
     *      @OA\Response(
     *          response="200"
     *     )
     * )
     * @Route(path="/store-api/v{version}/order/payment", name="store-api.order.set-payment", methods={"POST"})
     */
    public function setPayment(Request $request, SalesChannelContext $context): SetPaymentOrderRouteResponse
    {
        $paymentMethodId = $request->get('paymentMethodId');

        $this->validateRequest($context, $paymentMethodId);

        $this->setPaymentMethod($paymentMethodId, $request->get('orderId'), $context);

        return new SetPaymentOrderRouteResponse();
    }

<<<<<<< HEAD
    private function setPaymentMethod(string $paymentMethodId, string $orderId, SalesChannelContext $salesChannelContext): void
    {
        $initialState = $this->stateMachineRegistry->getInitialState(OrderTransactionStates::STATE_MACHINE, $salesChannelContext->getContext());
=======
    public function setPaymentMethod(
        string $paymentMethodId,
        string $orderId,
        SalesChannelContext $salesChannelContext
    ): void {
        $context = $salesChannelContext->getContext();
        $initialState = $this->stateMachineRegistry->getInitialState(
            OrderTransactionStates::STATE_MACHINE,
            $context
        );
>>>>>>> c77fd980

        $criteria = new Criteria([$orderId]);
        $criteria->addAssociation('transactions');

        if ($salesChannelContext->getCustomer() === null) {
            throw new CustomerNotLoggedInException();
        }
        $criteria->addFilter(
            new EqualsFilter(
                'order.orderCustomer.customerId',
                $salesChannelContext->getCustomer()->getId()
            )
        );

        /** @var OrderEntity $order */
        $order = $this->orderRepository->search($criteria, $context)->first();

        $context->scope(
            Context::SYSTEM_SCOPE,
            function () use ($order, $initialState, $orderId, $paymentMethodId, $context): void {
                if ($order->getTransactions() !== null && $order->getTransactions()->count() >= 1) {
                    foreach ($order->getTransactions() as $transaction) {
                        if ($transaction->getStateMachineState()->getTechnicalName() !== OrderTransactionStates::STATE_CANCELLED) {
                            $this->orderService->orderTransactionStateTransition(
                                $transaction->getId(),
                                'cancel',
                                new ParameterBag(),
                                $context
                            );
                        }
                    }
                }
                $transactionId = Uuid::randomHex();
                $transactionAmount = new CalculatedPrice(
                    $order->getPrice()->getTotalPrice(),
                    $order->getPrice()->getTotalPrice(),
                    $order->getPrice()->getCalculatedTaxes(),
                    $order->getPrice()->getTaxRules()
                );

                $this->orderRepository->update([
                    [
                        'id' => $orderId,
                        'transactions' => [
                            [
                                'id' => $transactionId,
                                'paymentMethodId' => $paymentMethodId,
                                'stateId' => $initialState->getId(),
                                'amount' => $transactionAmount,
                            ],
                        ],
                    ],
                ], $context);
            }
        );
    }

    private function validateRequest(SalesChannelContext $salesChannelContext, string $paymentMethodId): void
    {
        $paymentRequest = new Request();
        $paymentRequest->query->set('onlyAvailable', 1);

        $availablePayments = $this->paymentRoute->load($paymentRequest, $salesChannelContext);

        if ($availablePayments->getPaymentMethods()->get($paymentMethodId) === null) {
            throw new UnknownPaymentMethodException($paymentMethodId);
        }
    }
}<|MERGE_RESOLUTION|>--- conflicted
+++ resolved
@@ -105,22 +105,13 @@
         return new SetPaymentOrderRouteResponse();
     }
 
-<<<<<<< HEAD
     private function setPaymentMethod(string $paymentMethodId, string $orderId, SalesChannelContext $salesChannelContext): void
     {
-        $initialState = $this->stateMachineRegistry->getInitialState(OrderTransactionStates::STATE_MACHINE, $salesChannelContext->getContext());
-=======
-    public function setPaymentMethod(
-        string $paymentMethodId,
-        string $orderId,
-        SalesChannelContext $salesChannelContext
-    ): void {
         $context = $salesChannelContext->getContext();
         $initialState = $this->stateMachineRegistry->getInitialState(
             OrderTransactionStates::STATE_MACHINE,
             $context
         );
->>>>>>> c77fd980
 
         $criteria = new Criteria([$orderId]);
         $criteria->addAssociation('transactions');
