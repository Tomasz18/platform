--- conflicted
+++ resolved
@@ -544,12 +544,6 @@
         $this->customerComment = $customerComment;
     }
 
-<<<<<<< HEAD
-    public function getApiAlias(): string
-    {
-        return 'order';
-    }
-
     public function getItemRounding(): ?CashRoundingConfig
     {
         return $this->itemRounding;
@@ -570,8 +564,6 @@
         $this->totalRounding = $totalRounding;
     }
 
-=======
->>>>>>> db2d8b6d
     private function addChildren(OrderLineItemCollection $lineItems, OrderLineItemCollection $parents): void
     {
         foreach ($parents as $parent) {
