--- conflicted
+++ resolved
@@ -160,7 +160,7 @@
         $precision = $this->salesChannelContext->getContext()->getCurrencyPrecision();
         $item = $builder->buildDiscountLineItem('', $this->promotion, $discount, $precision, 'C1', $currencyFactor);
 
-        $expectedPriceDefinition = new PercentagePriceDefinition(-10);
+        $expectedPriceDefinition = new PercentagePriceDefinition(-10, null);
 
         static::assertEquals($expectedPriceDefinition, $item->getPriceDefinition());
     }
@@ -192,11 +192,7 @@
         $precision = $this->salesChannelContext->getContext()->getCurrencyPrecision();
         $item = $builder->buildDiscountLineItem('', $this->promotion, $discount, $precision, 'C1', $currencyFactor);
 
-<<<<<<< HEAD
-        $expectedPriceDefinition = new AbsolutePriceDefinition(-50);
-=======
-        $expectedPriceDefinition = new AbsolutePriceDefinition(-50 * $currencyFactor, $precision, null);
->>>>>>> 69a55828
+        $expectedPriceDefinition = new AbsolutePriceDefinition(-50 * $currencyFactor, null);
 
         static::assertEquals($expectedPriceDefinition, $item->getPriceDefinition());
     }
@@ -348,7 +344,7 @@
 
         $expectedPrice = -1 * $currencyDiscountValue;
 
-        $expectedPriceDefinition = new AbsolutePriceDefinition($expectedPrice);
+        $expectedPriceDefinition = new AbsolutePriceDefinition($expectedPrice, null);
 
         static::assertEquals($expectedPriceDefinition, $item->getPriceDefinition());
     }
@@ -396,7 +392,7 @@
 
         $expectedPrice = -1 * $standardDiscountValue * $currencyFactor;
 
-        $expectedPriceDefinition = new AbsolutePriceDefinition($expectedPrice, $precision, null);
+        $expectedPriceDefinition = new AbsolutePriceDefinition($expectedPrice, null);
 
         static::assertEquals($expectedPriceDefinition, $item->getPriceDefinition());
     }
