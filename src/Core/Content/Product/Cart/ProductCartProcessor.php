<?php declare(strict_types=1);

namespace Shopware\Core\Content\Product\Cart;

use Shopware\Core\Checkout\Cart\Cart;
use Shopware\Core\Checkout\Cart\CartBehavior;
use Shopware\Core\Checkout\Cart\CartDataCollectorInterface;
use Shopware\Core\Checkout\Cart\CartProcessorInterface;
use Shopware\Core\Checkout\Cart\Delivery\Struct\DeliveryInformation;
use Shopware\Core\Checkout\Cart\Delivery\Struct\DeliveryTime;
use Shopware\Core\Checkout\Cart\Exception\MissingLineItemPriceException;
use Shopware\Core\Checkout\Cart\LineItem\CartDataCollection;
use Shopware\Core\Checkout\Cart\LineItem\LineItem;
use Shopware\Core\Checkout\Cart\LineItem\QuantityInformation;
use Shopware\Core\Checkout\Cart\Price\QuantityPriceCalculator;
use Shopware\Core\Checkout\Cart\Price\Struct\QuantityPriceDefinition;
use Shopware\Core\Content\Product\ProductEntity;
use Shopware\Core\Content\Product\SalesChannel\Price\ProductPriceDefinitionBuilderInterface;
use Shopware\Core\Content\Product\SalesChannel\SalesChannelProductEntity;
use Shopware\Core\Defaults;
use Shopware\Core\System\SalesChannel\SalesChannelContext;

class ProductCartProcessor implements CartProcessorInterface, CartDataCollectorInterface
{
    /**
     * @var ProductGatewayInterface
     */
    private $productGateway;

    /**
     * @var ProductPriceDefinitionBuilderInterface
     */
    private $priceDefinitionBuilder;

    /**
     * @var QuantityPriceCalculator
     */
    private $calculator;

    public function __construct(
        ProductGatewayInterface $productGateway,
        QuantityPriceCalculator $calculator,
        ProductPriceDefinitionBuilderInterface $priceDefinitionBuilder
    ) {
        $this->productGateway = $productGateway;
        $this->priceDefinitionBuilder = $priceDefinitionBuilder;
        $this->calculator = $calculator;
    }

    public function collect(
        CartDataCollection $data,
        Cart $original,
        SalesChannelContext $context,
        CartBehavior $behavior
    ): void {
        $lineItems = $original
            ->getLineItems()
            ->filterFlatByType(LineItem::PRODUCT_LINE_ITEM_TYPE);

        // find products in original cart which requires data from gateway
        $ids = $this->getNotCompleted($data, $lineItems);

        if (!empty($ids)) {
            // fetch missing data over gateway
            $products = $this->productGateway->get($ids, $context);

            // add products to data collection
            foreach ($products as $product) {
                $data->set('product-' . $product->getId(), $product);
            }
        }

        foreach ($lineItems as $lineItem) {
            // enrich all products in original cart
            $this->enrich($original, $lineItem, $data, $context, $behavior);
        }
    }

    /**
     * @throws MissingLineItemPriceException
     */
    public function process(
        CartDataCollection $data,
        Cart $original,
        Cart $toCalculate,
        SalesChannelContext $context,
        CartBehavior $behavior
    ): void {
        // handle all products which stored in root level
        $lineItems = $original
            ->getLineItems()
            ->filterType(LineItem::PRODUCT_LINE_ITEM_TYPE);

        foreach ($lineItems as $lineItem) {
            $definition = $lineItem->getPriceDefinition();

            if (!$definition instanceof QuantityPriceDefinition) {
                throw new MissingLineItemPriceException($lineItem->getId());
            }

            if ($behavior->isRecalculation()) {
                $definition->setQuantity($lineItem->getQuantity());
                $lineItem->setPrice($this->calculator->calculate($definition, $context));
                $toCalculate->add($lineItem);

                continue;
            }

            /** @var ProductEntity $product */
            $product = $data->get('product-' . $lineItem->getReferencedId());

            // container products can not be bought
            if ($product->getChildCount() > 0) {
                $original->remove($lineItem->getId());

                continue;
            }

            $available = $this->getAvailableStock($product, $lineItem);

            if ($available <= 0 || $available < $product->getMinPurchase()) {
                $original->remove($lineItem->getId());

                $original->addErrors(
                    new ProductOutOfStockError($product->getId(), (string) $product->getTranslation('name'))
                );

                continue;
            }

            if ($available < $lineItem->getQuantity()) {
                $lineItem->setQuantity($available);

                $definition->setQuantity($available);

                $toCalculate->addErrors(
                    new ProductStockReachedError($product->getId(), (string) $product->getTranslation('name'), $available)
                );
            }

            $lineItem->setPrice($this->calculator->calculate($definition, $context));
            $toCalculate->add($lineItem);
        }
    }

    private function enrich(
        Cart $cart,
        LineItem $lineItem,
        CartDataCollection $data,
        SalesChannelContext $context,
        CartBehavior $behavior
    ): void {
        $id = $lineItem->getReferencedId();

        $key = 'product-' . $id;

        $product = $data->get($key);

        if (!$product instanceof SalesChannelProductEntity) {
            $cart->addErrors(new ProductNotFoundError($lineItem->getLabel() ?: $lineItem->getId()));
            $cart->getLineItems()->remove($lineItem->getId());

            return;
        }

        // already enriched and not modified? Skip
        if ($this->isComplete($lineItem) && !$lineItem->isModified()) {
            return;
        }

        $lineItem->setLabel($product->getTranslation('name'));

        if ($product->getCover()) {
            $lineItem->setCover($product->getCover()->getMedia());
        }

        $deliveryTime = null;
        $productDeliveryTime = $product->getDeliveryTime();
        if ($productDeliveryTime !== null) {
            $deliveryTime = DeliveryTime::createFromEntity($productDeliveryTime);
        }

        $lineItem->setDeliveryInformation(
            new DeliveryInformation(
                (int) $product->getAvailableStock(),
                (float) $product->getWeight(),
                $product->getShippingFree(),
                $product->getRestockTime(),
                $deliveryTime
            )
        );

        // check if the price has to be updated
        if (!$this->isPriceComplete($lineItem, $behavior)) {
            $prices = $this->priceDefinitionBuilder->build($product, $context, $lineItem->getQuantity());

            $lineItem->setPriceDefinition($prices->getQuantityPrice());
        }

        $quantityInformation = new QuantityInformation();

        $productMinPurchase = $product->getMinPurchase();
        if ($productMinPurchase > 0) {
            $quantityInformation->setMinPurchase($productMinPurchase);
        }

        if ($product->getIsCloseout()) {
            $max = $product->getAvailableStock();

            $productMaxPurchase = $product->getMaxPurchase();
            if ($productMaxPurchase > 0 && $productMaxPurchase < $max) {
                $max = $productMaxPurchase;
            }

            $quantityInformation->setMaxPurchase($max);
        }

        $productPurchaseSteps = $product->getPurchaseSteps();
        if ($productPurchaseSteps > 0) {
            $quantityInformation->setPurchaseSteps($productPurchaseSteps);
        }

        $lineItem->setQuantityInformation($quantityInformation);

        $options = [];
<<<<<<< HEAD
        if ($product->getOptions() !== null) {
            $options = $product->getOptions()->getElements();
=======
        foreach ($product->getOptions() as $option) {
            if (!$option->getGroup()) {
                continue;
            }

            $options[] = [
                'group' => $option->getGroup()->getTranslation('name'),
                'option' => $option->getTranslation('name'),
            ];
>>>>>>> 356c3f02
        }

        $lineItem->replacePayload([
            'isCloseout' => $product->getIsCloseout(),
            'customFields' => $product->getCustomFields(),
            'createdAt' => $product->getCreatedAt()->format(Defaults::STORAGE_DATE_TIME_FORMAT),
            'releaseDate' => $product->getReleaseDate() ? $product->getReleaseDate()->format(Defaults::STORAGE_DATE_TIME_FORMAT) : null,
            'isNew' => $product->isNew(),
            'markAsTopseller' => $product->getMarkAsTopseller(),
            'purchasePrice' => $product->getPurchasePrice(),
            'productNumber' => $product->getProductNumber(),
            'manufacturerId' => $product->getManufacturerId(),
            'taxId' => $product->getTaxId(),
            'tagIds' => $product->getTagIds(),
            'categoryIds' => $product->getCategoryTree(),
            'propertyIds' => $product->getPropertyIds(),
            'optionIds' => $product->getOptionIds(),
            'options' => $options,
        ]);
    }

    private function getNotCompleted(CartDataCollection $data, array $lineItems): array
    {
        $ids = [];

        /** @var LineItem $lineItem */
        foreach ($lineItems as $lineItem) {
            $id = $lineItem->getReferencedId();

            $key = 'product-' . $id;

            // data already fetched?
            if ($data->has($key)) {
                continue;
            }

            // user change line item quantity or price?
            if ($lineItem->isModified()) {
                $ids[] = $id;

                continue;
            }

            // already enriched?
            if ($this->isComplete($lineItem)) {
                continue;
            }

            $ids[] = $id;
        }

        return $ids;
    }

    private function isComplete(LineItem $lineItem): bool
    {
        return $lineItem->getPriceDefinition() !== null
            && $lineItem->getLabel() !== null
            && $lineItem->getCover() !== null
            && $lineItem->getDescription() !== null
            && $lineItem->getDeliveryInformation() !== null
            && $lineItem->getQuantityInformation() !== null;
    }

    private function isPriceComplete(LineItem $lineItem, CartBehavior $behavior): bool
    {
        //always update prices for live checkout
        if (!$behavior->isRecalculation()) {
            return false;
        }

        return $lineItem->getPriceDefinition() !== null;
    }

    private function getAvailableStock(ProductEntity $product, LineItem $lineItem): int
    {
        if (!$product->getIsCloseout()) {
            return $lineItem->getQuantity();
        }

        return $product->getAvailableStock();
    }
}<|MERGE_RESOLUTION|>--- conflicted
+++ resolved
@@ -223,20 +223,17 @@
         $lineItem->setQuantityInformation($quantityInformation);
 
         $options = [];
-<<<<<<< HEAD
         if ($product->getOptions() !== null) {
-            $options = $product->getOptions()->getElements();
-=======
-        foreach ($product->getOptions() as $option) {
-            if (!$option->getGroup()) {
-                continue;
-            }
-
-            $options[] = [
-                'group' => $option->getGroup()->getTranslation('name'),
-                'option' => $option->getTranslation('name'),
-            ];
->>>>>>> 356c3f02
+            foreach ($product->getOptions() as $option) {
+                if (!$option->getGroup()) {
+                    continue;
+                }
+
+                $options[] = [
+                    'group' => $option->getGroup()->getTranslation('name'),
+                    'option' => $option->getTranslation('name'),
+                ];
+            }
         }
 
         $lineItem->replacePayload([
