--- conflicted
+++ resolved
@@ -51,17 +51,7 @@
 
     protected function defineFields(): FieldCollection
     {
-<<<<<<< HEAD
         $collection = new FieldCollection([
-            new StringField('meta_description', 'metaDescription'),
-            (new StringField('name', 'name'))->addFlags(new Required()),
-            new LongTextField('keywords', 'keywords'),
-            (new LongTextField('description', 'description'))->addFlags(new AllowHtml()),
-            new StringField('meta_title', 'metaTitle'),
-            new StringField('pack_unit', 'packUnit'),
-            new StringField('pack_unit_plural', 'packUnitPlural'),
-=======
-        return new FieldCollection([
             (new StringField('meta_description', 'metaDescription'))->addFlags(new ApiAware()),
             (new StringField('name', 'name'))->addFlags(new ApiAware(), new Required()),
             (new LongTextField('keywords', 'keywords'))->addFlags(new ApiAware()),
@@ -69,14 +59,13 @@
             (new StringField('meta_title', 'metaTitle'))->addFlags(new ApiAware()),
             (new StringField('pack_unit', 'packUnit'))->addFlags(new ApiAware()),
             (new StringField('pack_unit_plural', 'packUnitPlural'))->addFlags(new ApiAware()),
->>>>>>> a8a7e3ed
             new ListField('custom_search_keywords', 'customSearchKeywords'),
             (new CustomFields())->addFlags(new ApiAware()),
         ]);
 
         if (Feature::isActive('FEATURE_NEXT_10078')) {
             $collection->add(
-                new JsonField('slot_config', 'slotConfig')
+                (new JsonField('slot_config', 'slotConfig'))->addFlags(new ApiAware())
             );
         }
 
