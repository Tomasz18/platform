<?php declare(strict_types=1);

namespace Shopware\Core\Content\Product\Aggregate\ProductFeatureSetTranslation;

use Shopware\Core\Content\Product\Aggregate\ProductFeatureSet\ProductFeatureSetDefinition;
use Shopware\Core\Framework\DataAbstractionLayer\EntityTranslationDefinition;
<<<<<<< HEAD
use Shopware\Core\Framework\DataAbstractionLayer\Field\Flag\Required;
=======
use Shopware\Core\Framework\DataAbstractionLayer\Field\Flag\ApiAware;
>>>>>>> 884ed228
use Shopware\Core\Framework\DataAbstractionLayer\Field\StringField;
use Shopware\Core\Framework\DataAbstractionLayer\FieldCollection;

class ProductFeatureSetTranslationDefinition extends EntityTranslationDefinition
{
    public const ENTITY_NAME = ProductFeatureSetDefinition::ENTITY_NAME . '_translation';

    public function getCollectionClass(): string
    {
        return ProductFeatureSetTranslationCollection::class;
    }

    public function getEntityClass(): string
    {
        return ProductFeatureSetTranslationEntity::class;
    }

    public function getEntityName(): string
    {
        return self::ENTITY_NAME;
    }

    public function getParentDefinitionClass(): string
    {
        return ProductFeatureSetDefinition::class;
    }

    public function since(): ?string
    {
        return '6.3.0.0';
    }

    protected function defineFields(): FieldCollection
    {
        return new FieldCollection([
<<<<<<< HEAD
            (new StringField('name', 'name'))->addFlags(new Required()),
            new StringField('description', 'description'),
=======
            (new StringField('name', 'name'))->addFlags(new ApiAware()),
            (new StringField('description', 'description'))->addFlags(new ApiAware()),
>>>>>>> 884ed228
        ]);
    }
}<|MERGE_RESOLUTION|>--- conflicted
+++ resolved
@@ -4,11 +4,8 @@
 
 use Shopware\Core\Content\Product\Aggregate\ProductFeatureSet\ProductFeatureSetDefinition;
 use Shopware\Core\Framework\DataAbstractionLayer\EntityTranslationDefinition;
-<<<<<<< HEAD
+use Shopware\Core\Framework\DataAbstractionLayer\Field\Flag\ApiAware;
 use Shopware\Core\Framework\DataAbstractionLayer\Field\Flag\Required;
-=======
-use Shopware\Core\Framework\DataAbstractionLayer\Field\Flag\ApiAware;
->>>>>>> 884ed228
 use Shopware\Core\Framework\DataAbstractionLayer\Field\StringField;
 use Shopware\Core\Framework\DataAbstractionLayer\FieldCollection;
 
@@ -44,13 +41,8 @@
     protected function defineFields(): FieldCollection
     {
         return new FieldCollection([
-<<<<<<< HEAD
-            (new StringField('name', 'name'))->addFlags(new Required()),
-            new StringField('description', 'description'),
-=======
-            (new StringField('name', 'name'))->addFlags(new ApiAware()),
+            (new StringField('name', 'name'))->addFlags(new Required(), new ApiAware()),
             (new StringField('description', 'description'))->addFlags(new ApiAware()),
->>>>>>> 884ed228
         ]);
     }
 }