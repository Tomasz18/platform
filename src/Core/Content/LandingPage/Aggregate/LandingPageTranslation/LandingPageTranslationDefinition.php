<?php declare(strict_types=1);

namespace Shopware\Core\Content\LandingPage\Aggregate\LandingPageTranslation;

use Shopware\Core\Content\LandingPage\LandingPageDefinition;
use Shopware\Core\Framework\DataAbstractionLayer\EntityTranslationDefinition;
use Shopware\Core\Framework\DataAbstractionLayer\Field\CustomFields;
use Shopware\Core\Framework\DataAbstractionLayer\Field\Flag\AllowHtml;
use Shopware\Core\Framework\DataAbstractionLayer\Field\Flag\ApiAware;
use Shopware\Core\Framework\DataAbstractionLayer\Field\Flag\Required;
use Shopware\Core\Framework\DataAbstractionLayer\Field\JsonField;
use Shopware\Core\Framework\DataAbstractionLayer\Field\LongTextField;
use Shopware\Core\Framework\DataAbstractionLayer\Field\StringField;
use Shopware\Core\Framework\DataAbstractionLayer\FieldCollection;

/**
 * @internal (flag:FEATURE_NEXT_12032)
 */
class LandingPageTranslationDefinition extends EntityTranslationDefinition
{
    public const ENTITY_NAME = 'landing_page_translation';

    public function getEntityName(): string
    {
        return self::ENTITY_NAME;
    }

    public function getCollectionClass(): string
    {
        return LandingPageTranslationCollection::class;
    }

    public function getEntityClass(): string
    {
        return LandingPageTranslationEntity::class;
    }

    public function since(): ?string
    {
        // May insert correct since-value
        return '6.3.5.0';
    }

    protected function getParentDefinitionClass(): string
    {
        return LandingPageDefinition::class;
    }

    protected function defineFields(): FieldCollection
    {
        return new FieldCollection([
<<<<<<< HEAD
            (new StringField('name', 'name'))->addFlags(new Required()),
            new StringField('url', 'url'),
            new JsonField('slot_config', 'slotConfig'),
            (new LongTextField('meta_title', 'metaTitle'))->addFlags(new AllowHtml()),
            (new LongTextField('meta_description', 'metaDescription'))->addFlags(new AllowHtml()),
            (new LongTextField('keywords', 'keywords'))->addFlags(new AllowHtml()),

            new CustomFields(),
=======
            (new StringField('name', 'name'))->addFlags(new ApiAware(), new Required()),
            (new JsonField('slot_config', 'slotConfig'))->addFlags(new ApiAware()),
            (new LongTextField('meta_title', 'metaTitle'))->addFlags(new ApiAware(), new AllowHtml()),
            (new LongTextField('meta_description', 'metaDescription'))->addFlags(new ApiAware(), new AllowHtml()),
            (new LongTextField('keywords', 'keywords'))->addFlags(new ApiAware(), new AllowHtml()),
            (new CustomFields())->addFlags(new ApiAware()),
>>>>>>> a8a7e3ed
        ]);
    }
}<|MERGE_RESOLUTION|>--- conflicted
+++ resolved
@@ -49,23 +49,13 @@
     protected function defineFields(): FieldCollection
     {
         return new FieldCollection([
-<<<<<<< HEAD
-            (new StringField('name', 'name'))->addFlags(new Required()),
-            new StringField('url', 'url'),
-            new JsonField('slot_config', 'slotConfig'),
-            (new LongTextField('meta_title', 'metaTitle'))->addFlags(new AllowHtml()),
-            (new LongTextField('meta_description', 'metaDescription'))->addFlags(new AllowHtml()),
-            (new LongTextField('keywords', 'keywords'))->addFlags(new AllowHtml()),
-
-            new CustomFields(),
-=======
             (new StringField('name', 'name'))->addFlags(new ApiAware(), new Required()),
+            (new StringField('url', 'url'))->addFlags(new ApiAware()),
             (new JsonField('slot_config', 'slotConfig'))->addFlags(new ApiAware()),
             (new LongTextField('meta_title', 'metaTitle'))->addFlags(new ApiAware(), new AllowHtml()),
             (new LongTextField('meta_description', 'metaDescription'))->addFlags(new ApiAware(), new AllowHtml()),
             (new LongTextField('keywords', 'keywords'))->addFlags(new ApiAware(), new AllowHtml()),
             (new CustomFields())->addFlags(new ApiAware()),
->>>>>>> a8a7e3ed
         ]);
     }
 }