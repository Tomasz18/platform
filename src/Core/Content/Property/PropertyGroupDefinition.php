<?php declare(strict_types=1);

namespace Shopware\Core\Content\Property;

use Shopware\Core\Content\Property\Aggregate\PropertyGroupOption\PropertyGroupOptionDefinition;
use Shopware\Core\Content\Property\Aggregate\PropertyGroupTranslation\PropertyGroupTranslationDefinition;
use Shopware\Core\Framework\DataAbstractionLayer\EntityDefinition;
use Shopware\Core\Framework\DataAbstractionLayer\Field\BoolField;
use Shopware\Core\Framework\DataAbstractionLayer\Field\Flag\ApiAware;
use Shopware\Core\Framework\DataAbstractionLayer\Field\Flag\CascadeDelete;
use Shopware\Core\Framework\DataAbstractionLayer\Field\Flag\PrimaryKey;
use Shopware\Core\Framework\DataAbstractionLayer\Field\Flag\Required;
use Shopware\Core\Framework\DataAbstractionLayer\Field\Flag\SearchRanking;
use Shopware\Core\Framework\DataAbstractionLayer\Field\IdField;
use Shopware\Core\Framework\DataAbstractionLayer\Field\OneToManyAssociationField;
use Shopware\Core\Framework\DataAbstractionLayer\Field\StringField;
use Shopware\Core\Framework\DataAbstractionLayer\Field\TranslatedField;
use Shopware\Core\Framework\DataAbstractionLayer\Field\TranslationsAssociationField;
use Shopware\Core\Framework\DataAbstractionLayer\FieldCollection;

class PropertyGroupDefinition extends EntityDefinition
{
    public const ENTITY_NAME = 'property_group';

    public const DISPLAY_TYPE_TEXT = 'text';

    public const DISPLAY_TYPE_IMAGE = 'image';

    public const DISPLAY_TYPE_MEDIA = 'media';

    public const DISPLAY_TYPE_COLOR = 'color';

    /** @deprecated tag:v6.4.0 - SORTING_TYPE_NUMERIC will be removed in 6.4.0 */
    public const SORTING_TYPE_NUMERIC = 'numeric';

    public const SORTING_TYPE_ALPHANUMERIC = 'alphanumeric';

    public const SORTING_TYPE_POSITION = 'position';

    public const FILTERABLE = true;

    public const VISIBLE_ON_PRODUCT_DETAIL_PAGE = true;

    public function getEntityName(): string
    {
        return self::ENTITY_NAME;
    }

    public function getCollectionClass(): string
    {
        return PropertyGroupCollection::class;
    }

    public function getEntityClass(): string
    {
        return PropertyGroupEntity::class;
    }

    public function getDefaults(): array
    {
        return [
            'displayType' => self::DISPLAY_TYPE_TEXT,
            'sortingType' => self::SORTING_TYPE_ALPHANUMERIC,
            'filterable' => self::FILTERABLE,
            'visibleOnProductDetailPage' => self::VISIBLE_ON_PRODUCT_DETAIL_PAGE,
        ];
    }

    public function since(): ?string
    {
        return '6.0.0.0';
    }

    protected function defineFields(): FieldCollection
    {
        return new FieldCollection([
<<<<<<< HEAD
            (new IdField('id', 'id'))->addFlags(new PrimaryKey(), new Required()),
            (new TranslatedField('name'))->addFlags(new SearchRanking(SearchRanking::HIGH_SEARCH_RANKING)),
            new TranslatedField('description'),
            (new StringField('display_type', 'displayType'))->setFlags(new Required()),
            (new StringField('sorting_type', 'sortingType'))->setFlags(new Required()),
            new BoolField('filterable', 'filterable'),
            new BoolField('visible_on_product_detail_page', 'visibleOnProductDetailPage'),
            new TranslatedField('position'),
            new TranslatedField('customFields'),
            (new OneToManyAssociationField('options', PropertyGroupOptionDefinition::class, 'property_group_id', 'id'))->addFlags(new CascadeDelete(), new SearchRanking(SearchRanking::ASSOCIATION_SEARCH_RANKING)),
=======
            (new IdField('id', 'id'))->addFlags(new ApiAware(), new PrimaryKey(), new Required()),
            (new TranslatedField('name'))->addFlags(new ApiAware(), new SearchRanking(SearchRanking::HIGH_SEARCH_RANKING)),
            (new TranslatedField('description'))->addFlags(new ApiAware()),
            (new StringField('display_type', 'displayType'))->addFlags(new ApiAware(), new Required()),
            (new StringField('sorting_type', 'sortingType'))->addFlags(new ApiAware(), new Required()),
            (new BoolField('filterable', 'filterable'))->addFlags(new ApiAware()),
            (new TranslatedField('position'))->addFlags(new ApiAware()),
            (new TranslatedField('customFields'))->addFlags(new ApiAware()),
            (new OneToManyAssociationField('options', PropertyGroupOptionDefinition::class, 'property_group_id', 'id'))->addFlags(new ApiAware(), new CascadeDelete(), new SearchRanking(SearchRanking::ASSOCIATION_SEARCH_RANKING)),
>>>>>>> a8a7e3ed
            (new TranslationsAssociationField(PropertyGroupTranslationDefinition::class, 'property_group_id'))->addFlags(new Required(), new CascadeDelete()),
        ]);
    }
}<|MERGE_RESOLUTION|>--- conflicted
+++ resolved
@@ -74,28 +74,16 @@
     protected function defineFields(): FieldCollection
     {
         return new FieldCollection([
-<<<<<<< HEAD
-            (new IdField('id', 'id'))->addFlags(new PrimaryKey(), new Required()),
-            (new TranslatedField('name'))->addFlags(new SearchRanking(SearchRanking::HIGH_SEARCH_RANKING)),
-            new TranslatedField('description'),
-            (new StringField('display_type', 'displayType'))->setFlags(new Required()),
-            (new StringField('sorting_type', 'sortingType'))->setFlags(new Required()),
-            new BoolField('filterable', 'filterable'),
-            new BoolField('visible_on_product_detail_page', 'visibleOnProductDetailPage'),
-            new TranslatedField('position'),
-            new TranslatedField('customFields'),
-            (new OneToManyAssociationField('options', PropertyGroupOptionDefinition::class, 'property_group_id', 'id'))->addFlags(new CascadeDelete(), new SearchRanking(SearchRanking::ASSOCIATION_SEARCH_RANKING)),
-=======
             (new IdField('id', 'id'))->addFlags(new ApiAware(), new PrimaryKey(), new Required()),
             (new TranslatedField('name'))->addFlags(new ApiAware(), new SearchRanking(SearchRanking::HIGH_SEARCH_RANKING)),
             (new TranslatedField('description'))->addFlags(new ApiAware()),
             (new StringField('display_type', 'displayType'))->addFlags(new ApiAware(), new Required()),
             (new StringField('sorting_type', 'sortingType'))->addFlags(new ApiAware(), new Required()),
             (new BoolField('filterable', 'filterable'))->addFlags(new ApiAware()),
+            (new BoolField('visible_on_product_detail_page', 'visibleOnProductDetailPage'))->addFlags(new ApiAware()),
             (new TranslatedField('position'))->addFlags(new ApiAware()),
             (new TranslatedField('customFields'))->addFlags(new ApiAware()),
             (new OneToManyAssociationField('options', PropertyGroupOptionDefinition::class, 'property_group_id', 'id'))->addFlags(new ApiAware(), new CascadeDelete(), new SearchRanking(SearchRanking::ASSOCIATION_SEARCH_RANKING)),
->>>>>>> a8a7e3ed
             (new TranslationsAssociationField(PropertyGroupTranslationDefinition::class, 'property_group_id'))->addFlags(new Required(), new CascadeDelete()),
         ]);
     }
