<?php declare(strict_types=1);

namespace Shopware\Core\Content\MailTemplate\Subscriber;

use Shopware\Core\Content\MailTemplate\Exception\MailEventConfigurationException;
use Shopware\Core\Content\MailTemplate\Exception\SalesChannelNotFoundException;
use Shopware\Core\Content\MailTemplate\MailTemplateActions;
use Shopware\Core\Content\MailTemplate\MailTemplateEntity;
<<<<<<< HEAD
use Shopware\Core\Content\MailTemplate\Service\MailServiceInterface;
=======
use Shopware\Core\Content\MailTemplate\Service\MailService;
use Shopware\Core\Content\Media\MediaService;
>>>>>>> 67fd994b
use Shopware\Core\Framework\DataAbstractionLayer\EntityRepositoryInterface;
use Shopware\Core\Framework\DataAbstractionLayer\Exception\InconsistentCriteriaIdsException;
use Shopware\Core\Framework\DataAbstractionLayer\Search\Criteria;
use Shopware\Core\Framework\DataAbstractionLayer\Search\Filter\EqualsFilter;
use Shopware\Core\Framework\Event\BusinessEvent;
use Shopware\Core\Framework\Event\EventData\EventDataType;
use Shopware\Core\Framework\Event\MailActionInterface;
use Shopware\Core\Framework\Validation\DataBag\DataBag;
use Symfony\Component\EventDispatcher\EventSubscriberInterface;

class MailSendSubscriber implements EventSubscriberInterface
{
    public const ACTION_NAME = MailTemplateActions::MAIL_TEMPLATE_MAIL_SEND_ACTION;

    /**
     * @var MailServiceInterface
     */
    private $mailService;

    /**
     * @var EntityRepositoryInterface
     */
    private $mailTemplateRepository;

    /**
     * @var MediaService
     */
    private $mediaService;

    public function __construct(
<<<<<<< HEAD
        MailServiceInterface $mailService,
        EntityRepositoryInterface $mailTemplateRepository
=======
        MailService $mailService,
        EntityRepositoryInterface $mailTemplateRepository,
        MediaService $mediaService
>>>>>>> 67fd994b
    ) {
        $this->mailService = $mailService;
        $this->mailTemplateRepository = $mailTemplateRepository;
        $this->mediaService = $mediaService;
    }

    public static function getSubscribedEvents(): array
    {
        return [
            self::ACTION_NAME => 'sendMail',
        ];
    }

    /**
     * @throws MailEventConfigurationException
     * @throws SalesChannelNotFoundException
     * @throws InconsistentCriteriaIdsException
     */
    public function sendMail(BusinessEvent $event): void
    {
        $mailEvent = $event->getEvent();

        if (!$mailEvent instanceof MailActionInterface) {
            throw new MailEventConfigurationException('Not a instance of MailActionInterface', get_class($mailEvent));
        }

        if (!\array_key_exists('mail_template_type_id', $event->getConfig())) {
            throw new MailEventConfigurationException('Configuration mail_template_type_id missing.', get_class($mailEvent));
        }

        $mailTemplateTypeId = $event->getConfig()['mail_template_type_id'];

        $criteria = new Criteria();
        $criteria->addFilter(new EqualsFilter('mailTemplateTypeId', $mailTemplateTypeId));
        $criteria->addAssociation('media.media');
        $criteria->setLimit(1);

        if ($mailEvent->getSalesChannelId()) {
            $criteria->addFilter(new EqualsFilter('mail_template.salesChannels.salesChannel.id', $mailEvent->getSalesChannelId()));

            /** @var MailTemplateEntity|null $mailTemplate */
            $mailTemplate = $this->mailTemplateRepository->search($criteria, $event->getContext())->first();

            // Fallback if no template for the saleschannel is found
            if ($mailTemplate === null) {
                $criteria = new Criteria();
                $criteria->addFilter(new EqualsFilter('mailTemplateTypeId', $mailTemplateTypeId));
                $criteria->addAssociation('media.media');
                $criteria->setLimit(1);

                /** @var MailTemplateEntity|null $mailTemplate */
                $mailTemplate = $this->mailTemplateRepository->search($criteria, $event->getContext())->first();
            }
        } else {
            /** @var MailTemplateEntity|null $mailTemplate */
            $mailTemplate = $this->mailTemplateRepository->search($criteria, $event->getContext())->first();
        }

        if ($mailTemplate === null) {
            return;
        }

        $data = new DataBag();
        $data->set('recipients', $mailEvent->getMailStruct()->getRecipients());
        $data->set('senderName', $mailTemplate->getTranslation('senderName'));
        $data->set('salesChannelId', $mailEvent->getSalesChannelId());

        $data->set('templateId', $mailTemplate->getId());
        $data->set('customFields', $mailTemplate->getCustomFields());
        $data->set('contentHtml', $mailTemplate->getTranslation('contentHtml'));
        $data->set('contentPlain', $mailTemplate->getTranslation('contentPlain'));
        $data->set('subject', $mailTemplate->getTranslation('subject'));
        $data->set('mediaIds', []);

        $attachments = [];
        if ($mailTemplate->getMedia() !== null) {
            foreach ($mailTemplate->getMedia() as $mailTemplateMedia) {
                if ($mailTemplateMedia->getMedia() === null) {
                    continue;
                }
                if ($mailTemplateMedia->getLanguageId() !== null && $mailTemplateMedia->getLanguageId() !== $event->getContext()
                        ->getLanguageId()) {
                    continue;
                }

                $attachments[] = $this->mediaService->getAttachment(
                    $mailTemplateMedia->getMedia(),
                    $event->getContext()
                );
            }
        }
        if (!empty($attachments)) {
            $data->set('binAttachments', $attachments);
        }

        $this->mailService->send(
            $data->all(),
            $event->getContext(),
            $this->getTemplateData($mailEvent)
        );
    }

    /**
     * @throws MailEventConfigurationException
     */
    private function getTemplateData(MailActionInterface $event): array
    {
        $data = [];
        /* @var EventDataType $item */
        foreach (array_keys($event::getAvailableData()->toArray()) as $key) {
            $getter = 'get' . ucfirst($key);
            if (method_exists($event, $getter)) {
                $data[$key] = $event->$getter();
            } else {
                throw new MailEventConfigurationException('Data for ' . $key . ' not available.', get_class($event));
            }
        }

        return $data;
    }
}<|MERGE_RESOLUTION|>--- conflicted
+++ resolved
@@ -6,12 +6,8 @@
 use Shopware\Core\Content\MailTemplate\Exception\SalesChannelNotFoundException;
 use Shopware\Core\Content\MailTemplate\MailTemplateActions;
 use Shopware\Core\Content\MailTemplate\MailTemplateEntity;
-<<<<<<< HEAD
 use Shopware\Core\Content\MailTemplate\Service\MailServiceInterface;
-=======
-use Shopware\Core\Content\MailTemplate\Service\MailService;
 use Shopware\Core\Content\Media\MediaService;
->>>>>>> 67fd994b
 use Shopware\Core\Framework\DataAbstractionLayer\EntityRepositoryInterface;
 use Shopware\Core\Framework\DataAbstractionLayer\Exception\InconsistentCriteriaIdsException;
 use Shopware\Core\Framework\DataAbstractionLayer\Search\Criteria;
@@ -42,14 +38,9 @@
     private $mediaService;
 
     public function __construct(
-<<<<<<< HEAD
         MailServiceInterface $mailService,
-        EntityRepositoryInterface $mailTemplateRepository
-=======
-        MailService $mailService,
         EntityRepositoryInterface $mailTemplateRepository,
         MediaService $mediaService
->>>>>>> 67fd994b
     ) {
         $this->mailService = $mailService;
         $this->mailTemplateRepository = $mailTemplateRepository;
