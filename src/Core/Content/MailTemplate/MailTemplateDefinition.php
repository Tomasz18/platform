--- conflicted
+++ resolved
@@ -60,19 +60,10 @@
             (new TranslatedField('contentPlain'))->addFlags(new ApiAware()),
             (new TranslatedField('customFields'))->addFlags(new ApiAware()),
 
-<<<<<<< HEAD
-            (new TranslationsAssociationField(MailTemplateTranslationDefinition::class, 'mail_template_id'))
-                ->addFlags(new Required()),
+            (new TranslationsAssociationField(MailTemplateTranslationDefinition::class, 'mail_template_id'))->addFlags(new ApiAware(), new Required()),
             (new ManyToOneAssociationField('mailTemplateType', 'mail_template_type_id', MailTemplateTypeDefinition::class, 'id'))
-                ->addFlags(new SearchRanking(SearchRanking::ASSOCIATION_SEARCH_RANKING)),
-            (new OneToManyAssociationField('media', MailTemplateMediaDefinition::class, 'mail_template_id', 'id'))
-                ->addFlags(new CascadeDelete()),
-=======
-            (new TranslationsAssociationField(MailTemplateTranslationDefinition::class, 'mail_template_id'))->addFlags(new ApiAware(), new Required()),
-            (new ManyToOneAssociationField('mailTemplateType', 'mail_template_type_id', MailTemplateTypeDefinition::class, 'id'))->addFlags(new ApiAware(), new SearchRanking(SearchRanking::ASSOCIATION_SEARCH_RANKING)),
+                ->addFlags(new ApiAware(), new SearchRanking(SearchRanking::ASSOCIATION_SEARCH_RANKING)),
             (new OneToManyAssociationField('media', MailTemplateMediaDefinition::class, 'mail_template_id', 'id'))->addFlags(new ApiAware(), new CascadeDelete()),
-            (new OneToManyAssociationField('salesChannels', MailTemplateSalesChannelDefinition::class, 'mail_template_id', 'id'))->addFlags(new CascadeDelete(), new Deprecated('v3', 'v4', 'event_action entity')),
->>>>>>> 884ed228
         ]);
 
         return $fields;
