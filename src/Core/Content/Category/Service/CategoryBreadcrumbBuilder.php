<?php declare(strict_types=1);

namespace Shopware\Core\Content\Category\Service;

use Shopware\Core\Content\Category\CategoryEntity;
use Shopware\Core\Content\Product\ProductEntity;
use Shopware\Core\Content\Seo\MainCategory\MainCategoryEntity;
use Shopware\Core\Framework\DataAbstractionLayer\EntityRepositoryInterface;
use Shopware\Core\Framework\DataAbstractionLayer\Search\Criteria;
use Shopware\Core\Framework\DataAbstractionLayer\Search\Filter\ContainsFilter;
use Shopware\Core\Framework\DataAbstractionLayer\Search\Filter\EqualsFilter;
use Shopware\Core\Framework\DataAbstractionLayer\Search\Filter\MultiFilter;
use Shopware\Core\System\SalesChannel\SalesChannelContext;
use Shopware\Core\System\SalesChannel\SalesChannelEntity;

class CategoryBreadcrumbBuilder
{
    /**
     * @var EntityRepositoryInterface
     */
    private $categoryRepository;

    public function __construct(EntityRepositoryInterface $categoryRepository)
    {
        $this->categoryRepository = $categoryRepository;
    }

    public function build(CategoryEntity $category, ?SalesChannelEntity $salesChannel = null, ?string $navigationCategoryId = null): ?array
    {
        $categoryBreadcrumb = $category->getPlainBreadcrumb();

        // If the current SalesChannel is null ( which refers to the default template SalesChannel) or
        // this category has no root, we return the full breadcrumb
        if ($salesChannel === null && $navigationCategoryId === null) {
            return $categoryBreadcrumb;
        }

        $entryPoints = [
            $navigationCategoryId,
        ];

        if ($salesChannel !== null) {
            $entryPoints[] = $salesChannel->getNavigationCategoryId();
            $entryPoints[] = $salesChannel->getServiceCategoryId();
            $entryPoints[] = $salesChannel->getFooterCategoryId();
        }

        $keys = array_keys($categoryBreadcrumb);

        foreach ($entryPoints as $entryPoint) {
            if ($entryPoint === null) {
                continue;
            }

            // Check where this category is located in relation to the navigation entry point of the sales channel
            $pos = array_search($entryPoint, $keys, true);

            if ($pos !== false) {
                // Remove all breadcrumbs preceding the navigation category
                return \array_slice($categoryBreadcrumb, $pos + 1);
            }
        }

        return $categoryBreadcrumb;
    }

    public function getProductSeoCategory(ProductEntity $product, SalesChannelContext $context): ?CategoryEntity
    {
<<<<<<< HEAD
        if ($product->getCategoryTree() === null || count($product->getCategoryTree()) === 0) {
=======
        if ($this->categoryRepository === null) {
            return null;
        }

        if ($product->getCategoryTree() === null || \count($product->getCategoryTree()) === 0) {
>>>>>>> 15e5a3c2
            return null;
        }

        $category = $this->getMainCategory($product, $context);

        if ($category !== null) {
            return $category;
        }

        $criteria = new Criteria();
        $criteria->setLimit(1);
        $criteria->addFilter(new EqualsFilter('products.id', $product->getId()));
        $criteria->addFilter(new MultiFilter(MultiFilter::CONNECTION_OR, [
            new ContainsFilter('path', '|' . $context->getSalesChannel()->getNavigationCategoryId() . '|'),
            new ContainsFilter('path', '|' . $context->getSalesChannel()->getServiceCategoryId() . '|'),
            new ContainsFilter('path', '|' . $context->getSalesChannel()->getFooterCategoryId() . '|'),
        ]));

        $categories = $this->categoryRepository->search($criteria, $context->getContext());

        if ($categories->count() > 0) {
            return $categories->first();
        }

        return null;
    }

    private function getMainCategory(ProductEntity $product, SalesChannelContext $context): ?CategoryEntity
    {
        $criteria = new Criteria();
        $criteria->addFilter(new EqualsFilter('mainCategories.productId', $product->getId()));
        $criteria->addFilter(new EqualsFilter('mainCategories.salesChannelId', $context->getSalesChannel()->getId()));
        $criteria->addFilter(new MultiFilter(MultiFilter::CONNECTION_OR, [
            new ContainsFilter('path', '|' . $context->getSalesChannel()->getNavigationCategoryId() . '|'),
            new ContainsFilter('path', '|' . $context->getSalesChannel()->getServiceCategoryId() . '|'),
            new ContainsFilter('path', '|' . $context->getSalesChannel()->getFooterCategoryId() . '|'),
        ]));

        $categories = $this->categoryRepository->search($criteria, $context->getContext())->getEntities();
        if ($categories->count() > 0) {
            $firstCategory = $categories->first();

            return $firstCategory instanceof MainCategoryEntity ? $firstCategory->getCategory() : $firstCategory;
        }

        return null;
    }
}<|MERGE_RESOLUTION|>--- conflicted
+++ resolved
@@ -66,15 +66,7 @@
 
     public function getProductSeoCategory(ProductEntity $product, SalesChannelContext $context): ?CategoryEntity
     {
-<<<<<<< HEAD
-        if ($product->getCategoryTree() === null || count($product->getCategoryTree()) === 0) {
-=======
-        if ($this->categoryRepository === null) {
-            return null;
-        }
-
         if ($product->getCategoryTree() === null || \count($product->getCategoryTree()) === 0) {
->>>>>>> 15e5a3c2
             return null;
         }
 
