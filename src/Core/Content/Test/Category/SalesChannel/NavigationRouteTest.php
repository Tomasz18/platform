<?php declare(strict_types=1);

namespace Shopware\Core\Content\Test\Category\SalesChannel;

use PHPUnit\Framework\TestCase;
use Shopware\Core\Framework\Context;
use Shopware\Core\Framework\Test\TestCaseBase\IntegrationTestBehaviour;
use Shopware\Core\Framework\Test\TestCaseBase\SalesChannelApiTestBehaviour;
use Shopware\Core\Framework\Test\TestDataCollection;

class NavigationRouteTest extends TestCase
{
    use IntegrationTestBehaviour;
    use SalesChannelApiTestBehaviour;

    /**
     * @var \Symfony\Bundle\FrameworkBundle\KernelBrowser
     */
    private $browser;

    /**
     * @var TestDataCollection
     */
    private $ids;

    protected function setUp(): void
    {
        $this->ids = new TestDataCollection(Context::createDefaultContext());

        $this->createData();

        $this->browser = $this->createCustomSalesChannelBrowser([
            'id' => $this->ids->create('sales-channel'),
            'navigationCategoryId' => $this->ids->get('category'),
            'footerCategoryId' => $this->ids->get('category2'),
            'serviceCategoryId' => $this->ids->get('category2'),
        ]);
    }

    public function testLoadNormal(): void
    {
        $this->browser
            ->request(
                'POST',
                '/store-api/navigation/' . $this->ids->get('category') . '/' . $this->ids->get('category'),
                [
                ]
            );

        $response = json_decode($this->browser->getResponse()->getContent(), true);

        static::assertCount(1, $response);
        static::assertSame('Toys', $response[0]['name']);
        static::assertSame($this->ids->get('category2'), $response[0]['id']);
        static::assertCount(1, $response[0]['children']);
        static::assertSame($this->ids->get('category3'), $response[0]['children'][0]['id']);
        static::assertSame('Kids', $response[0]['children'][0]['name']);
    }

    public function testLoadFlat(): void
    {
        $this->browser
            ->request(
                'POST',
                '/store-api/navigation/' . $this->ids->get('category') . '/' . $this->ids->get('category') . '?buildTree=false',
                [
                ]
            );

        $response = json_decode($this->browser->getResponse()->getContent(), true);

        static::assertCount(3, $response);
        static::assertArrayHasKey('name', $response[0]);
        $ids = array_column($response, 'id');
        $names = array_column($response, 'name');

        static::assertContains($this->ids->get('category'), $ids);
        static::assertContains($this->ids->get('category2'), $ids);
        static::assertContains($this->ids->get('category3'), $ids);

        static::assertContains('Root', $names);
        static::assertContains('Toys', $names);
        static::assertContains('Kids', $names);
    }

    public function testLoadFlatPOST(): void
    {
        $this->browser
            ->request(
                'POST',
                '/store-api/navigation/' . $this->ids->get('category') . '/' . $this->ids->get('category'),
                [
                    'buildTree' => false,
                ]
            );

        $response = json_decode($this->browser->getResponse()->getContent(), true);

        static::assertCount(3, $response);
        static::assertArrayHasKey('name', $response[0]);
        $ids = array_column($response, 'id');
        $names = array_column($response, 'name');

        static::assertContains($this->ids->get('category'), $ids);
        static::assertContains($this->ids->get('category2'), $ids);
        static::assertContains($this->ids->get('category3'), $ids);

        static::assertContains('Root', $names);
        static::assertContains('Toys', $names);
        static::assertContains('Kids', $names);
    }

    public function testInvalidId(): void
    {
        $this->browser
            ->request(
                'POST',
                '/store-api/navigation/xxxxx/xxxxxx',
                [
                ]
            );

        $response = json_decode($this->browser->getResponse()->getContent(), true);

        static::assertArrayHasKey('errors', $response);
        static::assertSame('FRAMEWORK__INVALID_UUID', $response['errors'][0]['code']);
    }

    public function testLoadMainNavigation(): void
    {
        $this->browser
            ->request(
                'POST',
                '/store-api/navigation/main-navigation/main-navigation',
                [
                ]
            );

        $response = json_decode($this->browser->getResponse()->getContent(), true);

        static::assertCount(1, $response);
        static::assertSame('Toys', $response[0]['name']);
        static::assertSame($this->ids->get('category2'), $response[0]['id']);
        static::assertCount(1, $response[0]['children']);
        static::assertSame($this->ids->get('category3'), $response[0]['children'][0]['id']);
        static::assertSame('Kids', $response[0]['children'][0]['name']);
    }

    public function testFooterNavigation(): void
    {
        $this->browser
            ->request(
                'POST',
                '/store-api/navigation/footer-navigation/footer-navigation',
                [
                ]
            );

        $response = json_decode($this->browser->getResponse()->getContent(), true);

        // root is Toys
        static::assertCount(1, $response);
        static::assertSame($this->ids->get('category2'), $response[0]['parentId']);
        static::assertSame($this->ids->get('category3'), $response[0]['id']);
        static::assertSame('Kids', $response[0]['name']);
    }

    public function testServiceMenu(): void
    {
        $this->browser
            ->request(
                'POST',
                '/store-api/navigation/service-navigation/service-navigation',
                [
                ]
            );

        $response = json_decode($this->browser->getResponse()->getContent(), true);

        // root is Toys
        static::assertCount(1, $response);
        static::assertSame($this->ids->get('category2'), $response[0]['parentId']);
        static::assertSame($this->ids->get('category3'), $response[0]['id']);
        static::assertSame('Kids', $response[0]['name']);
    }

    public function testInclude(): void
    {
        $this->browser
            ->request(
                'POST',
                '/store-api/navigation/service-navigation/service-navigation',
                [
                    'includes' => [
                        'category' => ['name'],
                    ],
                ]
            );

        $response = json_decode($this->browser->getResponse()->getContent(), true);

        static::assertCount(1, $response);
        static::assertArrayHasKey('name', $response[0]);
        static::assertArrayNotHasKey('id', $response[0]);
    }

<<<<<<< HEAD
    public function testAssociation(): void
    {
        $this->browser
            ->request(
                'POST',
                '/store-api/navigation/main-navigation/main-navigation',
                [
                ]
            );

        $response = json_decode($this->browser->getResponse()->getContent(), true);

        static::assertEmpty($response[0]['tags']);

        $this->browser
            ->request(
                'POST',
                '/store-api/navigation/main-navigation/main-navigation',
                [
                    'associations' => [
                        'tags' => [],
                    ],
                ]
            );

        $response = json_decode($this->browser->getResponse()->getContent(), true);

        static::assertNotEmpty($response[0]['tags']);
        static::assertCount(1, $response[0]['tags']);
    }

=======
>>>>>>> 884ed228
    private function createData(): void
    {
        $data = [
            'id' => $this->ids->create('category'),
            'name' => 'Root',
            'children' => [
                [
                    'id' => $this->ids->create('category2'),
                    'name' => 'Toys',
                    'tags' => [
                        [
                            'name' => 'Test-Tag',
                        ],
                    ],
                    'children' => [
                        [
                            'id' => $this->ids->create('category3'),
                            'name' => 'Kids',
                        ],
                    ],
                ],
            ],
        ];

        $this->getContainer()->get('category.repository')
            ->create([$data], $this->ids->context);
    }
}<|MERGE_RESOLUTION|>--- conflicted
+++ resolved
@@ -204,40 +204,6 @@
         static::assertArrayNotHasKey('id', $response[0]);
     }
 
-<<<<<<< HEAD
-    public function testAssociation(): void
-    {
-        $this->browser
-            ->request(
-                'POST',
-                '/store-api/navigation/main-navigation/main-navigation',
-                [
-                ]
-            );
-
-        $response = json_decode($this->browser->getResponse()->getContent(), true);
-
-        static::assertEmpty($response[0]['tags']);
-
-        $this->browser
-            ->request(
-                'POST',
-                '/store-api/navigation/main-navigation/main-navigation',
-                [
-                    'associations' => [
-                        'tags' => [],
-                    ],
-                ]
-            );
-
-        $response = json_decode($this->browser->getResponse()->getContent(), true);
-
-        static::assertNotEmpty($response[0]['tags']);
-        static::assertCount(1, $response[0]['tags']);
-    }
-
-=======
->>>>>>> 884ed228
     private function createData(): void
     {
         $data = [
