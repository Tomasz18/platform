<?php declare(strict_types=1);

namespace Shopware\Elasticsearch\Test\Product;

use Doctrine\DBAL\Connection;
use Elasticsearch\Client;
use PHPUnit\Framework\TestCase;
use Shopware\Core\Checkout\Cart\Price\CashRounding;
use Shopware\Core\Content\Product\Aggregate\ProductManufacturer\ProductManufacturerDefinition;
use Shopware\Core\Content\Product\Aggregate\ProductVisibility\ProductVisibilityDefinition;
use Shopware\Core\Content\Product\ProductDefinition;
use Shopware\Core\Content\Product\SalesChannel\Listing\ProductListingRoute;
use Shopware\Core\Defaults;
use Shopware\Core\Framework\Api\Context\SystemSource;
use Shopware\Core\Framework\Context;
use Shopware\Core\Framework\DataAbstractionLayer\EntityRepositoryInterface;
use Shopware\Core\Framework\DataAbstractionLayer\Pricing\CashRoundingConfig;
use Shopware\Core\Framework\DataAbstractionLayer\Search\Aggregation\Bucket\DateHistogramAggregation;
use Shopware\Core\Framework\DataAbstractionLayer\Search\Aggregation\Bucket\FilterAggregation;
use Shopware\Core\Framework\DataAbstractionLayer\Search\Aggregation\Bucket\TermsAggregation;
use Shopware\Core\Framework\DataAbstractionLayer\Search\Aggregation\Metric\AvgAggregation;
use Shopware\Core\Framework\DataAbstractionLayer\Search\Aggregation\Metric\CountAggregation;
use Shopware\Core\Framework\DataAbstractionLayer\Search\Aggregation\Metric\EntityAggregation;
use Shopware\Core\Framework\DataAbstractionLayer\Search\Aggregation\Metric\MaxAggregation;
use Shopware\Core\Framework\DataAbstractionLayer\Search\Aggregation\Metric\MinAggregation;
use Shopware\Core\Framework\DataAbstractionLayer\Search\Aggregation\Metric\StatsAggregation;
use Shopware\Core\Framework\DataAbstractionLayer\Search\Aggregation\Metric\SumAggregation;
use Shopware\Core\Framework\DataAbstractionLayer\Search\AggregationResult\Bucket\Bucket;
use Shopware\Core\Framework\DataAbstractionLayer\Search\AggregationResult\Bucket\DateHistogramResult;
use Shopware\Core\Framework\DataAbstractionLayer\Search\AggregationResult\Bucket\TermsResult;
use Shopware\Core\Framework\DataAbstractionLayer\Search\AggregationResult\Metric\AvgResult;
use Shopware\Core\Framework\DataAbstractionLayer\Search\AggregationResult\Metric\CountResult;
use Shopware\Core\Framework\DataAbstractionLayer\Search\AggregationResult\Metric\EntityResult;
use Shopware\Core\Framework\DataAbstractionLayer\Search\AggregationResult\Metric\MaxResult;
use Shopware\Core\Framework\DataAbstractionLayer\Search\AggregationResult\Metric\MinResult;
use Shopware\Core\Framework\DataAbstractionLayer\Search\AggregationResult\Metric\StatsResult;
use Shopware\Core\Framework\DataAbstractionLayer\Search\AggregationResult\Metric\SumResult;
use Shopware\Core\Framework\DataAbstractionLayer\Search\Criteria;
use Shopware\Core\Framework\DataAbstractionLayer\Search\Filter\ContainsFilter;
use Shopware\Core\Framework\DataAbstractionLayer\Search\Filter\EqualsAnyFilter;
use Shopware\Core\Framework\DataAbstractionLayer\Search\Filter\EqualsFilter;
use Shopware\Core\Framework\DataAbstractionLayer\Search\Filter\MultiFilter;
use Shopware\Core\Framework\DataAbstractionLayer\Search\Filter\RangeFilter;
use Shopware\Core\Framework\DataAbstractionLayer\Search\Grouping\FieldGrouping;
use Shopware\Core\Framework\DataAbstractionLayer\Search\Sorting\FieldSorting;
use Shopware\Core\Framework\Test\DataAbstractionLayer\Field\DataAbstractionLayerFieldTestBehaviour;
use Shopware\Core\Framework\Test\DataAbstractionLayer\Field\TestDefinition\ExtendedProductDefinition;
use Shopware\Core\Framework\Test\DataAbstractionLayer\Field\TestDefinition\ProductExtension;
use Shopware\Core\Framework\Test\DataAbstractionLayer\Search\Util\DateHistogramCase;
use Shopware\Core\Framework\Test\TestCaseBase\BasicTestDataBehaviour;
use Shopware\Core\Framework\Test\TestCaseBase\CacheTestBehaviour;
use Shopware\Core\Framework\Test\TestCaseBase\FilesystemBehaviour;
use Shopware\Core\Framework\Test\TestCaseBase\KernelLifecycleManager;
use Shopware\Core\Framework\Test\TestCaseBase\KernelTestBehaviour;
use Shopware\Core\Framework\Test\TestCaseBase\QueueTestBehaviour;
use Shopware\Core\Framework\Test\TestCaseBase\SessionTestBehaviour;
use Shopware\Core\Framework\Test\TestCaseHelper\ReflectionHelper;
use Shopware\Core\Framework\Test\TestDataCollection;
use Shopware\Core\Framework\Uuid\Uuid;
use Shopware\Core\System\SalesChannel\Context\SalesChannelContextFactory;
use Shopware\Elasticsearch\Framework\ElasticsearchHelper;
use Shopware\Elasticsearch\Framework\ElasticsearchRegistry;
use Shopware\Elasticsearch\Framework\Indexing\EntityMapper;
use Shopware\Elasticsearch\Test\ElasticsearchTestTestBehaviour;
use Symfony\Component\DependencyInjection\ContainerInterface;
use Symfony\Component\HttpFoundation\Request;

class ElasticsearchProductTest extends TestCase
{
    use ElasticsearchTestTestBehaviour;
    use KernelTestBehaviour;
    use FilesystemBehaviour;
    use CacheTestBehaviour;
    use BasicTestDataBehaviour;
    use SessionTestBehaviour;
    use QueueTestBehaviour;
    use DataAbstractionLayerFieldTestBehaviour;

    /**
     * @var Client
     */
    private $client;

    /**
     * @var ProductDefinition
     */
    private $productDefinition;

    /**
     * @var EntityRepositoryInterface
     */
    private $languageRepository;

    /**
     * @var ElasticsearchHelper
     */
    private $helper;

    /**
     * @var TestDataCollection
     */
    private $ids;

    /**
     * @var Connection|object|null
     */
    private $connection;

    /**
     * @var \Shopware\Core\Framework\DataAbstractionLayer\EntityRepository
     */
    private $productRepository;

    /**
     * @var object|\Shopware\Core\Framework\DataAbstractionLayer\EntityRepository|null
     */
    private $salesChannelRepository;

    /**
     * @var string
     */
    private $navigationId;

    /**
     * @var string
     */
    private $currencyId = '0fa91ce3e96a4bc2be4bd9ce752c3425';

    protected function setUp(): void
    {
        $this->helper = $this->getContainer()->get(ElasticsearchHelper::class);
        $this->client = $this->getContainer()->get(Client::class);
        $this->productDefinition = $this->getContainer()->get(ProductDefinition::class);
        $this->languageRepository = $this->getContainer()->get('language.repository');

        $this->connection = $this->getContainer()->get(Connection::class);

        $this->navigationId = $this->connection->fetchColumn(
            'SELECT LOWER(HEX(navigation_category_id)) FROM sales_channel WHERE id = :id',
            ['id' => Uuid::fromHexToBytes(Defaults::SALES_CHANNEL)]
        );

        $this->registerDefinition(ExtendedProductDefinition::class);
        $this->registerDefinitionWithExtensions(ProductDefinition::class, ProductExtension::class);

        $this->productRepository = $this->getContainer()->get('product.repository');
        $this->salesChannelRepository = $this->getContainer()->get('sales_channel.repository');

        $elasticsearchRegistry = $this->getContainer()->get(ElasticsearchRegistry::class);

        $extension = new ElasticsearchProductDefinitionExtension(
            $this->getContainer()->get(ProductDefinition::class),
            $this->getContainer()->get(EntityMapper::class),
            $this->getContainer()->get(CashRounding::class)
        );

        $rulesProperty = ReflectionHelper::getProperty(ElasticsearchRegistry::class, 'definitions');
        $rulesProperty->setValue($elasticsearchRegistry, [$extension]);

        parent::setUp();
    }

    protected function tearDown(): void
    {
        $this->removeExtension(ProductExtension::class);

        parent::tearDown();
    }

    /**
     * @beforeClass
     */
    public static function startTransactionBefore(): void
    {
        $connection = KernelLifecycleManager::getKernel()
            ->getContainer()
            ->get(Connection::class);

        $connection->executeUpdate('
            DROP TABLE IF EXISTS `extended_product`;
            CREATE TABLE `extended_product` (
                `id` BINARY(16) NOT NULL,
                `name` VARCHAR(255) NULL,
                `product_id` BINARY(16) NULL,
                `language_id` BINARY(16) NULL,
                `created_at` DATETIME(3) NOT NULL,
                `updated_at` DATETIME(3) NULL,
                PRIMARY KEY (`id`),
                CONSTRAINT `fk.extended_product.id` FOREIGN KEY (`product_id`) REFERENCES `product` (`id`),
                CONSTRAINT `fk.extended_product.language_id` FOREIGN KEY (`language_id`) REFERENCES `language` (`id`)
            )
        ');

        $connection->beginTransaction();
    }

    /**
     * @afterClass
     */
    public static function stopTransactionAfter(): void
    {
        $connection = KernelLifecycleManager::getKernel()
            ->getContainer()
            ->get(Connection::class);

        $connection->rollBack();
        $connection->executeUpdate('DROP TABLE `extended_product`');
    }

    public function testIndexing()
    {
        try {
            $this->connection->executeUpdate('DELETE FROM product');

            $context = Context::createDefaultContext();

            //Instead of indexing the test data in the set-up, we index it in the first test method. So this data does not have to be indexed again in each test.
            $this->ids = new TestDataCollection($context);

<<<<<<< HEAD
        $currency = [
            'id' => $this->currencyId,
            'name' => 'test',
            'factor' => 1,
            'symbol' => 'A',
            'decimalPrecision' => 2,
            'shortName' => 'A',
            'isoCode' => 'A',
            'itemRounding' => json_decode(json_encode(new CashRoundingConfig(2, 0.05, true)), true),
        ];

        $this->getContainer()
            ->get('currency.repository')
            ->upsert([$currency], Context::createDefaultContext());

        $this->createData();
=======
            $this->createData();
>>>>>>> e65e8e27

            $this->indexElasticSearch();

            $products = $this->ids->prefixed('p');

            $languages = $this->languageRepository->searchIds(new Criteria(), $context);

            foreach ($languages->getIds() as $languageId) {
                $index = $this->helper->getIndexName($this->productDefinition, $languageId);

                $exists = $this->client->indices()->exists(['index' => $index]);
                static::assertTrue($exists);

                foreach ($products as $id) {
                    $exists = $this->client->exists(['index' => $index, 'id' => $id]);
                    static::assertTrue($exists, 'Product with id ' . $id . ' missing');
                }
            }

            return $this->ids;
        } catch (\Exception $e) {
            static::tearDown();

            throw $e;
        }
    }

    /**
     * @depends testIndexing
     */
    public function testUpdate(TestDataCollection $ids): void
    {
        try {
            $this->ids = $ids;
            $context = Context::createDefaultContext();

<<<<<<< HEAD
        $this->productRepository->upsert([
            $this->createProduct('u7', 'update', 't3', 'm3', [Defaults::CURRENCY => 300], '2021-12-10 11:59:00', 200, 300, []),
        ], $context);
=======
            $this->productRepository->upsert([
                $this->createProduct('u7', 'update', 't3', 'm3', 300, '2021-12-10 11:59:00', 200, 300, []),
            ], $context);
>>>>>>> e65e8e27

            $criteria = new Criteria();
            $criteria->addFilter(new EqualsFilter('productNumber', 'u7'));

            // products should be updated immediately
            $result = $this->productRepository->searchIds($criteria, $context);
            static::assertCount(1, $result->getIds());

            $this->productRepository->delete([['id' => $ids->get('u7')]], $context);
            $result = $this->productRepository->searchIds($criteria, $context);
            static::assertCount(0, $result->getIds());
        } catch (\Exception $e) {
            static::tearDown();

            throw $e;
        }
    }

    /**
     * @depends testIndexing
     */
    public function testEmptySearch(TestDataCollection $data): void
    {
        try {
            $searcher = $this->createEntitySearcher();

            // check simple search without any restrictions
            $criteria = new Criteria($data->prefixed('p'));
            $products = $searcher->search($this->productDefinition, $criteria, $data->getContext());
            static::assertCount(count($data->prefixed('p')), $products->getIds());
        } catch (\Exception $e) {
            static::tearDown();

            throw $e;
        }
    }

    /**
     * @depends testIndexing
     */
    public function testPagination(TestDataCollection $data): void
    {
        try {
            $searcher = $this->createEntitySearcher();

            // check pagination
            $criteria = new Criteria($data->prefixed('p'));
            $criteria->setLimit(1);

            $products = $searcher->search($this->productDefinition, $criteria, $data->getContext());
            static::assertCount(1, $products->getIds());
            static::assertSame(count($data->prefixed('p')), $products->getTotal());
        } catch (\Exception $e) {
            static::tearDown();

            throw $e;
        }
    }

    /**
     * @depends testIndexing
     */
    public function testEqualsFilter(TestDataCollection $data): void
    {
        try {
            $searcher = $this->createEntitySearcher();
            // check simple equals filter
            $criteria = new Criteria($data->prefixed('p'));
            $criteria->addFilter(new EqualsFilter('stock', 2));

            $products = $searcher->search($this->productDefinition, $criteria, $data->getContext());
            static::assertCount(1, $products->getIds());
            static::assertSame(1, $products->getTotal());
        } catch (\Exception $e) {
            static::tearDown();

            throw $e;
        }
    }

    /**
     * @depends testIndexing
     */
    public function testRangeFilter(TestDataCollection $data): void
    {
        try {
            $searcher = $this->createEntitySearcher();
            // check simple range filter
            $criteria = new Criteria($data->prefixed('p'));
            $criteria->addFilter(new RangeFilter('product.stock', [RangeFilter::GTE => 10]));

            $products = $searcher->search($this->productDefinition, $criteria, $data->getContext());
            static::assertCount(5, $products->getIds());
            static::assertSame(5, $products->getTotal());
        } catch (\Exception $e) {
            static::tearDown();

            throw $e;
        }
    }

    /**
     * @depends testIndexing
     */
    public function testEqualsAnyFilter(TestDataCollection $data): void
    {
        try {
            $searcher = $this->createEntitySearcher();
            // check filter for categories
            $criteria = new Criteria($data->prefixed('p'));
            $criteria->addFilter(new EqualsAnyFilter('product.categoriesRo.id', [$data->get('c1')]));

            $products = $searcher->search($this->productDefinition, $criteria, $data->getContext());
            static::assertCount(3, $products->getIds());
            static::assertSame(3, $products->getTotal());
            static::assertContains($data->get('p1'), $products->getIds());
        } catch (\Exception $e) {
            static::tearDown();

            throw $e;
        }
    }

    /**
     * @depends testIndexing
     */
    public function testContainsFilter(TestDataCollection $data): void
    {
        try {
            $searcher = $this->createEntitySearcher();
            $criteria = new Criteria();
            $criteria->addFilter(new ContainsFilter('product.name', 'tilk'));

            $products = $searcher->search($this->productDefinition, $criteria, $data->getContext());
            static::assertCount(1, $products->getIds());
            static::assertSame(1, $products->getTotal());
            static::assertContains($data->get('p3'), $products->getIds());

            $criteria = new Criteria();
            $criteria->addFilter(new ContainsFilter('product.name', 'subber'));

            $products = $searcher->search($this->productDefinition, $criteria, $data->getContext());
            static::assertCount(0, $products->getIds());
            static::assertSame(0, $products->getTotal());

            $criteria = new Criteria();
            $criteria->addFilter(new ContainsFilter('product.name', 'Rubb'));

            $products = $searcher->search($this->productDefinition, $criteria, $data->getContext());
            static::assertCount(1, $products->getIds());
            static::assertSame(1, $products->getTotal());
            static::assertContains($data->get('p2'), $products->getIds());

            $criteria = new Criteria();
            $criteria->addFilter(new ContainsFilter('product.name', 'bber'));

            $products = $searcher->search($this->productDefinition, $criteria, $data->getContext());
            static::assertCount(1, $products->getIds());
            static::assertSame(1, $products->getTotal());
            static::assertContains($data->get('p2'), $products->getIds());
        } catch (\Exception $e) {
            static::tearDown();

            throw $e;
        }
    }

    /**
     * @depends testIndexing
     */
    public function testSingleGroupBy(TestDataCollection $data): void
    {
        try {
            $searcher = $this->createEntitySearcher();
            // check simple equals filter
            $criteria = new Criteria($data->prefixed('p'));
            $criteria->addGroupField(new FieldGrouping('stock'));

            $products = $searcher->search($this->productDefinition, $criteria, $data->getContext());

            static::assertCount(4, $products->getIds());
            static::assertContains($data->get('p1'), $products->getIds());
            static::assertContains($data->get('p2'), $products->getIds());
            static::assertContains($data->get('p3'), $products->getIds());
            static::assertTrue(
                in_array($data->get('p4'), $products->getIds(), true)
                || in_array($data->get('p5'), $products->getIds(), true)
                || in_array($data->get('p6'), $products->getIds(), true)
            );
        } catch (\Exception $e) {
            static::tearDown();

            throw $e;
        }
    }

    /**
     * @depends testIndexing
     */
    public function testMultiGroupBy(TestDataCollection $data): void
    {
        try {
            $searcher = $this->createEntitySearcher();
            // check simple equals filter
            $criteria = new Criteria($data->prefixed('p'));
            $criteria->addGroupField(new FieldGrouping('stock'));
            $criteria->addGroupField(new FieldGrouping('purchasePrice'));

            $products = $searcher->search($this->productDefinition, $criteria, $data->getContext());

            static::assertCount(5, $products->getIds());
            static::assertContains($data->get('p1'), $products->getIds());
            static::assertContains($data->get('p2'), $products->getIds());
            static::assertContains($data->get('p3'), $products->getIds());
            static::assertContains($data->get('p6'), $products->getIds());

            static::assertTrue(
                in_array($data->get('p4'), $products->getIds(), true)
                || in_array($data->get('p5'), $products->getIds(), true)
            );
        } catch (\Exception $e) {
            static::tearDown();

            throw $e;
        }
    }

    /**
     * @depends testIndexing
     */
    public function testAvgAggregation(TestDataCollection $data): void
    {
        try {
            $aggregator = $this->createEntityAggregator();

            // check simple search without any restrictions
            $criteria = new Criteria($data->prefixed('p'));
            $criteria->addAggregation(new AvgAggregation('avg-price', 'product.price'));

            $aggregations = $aggregator->aggregate($this->productDefinition, $criteria, $data->getContext());

            static::assertCount(1, $aggregations);

            static::assertTrue($aggregations->has('avg-price'));

            /** @var AvgResult $result */
            $result = $aggregations->get('avg-price');
            static::assertInstanceOf(AvgResult::class, $result);

            static::assertEquals(175, $result->getAvg());
        } catch (\Exception $e) {
            static::tearDown();

            throw $e;
        }
    }

    /**
     * @depends testIndexing
     */
    public function testTermsAggregation(TestDataCollection $data): void
    {
        try {
            $aggregator = $this->createEntityAggregator();

            // check simple search without any restrictions
            $criteria = new Criteria($data->prefixed('p'));
            $criteria->addAggregation(new TermsAggregation('manufacturer-ids', 'product.manufacturerId'));

            $aggregations = $aggregator->aggregate($this->productDefinition, $criteria, $data->getContext());

            static::assertCount(1, $aggregations);

            static::assertTrue($aggregations->has('manufacturer-ids'));

            /** @var TermsResult $result */
            $result = $aggregations->get('manufacturer-ids');
            static::assertInstanceOf(TermsResult::class, $result);

            static::assertCount(3, $result->getBuckets());

            static::assertContains($data->get('m1'), $result->getKeys());
            static::assertContains($data->get('m2'), $result->getKeys());
            static::assertContains($data->get('m3'), $result->getKeys());

            $bucket = $result->get($data->get('m1'));
            static::assertEquals(1, $bucket->getCount());

            $bucket = $result->get($data->get('m2'));
            static::assertEquals(3, $bucket->getCount());

            $bucket = $result->get($data->get('m3'));
            static::assertEquals(2, $bucket->getCount());
        } catch (\Exception $e) {
            static::tearDown();

            throw $e;
        }
    }

    /**
     * @depends testIndexing
     */
    public function testTermsAggregationWithAvg(TestDataCollection $data): void
    {
        try {
            $aggregator = $this->createEntityAggregator();

            // check simple search without any restrictions
            $criteria = new Criteria($data->prefixed('p'));
            $criteria->addAggregation(
                new TermsAggregation('manufacturer-ids', 'product.manufacturerId', null, null, new AvgAggregation('avg-price', 'product.price'))
            );

            $aggregations = $aggregator->aggregate($this->productDefinition, $criteria, $data->getContext());

            static::assertCount(1, $aggregations);

            static::assertTrue($aggregations->has('manufacturer-ids'));

            /** @var TermsResult $result */
            $result = $aggregations->get('manufacturer-ids');

            static::assertInstanceOf(TermsResult::class, $result);

            static::assertCount(3, $result->getBuckets());

            static::assertContains($data->get('m1'), $result->getKeys());
            static::assertContains($data->get('m2'), $result->getKeys());
            static::assertContains($data->get('m3'), $result->getKeys());

            $bucket = $result->get($data->get('m1'));
            static::assertEquals(1, $bucket->getCount());

            /** @var AvgResult $price */
            $price = $bucket->getResult();
            static::assertInstanceOf(AvgResult::class, $price);
            static::assertEquals(50, $price->getAvg());

            $bucket = $result->get($data->get('m2'));
            static::assertEquals(3, $bucket->getCount());
            $price = $bucket->getResult();
            static::assertInstanceOf(AvgResult::class, $price);
            static::assertEquals(150, $price->getAvg());

            $bucket = $result->get($data->get('m3'));
            static::assertEquals(2, $bucket->getCount());

            $price = $bucket->getResult();
            static::assertInstanceOf(AvgResult::class, $price);
            static::assertEquals(275, $price->getAvg());
        } catch (\Exception $e) {
            static::tearDown();

            throw $e;
        }
    }

    /**
     * @depends testIndexing
     */
    public function testTermsAggregationWithAssociation(TestDataCollection $data): void
    {
        try {
            $aggregator = $this->createEntityAggregator();

            // check simple search without any restrictions
            $criteria = new Criteria($data->prefixed('p'));
            $criteria->addAggregation(new TermsAggregation('manufacturer-ids', 'product.manufacturer.id'));

            $aggregations = $aggregator->aggregate($this->productDefinition, $criteria, $data->getContext());

            static::assertCount(1, $aggregations);

            static::assertTrue($aggregations->has('manufacturer-ids'));

            /** @var TermsResult $result */
            $result = $aggregations->get('manufacturer-ids');
            static::assertInstanceOf(TermsResult::class, $result);

            static::assertCount(3, $result->getBuckets());

            static::assertContains($data->get('m1'), $result->getKeys());
            static::assertContains($data->get('m2'), $result->getKeys());
            static::assertContains($data->get('m3'), $result->getKeys());

            $bucket = $result->get($data->get('m1'));
            static::assertEquals(1, $bucket->getCount());

            $bucket = $result->get($data->get('m2'));
            static::assertEquals(3, $bucket->getCount());

            $bucket = $result->get($data->get('m3'));
            static::assertEquals(2, $bucket->getCount());
        } catch (\Exception $e) {
            static::tearDown();

            throw $e;
        }
    }

    /**
     * @depends testIndexing
     */
    public function testTermsAggregationWithLimit(TestDataCollection $data): void
    {
        try {
            $aggregator = $this->createEntityAggregator();

            // check simple search without any restrictions
            $criteria = new Criteria($data->prefixed('p'));
            $criteria->addAggregation(
                new TermsAggregation('manufacturer-ids', 'product.manufacturer.id', 2, new FieldSorting('product.manufacturer.name'))
            );

            $aggregations = $aggregator->aggregate($this->productDefinition, $criteria, $data->getContext());

            static::assertCount(1, $aggregations);

            static::assertTrue($aggregations->has('manufacturer-ids'));

            /** @var TermsResult $result */
            $result = $aggregations->get('manufacturer-ids');
            static::assertInstanceOf(TermsResult::class, $result);

            static::assertCount(2, $result->getBuckets());

            static::assertContains($data->get('m1'), $result->getKeys());
            static::assertContains($data->get('m2'), $result->getKeys());
        } catch (\Exception $e) {
            static::tearDown();

            throw $e;
        }
    }

    /**
     * @depends testIndexing
     */
    public function testTermsAggregationWithSorting(TestDataCollection $data): void
    {
        try {
            $aggregator = $this->createEntityAggregator();

            // check simple search without any restrictions
            $criteria = new Criteria($data->prefixed('p'));
            $criteria->addAggregation(
                new TermsAggregation('manufacturer-ids', 'product.manufacturer.id', null, new FieldSorting('product.manufacturer.name', FieldSorting::DESCENDING))
            );

            $aggregations = $aggregator->aggregate($this->productDefinition, $criteria, $data->getContext());

            static::assertCount(1, $aggregations);

            static::assertTrue($aggregations->has('manufacturer-ids'));

            /** @var TermsResult $result */
            $result = $aggregations->get('manufacturer-ids');
            static::assertInstanceOf(TermsResult::class, $result);

            static::assertCount(3, $result->getBuckets());

            $ordered = $data->getList(['m3', 'm2', 'm1']);
            static::assertEquals(array_values($ordered), $result->getKeys());

            // check simple search without any restrictions
            $criteria = new Criteria($data->prefixed('p'));
            $criteria->addAggregation(
                new TermsAggregation('manufacturer-ids', 'product.manufacturer.id', null, new FieldSorting('product.manufacturer.name', FieldSorting::ASCENDING))
            );

            $aggregations = $aggregator->aggregate($this->productDefinition, $criteria, $data->getContext());

            /** @var TermsResult $result */
            $result = $aggregations->get('manufacturer-ids');
            $ordered = $data->getList(['m1', 'm2', 'm3']);
            static::assertEquals(array_values($ordered), $result->getKeys());
        } catch (\Exception $e) {
            static::tearDown();

            throw $e;
        }
    }

    /**
     * @depends testIndexing
     */
    public function testSumAggregation(TestDataCollection $data): void
    {
        try {
            $aggregator = $this->createEntityAggregator();

            // check simple search without any restrictions
            $criteria = new Criteria($data->prefixed('p'));
            $criteria->addAggregation(new SumAggregation('sum-price', 'product.price'));

            $aggregations = $aggregator->aggregate($this->productDefinition, $criteria, $data->getContext());

            static::assertCount(1, $aggregations);

            static::assertTrue($aggregations->has('sum-price'));

            /** @var SumResult $result */
            $result = $aggregations->get('sum-price');
            static::assertInstanceOf(SumResult::class, $result);

            static::assertEquals(1050, $result->getSum());
        } catch (\Exception $e) {
            static::tearDown();

            throw $e;
        }
    }

    /**
     * @depends testIndexing
     */
    public function testSumAggregationWithTermsAggregation(TestDataCollection $data): void
    {
        try {
            $aggregator = $this->createEntityAggregator();

            // check simple search without any restrictions
            $criteria = new Criteria($data->prefixed('p'));
            $criteria->addAggregation(
                new TermsAggregation('manufacturer-ids', 'product.manufacturerId', null, null, new SumAggregation('price-sum', 'product.price'))
            );

            $aggregations = $aggregator->aggregate($this->productDefinition, $criteria, $data->getContext());

            static::assertCount(1, $aggregations);

            static::assertTrue($aggregations->has('manufacturer-ids'));

            /** @var TermsResult $result */
            $result = $aggregations->get('manufacturer-ids');
            static::assertInstanceOf(TermsResult::class, $result);

            static::assertCount(3, $result->getBuckets());

            static::assertContains($data->get('m1'), $result->getKeys());
            static::assertContains($data->get('m2'), $result->getKeys());
            static::assertContains($data->get('m3'), $result->getKeys());

            $bucket = $result->get($data->get('m1'));
            static::assertEquals(1, $bucket->getCount());
            /** @var SumResult $price */
            $price = $bucket->getResult();
            static::assertInstanceOf(SumResult::class, $price);
            static::assertEquals(50, $price->getSum());

            $bucket = $result->get($data->get('m2'));
            static::assertEquals(3, $bucket->getCount());
            $price = $bucket->getResult();
            static::assertInstanceOf(SumResult::class, $price);
            static::assertEquals(450, $price->getSum());

            $bucket = $result->get($data->get('m3'));
            static::assertEquals(2, $bucket->getCount());
            $price = $bucket->getResult();
            static::assertInstanceOf(SumResult::class, $price);
            static::assertEquals(550, $price->getSum());
        } catch (\Exception $e) {
            static::tearDown();

            throw $e;
        }
    }

    /**
     * @depends testIndexing
     */
    public function testMaxAggregation(TestDataCollection $data): void
    {
        try {
            $aggregator = $this->createEntityAggregator();

            // check simple search without any restrictions
            $criteria = new Criteria($data->prefixed('p'));
            $criteria->addAggregation(new MaxAggregation('max-price', 'product.price'));

            $aggregations = $aggregator->aggregate($this->productDefinition, $criteria, $data->getContext());

            static::assertCount(1, $aggregations);

            static::assertTrue($aggregations->has('max-price'));

            /** @var MaxResult $result */
            $result = $aggregations->get('max-price');
            static::assertInstanceOf(MaxResult::class, $result);

            static::assertEquals(300, $result->getMax());
        } catch (\Exception $e) {
            static::tearDown();

            throw $e;
        }
    }

    /**
     * @depends testIndexing
     */
    public function testMaxAggregationWithTermsAggregation(TestDataCollection $data): void
    {
        try {
            $aggregator = $this->createEntityAggregator();

            // check simple search without any restrictions
            $criteria = new Criteria($data->prefixed('p'));
            $criteria->addAggregation(
                new TermsAggregation('manufacturer-ids', 'product.manufacturerId', null, null, new MaxAggregation('price-max', 'product.price'))
            );

            $aggregations = $aggregator->aggregate($this->productDefinition, $criteria, $data->getContext());

            static::assertCount(1, $aggregations);

            static::assertTrue($aggregations->has('manufacturer-ids'));

            /** @var TermsResult $result */
            $result = $aggregations->get('manufacturer-ids');
            static::assertInstanceOf(TermsResult::class, $result);

            static::assertCount(3, $result->getBuckets());

            static::assertContains($data->get('m1'), $result->getKeys());
            static::assertContains($data->get('m2'), $result->getKeys());
            static::assertContains($data->get('m3'), $result->getKeys());

            $bucket = $result->get($data->get('m1'));
            static::assertEquals(1, $bucket->getCount());
            /** @var MaxResult $price */
            $price = $bucket->getResult();
            static::assertInstanceOf(MaxResult::class, $price);
            static::assertEquals(50, $price->getMax());

            $bucket = $result->get($data->get('m2'));
            static::assertEquals(3, $bucket->getCount());
            $price = $bucket->getResult();
            static::assertInstanceOf(MaxResult::class, $price);
            static::assertEquals(200, $price->getMax());

            $bucket = $result->get($data->get('m3'));
            static::assertEquals(2, $bucket->getCount());
            $price = $bucket->getResult();
            static::assertInstanceOf(MaxResult::class, $price);
            static::assertEquals(300, $price->getMax());
        } catch (\Exception $e) {
            static::tearDown();

            throw $e;
        }
    }

    /**
     * @depends testIndexing
     */
    public function testMinAggregation(TestDataCollection $data): void
    {
        try {
            $aggregator = $this->createEntityAggregator();

            // check simple search without any restrictions
            $criteria = new Criteria($data->prefixed('p'));
            $criteria->addAggregation(new MinAggregation('min-price', 'product.price'));

            $aggregations = $aggregator->aggregate($this->productDefinition, $criteria, $data->getContext());

            static::assertCount(1, $aggregations);

            static::assertTrue($aggregations->has('min-price'));

            /** @var MinResult $result */
            $result = $aggregations->get('min-price');
            static::assertInstanceOf(MinResult::class, $result);

            static::assertEquals(50, $result->getMin());
        } catch (\Exception $e) {
            static::tearDown();

            throw $e;
        }
    }

    /**
     * @depends testIndexing
     */
    public function testMinAggregationWithTermsAggregation(TestDataCollection $data): void
    {
        try {
            $aggregator = $this->createEntityAggregator();

            // check simple search without any restrictions
            $criteria = new Criteria($data->prefixed('p'));
            $criteria->addAggregation(
                new TermsAggregation('manufacturer-ids', 'product.manufacturerId', null, null, new MinAggregation('price-min', 'product.price'))
            );

            $aggregations = $aggregator->aggregate($this->productDefinition, $criteria, $data->getContext());

            static::assertCount(1, $aggregations);

            static::assertTrue($aggregations->has('manufacturer-ids'));

            /** @var TermsResult $result */
            $result = $aggregations->get('manufacturer-ids');
            static::assertInstanceOf(TermsResult::class, $result);

            static::assertCount(3, $result->getBuckets());

            static::assertContains($data->get('m1'), $result->getKeys());
            static::assertContains($data->get('m2'), $result->getKeys());
            static::assertContains($data->get('m3'), $result->getKeys());

            $bucket = $result->get($data->get('m1'));
            static::assertEquals(1, $bucket->getCount());
            /** @var MinResult $price */
            $price = $bucket->getResult();
            static::assertInstanceOf(MinResult::class, $price);
            static::assertEquals(50, $price->getMin());

            $bucket = $result->get($data->get('m2'));
            static::assertEquals(3, $bucket->getCount());
            $price = $bucket->getResult();
            static::assertInstanceOf(MinResult::class, $price);
            static::assertEquals(100, $price->getMin());

            $bucket = $result->get($data->get('m3'));
            static::assertEquals(2, $bucket->getCount());
            $price = $bucket->getResult();
            static::assertInstanceOf(MinResult::class, $price);
            static::assertEquals(250, $price->getMin());
        } catch (\Exception $e) {
            static::tearDown();

            throw $e;
        }
    }

    /**
     * @depends testIndexing
     */
    public function testCountAggregation(TestDataCollection $data): void
    {
        try {
            $aggregator = $this->createEntityAggregator();

            // check simple search without any restrictions
            $criteria = new Criteria($data->prefixed('p'));
            $criteria->addAggregation(new CountAggregation('manufacturer-count', 'product.manufacturerId'));

            $aggregations = $aggregator->aggregate($this->productDefinition, $criteria, $data->getContext());

            static::assertCount(1, $aggregations);

            static::assertTrue($aggregations->has('manufacturer-count'));

            /** @var CountResult $result */
            $result = $aggregations->get('manufacturer-count');
            static::assertInstanceOf(CountResult::class, $result);

            static::assertEquals(6, $result->getCount());
        } catch (\Exception $e) {
            static::tearDown();

            throw $e;
        }
    }

    /**
     * @depends testIndexing
     */
    public function testCountAggregationWithTermsAggregation(TestDataCollection $data): void
    {
        try {
            $aggregator = $this->createEntityAggregator();

            // check simple search without any restrictions
            $criteria = new Criteria($data->prefixed('p'));
            $criteria->addAggregation(
                new TermsAggregation('manufacturer-ids', 'product.manufacturerId', null, null, new CountAggregation('price-count', 'product.price'))
            );

            $aggregations = $aggregator->aggregate($this->productDefinition, $criteria, $data->getContext());

            static::assertCount(1, $aggregations);

            static::assertTrue($aggregations->has('manufacturer-ids'));

            /** @var TermsResult $result */
            $result = $aggregations->get('manufacturer-ids');
            static::assertInstanceOf(TermsResult::class, $result);

            static::assertCount(3, $result->getBuckets());

            static::assertContains($data->get('m1'), $result->getKeys());
            static::assertContains($data->get('m2'), $result->getKeys());
            static::assertContains($data->get('m3'), $result->getKeys());

            $bucket = $result->get($data->get('m1'));
            static::assertEquals(1, $bucket->getCount());
            /** @var CountResult $price */
            $price = $bucket->getResult();
            static::assertInstanceOf(CountResult::class, $price);
            static::assertEquals(1, $price->getCount());

            $bucket = $result->get($data->get('m2'));
            static::assertEquals(3, $bucket->getCount());
            $price = $bucket->getResult();
            static::assertInstanceOf(CountResult::class, $price);
            static::assertEquals(3, $price->getCount());

            $bucket = $result->get($data->get('m3'));
            static::assertEquals(2, $bucket->getCount());
            $price = $bucket->getResult();
            static::assertInstanceOf(CountResult::class, $price);
            static::assertEquals(2, $price->getCount());
        } catch (\Exception $e) {
            static::tearDown();

            throw $e;
        }
    }

    /**
     * @depends testIndexing
     */
    public function testStatsAggregation(TestDataCollection $data): void
    {
        try {
            $aggregator = $this->createEntityAggregator();

            // check simple search without any restrictions
            $criteria = new Criteria($data->prefixed('p'));
            $criteria->addAggregation(new StatsAggregation('price-stats', 'product.price'));

            $aggregations = $aggregator->aggregate($this->productDefinition, $criteria, $data->getContext());

            static::assertCount(1, $aggregations);

            static::assertTrue($aggregations->has('price-stats'));

            /** @var StatsResult $result */
            $result = $aggregations->get('price-stats');
            static::assertInstanceOf(StatsResult::class, $result);

            static::assertEquals(50, $result->getMin());
            static::assertEquals(300, $result->getMax());
            static::assertEquals(175, $result->getAvg());
            static::assertEquals(1050, $result->getSum());
        } catch (\Exception $e) {
            static::tearDown();

            throw $e;
        }
    }

    /**
     * @depends testIndexing
     */
    public function testStatsAggregationWithTermsAggregation(TestDataCollection $data): void
    {
        try {
            $aggregator = $this->createEntityAggregator();

            // check simple search without any restrictions
            $criteria = new Criteria($data->prefixed('p'));
            $criteria->addAggregation(
                new TermsAggregation('manufacturer-ids', 'product.manufacturerId', null, null, new StatsAggregation('price-stats', 'product.price'))
            );

            $aggregations = $aggregator->aggregate($this->productDefinition, $criteria, $data->getContext());

            static::assertCount(1, $aggregations);

            static::assertTrue($aggregations->has('manufacturer-ids'));

            /** @var TermsResult $result */
            $result = $aggregations->get('manufacturer-ids');
            static::assertInstanceOf(TermsResult::class, $result);

            static::assertCount(3, $result->getBuckets());

            static::assertContains($data->get('m1'), $result->getKeys());
            static::assertContains($data->get('m2'), $result->getKeys());
            static::assertContains($data->get('m3'), $result->getKeys());

            $bucket = $result->get($data->get('m1'));
            static::assertEquals(1, $bucket->getCount());
            /** @var StatsResult $price */
            $price = $bucket->getResult();
            static::assertInstanceOf(StatsResult::class, $price);
            static::assertEquals(50, $price->getSum());
            static::assertEquals(50, $price->getMax());
            static::assertEquals(50, $price->getMin());
            static::assertEquals(50, $price->getAvg());

            $bucket = $result->get($data->get('m2'));
            static::assertEquals(3, $bucket->getCount());
            $price = $bucket->getResult();
            static::assertInstanceOf(StatsResult::class, $price);
            static::assertEquals(450, $price->getSum());
            static::assertEquals(200, $price->getMax());
            static::assertEquals(100, $price->getMin());
            static::assertEquals(150, $price->getAvg());

            $bucket = $result->get($data->get('m3'));
            static::assertEquals(2, $bucket->getCount());
            $price = $bucket->getResult();
            static::assertInstanceOf(StatsResult::class, $price);
            static::assertEquals(550, $price->getSum());
            static::assertEquals(300, $price->getMax());
            static::assertEquals(250, $price->getMin());
            static::assertEquals(275, $price->getAvg());
        } catch (\Exception $e) {
            static::tearDown();

            throw $e;
        }
    }

    /**
     * @depends testIndexing
     */
    public function testEntityAggregation(TestDataCollection $data): void
    {
        try {
            $aggregator = $this->createEntityAggregator();

            // check simple search without any restrictions
            $criteria = new Criteria($data->prefixed('p'));
            $criteria->addAggregation(new EntityAggregation('manufacturers', 'product.manufacturerId', ProductManufacturerDefinition::ENTITY_NAME));

            $aggregations = $aggregator->aggregate($this->productDefinition, $criteria, $data->getContext());

            static::assertCount(1, $aggregations);

            static::assertTrue($aggregations->has('manufacturers'));

            /** @var EntityResult $result */
            $result = $aggregations->get('manufacturers');
            static::assertInstanceOf(EntityResult::class, $result);

            static::assertCount(3, $result->getEntities());

            static::assertTrue($result->getEntities()->has($data->get('m1')));
            static::assertTrue($result->getEntities()->has($data->get('m2')));
            static::assertTrue($result->getEntities()->has($data->get('m3')));
        } catch (\Exception $e) {
            static::tearDown();

            throw $e;
        }
    }

    /**
     * @depends testIndexing
     */
    public function testEntityAggregationWithTermQuery(TestDataCollection $data): void
    {
        try {
            $aggregator = $this->createEntityAggregator();

            // check simple search without any restrictions
            $criteria = (new Criteria($data->prefixed('p')))->setTerm('Grouped');
            $criteria->addAggregation(new EntityAggregation('manufacturers', 'product.manufacturerId', ProductManufacturerDefinition::ENTITY_NAME));

            $aggregations = $aggregator->aggregate($this->productDefinition, $criteria, $data->getContext());

            static::assertCount(1, $aggregations);

            static::assertTrue($aggregations->has('manufacturers'));

            /** @var EntityResult $result */
            $result = $aggregations->get('manufacturers');
            static::assertInstanceOf(EntityResult::class, $result);

            static::assertCount(2, $result->getEntities());

            static::assertTrue($result->getEntities()->has($data->get('m2')));
            static::assertTrue($result->getEntities()->has($data->get('m3')));
        } catch (\Exception $e) {
            static::tearDown();

            throw $e;
        }
    }

    /**
     * @depends testIndexing
     */
    public function testTermAlgorithm(TestDataCollection $data): void
    {
        try {
            $terms = ['Spachtelmasse', 'Spachtel', 'Masse', 'Achtel', 'Some', 'some spachtel', 'Some Achtel', 'Sachtel'];

            $searcher = $this->createEntitySearcher();

            foreach ($terms as $term) {
                $criteria = new Criteria();
                $criteria->setTerm($term);

                $products = $searcher->search($this->productDefinition, $criteria, $data->getContext());

                static::assertEquals(1, $products->getTotal(), sprintf('Term "%s" do not match', $term));
                static::assertTrue($products->has($data->get('p6')));

                $term = strtolower($term);
                $products = $searcher->search($this->productDefinition, $criteria, $data->getContext());
                static::assertEquals(1, $products->getTotal(), sprintf('Term "%s" do not match', $term));
                static::assertTrue($products->has($data->get('p6')));

                $term = strtoupper($term);
                $products = $searcher->search($this->productDefinition, $criteria, $data->getContext());
                static::assertEquals(1, $products->getTotal(), sprintf('Term "%s" do not match', $term));
                static::assertTrue($products->has($data->get('p6')));
            }
        } catch (\Exception $e) {
            static::tearDown();

            throw $e;
        }
    }

    /**
     * @depends testIndexing
     */
    public function testFilterAggregation(TestDataCollection $data): void
    {
        try {
            $aggregator = $this->createEntityAggregator();

            // check simple search without any restrictions
            $criteria = new Criteria($data->prefixed('p'));
            $criteria->addAggregation(
                new FilterAggregation(
                    'filter',
                    new AvgAggregation('avg-price', 'product.price'),
                    [new EqualsAnyFilter('product.id', $data->getList(['p1', 'p2']))]
                )
            );

            $aggregations = $aggregator->aggregate($this->productDefinition, $criteria, $data->getContext());

            static::assertCount(1, $aggregations);

            static::assertTrue($aggregations->has('avg-price'));

            /** @var AvgResult $result */
            $result = $aggregations->get('avg-price');
            static::assertInstanceOf(AvgResult::class, $result);

            static::assertEquals(75, $result->getAvg());
        } catch (\Exception $e) {
            static::tearDown();

            throw $e;
        }
    }

    /**
     * @depends testIndexing
     * @dataProvider dateHistogramProvider
     */
    public function testDateHistogram(DateHistogramCase $case, TestDataCollection $data): void
    {
        try {
            $context = Context::createDefaultContext();

            $aggregator = $this->createEntityAggregator();

            // check simple search without any restrictions
            $criteria = new Criteria($data->prefixed('p'));

            $criteria->addAggregation(
                new DateHistogramAggregation(
                    'release-histogram',
                    'product.releaseDate',
                    $case->getInterval(),
                    null,
                    null,
                    $case->getFormat()
                )
            );

            $result = $aggregator->aggregate($this->productDefinition, $criteria, $context);

            static::assertTrue($result->has('release-histogram'));

            /** @var DateHistogramResult|null $histogram */
            $histogram = $result->get('release-histogram');
            static::assertInstanceOf(DateHistogramResult::class, $histogram);

            static::assertCount(count($case->getBuckets()), $histogram->getBuckets(), print_r($histogram->getBuckets(), true));

            foreach ($case->getBuckets() as $key => $count) {
                static::assertTrue($histogram->has($key));
                $bucket = $histogram->get($key);
                static::assertSame($count, $bucket->getCount());
            }
        } catch (\Exception $e) {
            static::tearDown();

            throw $e;
        }
    }

    public function dateHistogramProvider()
    {
        return [
            [new DateHistogramCase(DateHistogramAggregation::PER_MINUTE, [
                '2019-01-01 10:11:00' => 1,
                '2019-01-01 10:13:00' => 1,
                '2019-06-15 13:00:00' => 1,
                '2020-09-30 15:00:00' => 1,
                '2021-12-10 11:59:00' => 2,
            ])],
            [new DateHistogramCase(DateHistogramAggregation::PER_HOUR, [
                '2019-01-01 10:00:00' => 2,
                '2019-06-15 13:00:00' => 1,
                '2020-09-30 15:00:00' => 1,
                '2021-12-10 11:00:00' => 2,
            ])],
            [new DateHistogramCase(DateHistogramAggregation::PER_DAY, [
                '2019-01-01 00:00:00' => 2,
                '2019-06-15 00:00:00' => 1,
                '2020-09-30 00:00:00' => 1,
                '2021-12-10 00:00:00' => 2,
            ])],
            [new DateHistogramCase(DateHistogramAggregation::PER_WEEK, [
                '2018 01' => 2,
                '2019 24' => 1,
                '2020 40' => 1,
                '2021 49' => 2,
            ])],
            [new DateHistogramCase(DateHistogramAggregation::PER_MONTH, [
                '2019-01-01 00:00:00' => 2,
                '2019-06-01 00:00:00' => 1,
                '2020-09-01 00:00:00' => 1,
                '2021-12-01 00:00:00' => 2,
            ])],
            [new DateHistogramCase(DateHistogramAggregation::PER_QUARTER, [
                '2019 1' => 2,
                '2019 2' => 1,
                '2020 3' => 1,
                '2021 4' => 2,
            ])],
            [new DateHistogramCase(DateHistogramAggregation::PER_YEAR, [
                '2019-01-01 00:00:00' => 3,
                '2020-01-01 00:00:00' => 1,
                '2021-01-01 00:00:00' => 2,
            ])],
            [new DateHistogramCase(DateHistogramAggregation::PER_MONTH, [
                '2019 January' => 2,
                '2019 June' => 1,
                '2020 September' => 1,
                '2021 December' => 2,
            ], 'Y F')],
            [new DateHistogramCase(DateHistogramAggregation::PER_DAY, [
                'Tuesday 01st Jan, 2019' => 2,
                'Saturday 15th Jun, 2019' => 1,
                'Wednesday 30th Sep, 2020' => 1,
                'Friday 10th Dec, 2021' => 2,
            ], 'l dS M, Y')],
        ];
    }

    /**
     * @depends testIndexing
     */
    public function testDateHistogramWithNestedAvg(TestDataCollection $data): void
    {
        try {
            $context = Context::createDefaultContext();

            $aggregator = $this->createEntityAggregator();

            // check simple search without any restrictions
            $criteria = new Criteria($data->prefixed('p'));

            $criteria->addAggregation(
                new DateHistogramAggregation(
                    'release-histogram',
                    'product.releaseDate',
                    DateHistogramAggregation::PER_MONTH,
                    null,
                    new AvgAggregation('price', 'product.price')
                )
            );

            $result = $aggregator->aggregate($this->productDefinition, $criteria, $context);

            static::assertTrue($result->has('release-histogram'));

            /** @var DateHistogramResult|null $histogram */
            $histogram = $result->get('release-histogram');
            static::assertInstanceOf(DateHistogramResult::class, $histogram);

            static::assertCount(4, $histogram->getBuckets());

            $bucket = $histogram->get('2019-01-01 00:00:00');
            static::assertInstanceOf(Bucket::class, $bucket);
            /** @var AvgResult $price */
            $price = $bucket->getResult();
            static::assertInstanceOf(AvgResult::class, $price);
            static::assertEquals(75, $price->getAvg());

            $bucket = $histogram->get('2019-06-01 00:00:00');
            static::assertInstanceOf(Bucket::class, $bucket);
            $price = $bucket->getResult();
            static::assertInstanceOf(AvgResult::class, $price);
            static::assertEquals(150, $price->getAvg());

            $bucket = $histogram->get('2020-09-01 00:00:00');
            static::assertInstanceOf(Bucket::class, $bucket);
            $price = $bucket->getResult();
            static::assertInstanceOf(AvgResult::class, $price);
            static::assertEquals(200, $price->getAvg());

            $bucket = $histogram->get('2021-12-01 00:00:00');
            static::assertInstanceOf(Bucket::class, $bucket);
            $price = $bucket->getResult();
            static::assertInstanceOf(AvgResult::class, $price);
            static::assertEquals(275, $price->getAvg());
        } catch (\Exception $e) {
            static::tearDown();

            throw $e;
        }
    }

    /**
     * @depends testIndexing
     */
    public function testExtensionFilter(TestDataCollection $data): void
    {
        try {
            $searcher = $this->createEntitySearcher();
            // check simple equals filter
            $criteria = new Criteria($data->prefixed('p'));
            $criteria->addFilter(new EqualsFilter('toOne.name', 'test'));

            $products = $searcher->search($this->productDefinition, $criteria, $data->getContext());
            static::assertCount(1, $products->getIds());
            static::assertSame(1, $products->getTotal());
        } catch (\Exception $e) {
            static::tearDown();

            throw $e;
        }
    }

    /**
     * @depends testIndexing
     */
    public function testFilterPurchasePricesPriceField(TestDataCollection $data): void
    {
        try {
            $searcher = $this->createEntitySearcher();

            // Filter by the PriceField purchasePrices
            $criteria = new Criteria();
            $criteria->addFilter(new EqualsFilter('purchasePrices', 100));

            $products = $searcher->search($this->productDefinition, $criteria, $data->getContext());
            static::assertCount(3, $products->getIds());
        } catch (\Exception $e) {
            static::tearDown();

            throw $e;
        }
    }

    /**
     * @depends testIndexing
     */
    public function testFilterCustomTextField(TestDataCollection $data): void
    {
        try {
            $criteria = new Criteria();
            $criteria->addFilter(new EqualsFilter('customFields.testField', 'Silk'));

            $result = $this->productRepository->searchIds($criteria, Context::createDefaultContext());

            static::assertEquals(1, $result->getTotal());
            static::assertTrue($result->has($data->get('p1')));
        } catch (\Exception $e) {
            static::tearDown();

            throw $e;
        }
    }

    /**
     * @depends testIndexing
     */
    public function testXorQuery(TestDataCollection $data): void
    {
        try {
            $searcher = $this->createEntitySearcher();

            $criteria = new Criteria();

            $multiFilter = new MultiFilter(
                MultiFilter::CONNECTION_XOR,
                [
                    new EqualsFilter('taxId', $data->get('t1')),
                    new EqualsFilter('manufacturerId', $data->get('m2')),
                ]
            );
            $criteria->addFilter($multiFilter);

            $products = $searcher->search($this->productDefinition, $criteria, $data->getContext());
            static::assertSame(3, $products->getTotal());
        } catch (\Exception $e) {
            static::tearDown();

            throw $e;
        }
    }

    /**
     * @depends testIndexing
     */
    public function testNegativXorQuery(TestDataCollection $data): void
    {
        try {
            $searcher = $this->createEntitySearcher();

            $criteria = new Criteria();

            $multiFilter = new MultiFilter(
                MultiFilter::CONNECTION_XOR,
                [
                    new EqualsFilter('taxId', 'foo'),
                    new EqualsFilter('manufacturerId', 'baa'),
                ]
            );
            $criteria->addFilter($multiFilter);

            $products = $searcher->search($this->productDefinition, $criteria, $data->getContext());
            static::assertSame(0, $products->getTotal());
        } catch (\Exception $e) {
            static::tearDown();

            throw $e;
        }
    }

    /**
     * @depends testIndexing
     */
    public function testTotalWithGroupFieldAndPostFilter(TestDataCollection $data): void
    {
        try {
            $searcher = $this->createEntitySearcher();
            // check simple equals filter
            $criteria = new Criteria($data->prefixed('p'));
            $criteria->addGroupField(new FieldGrouping('stock'));
            $criteria->addPostFilter(new EqualsFilter('manufacturerId', $data->get('m2')));

            $products = $searcher->search($this->productDefinition, $criteria, $data->getContext());

            static::assertEquals(3, $products->getTotal());
            static::assertCount(3, $products->getIds());
            static::assertContains($data->get('p2'), $products->getIds());
            static::assertContains($data->get('p3'), $products->getIds());
            static::assertContains($data->get('p4'), $products->getIds());
        } catch (\Exception $e) {
            static::tearDown();

            throw $e;
        }
    }

    /**
     * @depends testIndexing
     */
    public function testIdsSorting(TestDataCollection $data): void
    {
        try {
            $searcher = $this->createEntitySearcher();

            $expected = [
                $data->get('p2'),
                $data->get('p3'),
                $data->get('p1'),
                $data->get('p4'),
                $data->get('p5'),
            ];

            // check simple equals filter
            $criteria = new Criteria($expected);

            $criteria->addFilter(new RangeFilter('stock', [
                RangeFilter::GTE => 0,
            ]));

            $ids = $searcher->search($this->productDefinition, $criteria, $data->getContext());

            static::assertEquals($expected, $ids->getIds());
        } catch (\Exception $e) {
            static::tearDown();

            throw $e;
        }
    }

    /**
     * @depends testIndexing
     */
    public function testSorting(TestDataCollection $data): void
    {
        try {
            $searcher = $this->createEntitySearcher();

            $expected = [
                $data->get('p4'),
                $data->get('p5'),
                $data->get('p2'),
                $data->get('p1'),
                $data->get('p6'),
                $data->get('p3'),
            ];

            // check simple equals filter
            $criteria = new Criteria($data->prefixed('p'));
            $criteria->addSorting(new FieldSorting('name'));

            $ids = $searcher->search($this->productDefinition, $criteria, $data->getContext());

            static::assertEquals($expected, $ids->getIds());
        } catch (\Exception $e) {
            static::tearDown();

            throw $e;
        }
    }

    /**
     * @depends testIndexing
     */
    public function testMaxLimit(TestDataCollection $data): void
    {
        try {
            $searcher = $this->createEntitySearcher();

            // check simple equals filter
            $criteria = new Criteria($data->getList(['p1', 'p2', 'p3', 'p4', 'p5', 'p6', 'n7', 'n8', 'n9', 'n10', 'n11']));

            $ids = $searcher->search($this->productDefinition, $criteria, $data->getContext());

            static::assertCount(11, $ids->getIds());
        } catch (\Exception $e) {
            static::tearDown();

            throw $e;
        }
    }

    /**
     * @depends testIndexing
     */
    public function testStorefrontListing(TestDataCollection $data): void
    {
        try {
            $this->helper->setEnabled(true);

            $context = $this->getContainer()->get(SalesChannelContextFactory::class)
                ->create(Uuid::randomHex(), Defaults::SALES_CHANNEL);

            $request = new Request();

            $result = $this->getContainer()->get(ProductListingRoute::class)
                ->load($context->getSalesChannel()->getNavigationCategoryId(), $request, $context, new Criteria());

            $listing = $result->getResult();

            static::assertTrue($listing->getTotal() > 0);
            static::assertTrue($listing->getAggregations()->has('shipping-free'));
            static::assertTrue($listing->getAggregations()->has('rating'));
            static::assertTrue($listing->getAggregations()->has('price'));
            static::assertTrue($listing->getAggregations()->has('options'));
            static::assertTrue($listing->getAggregations()->has('properties'));
            static::assertTrue($listing->getAggregations()->has('manufacturer'));
        } catch (\Exception $e) {
            static::tearDown();

            throw $e;
        }
    }

    /**
     * @depends testIndexing
     */
    public function testPriceSorting(TestDataCollection $data): void
    {
        $searcher = $this->createEntitySearcher();

        $expected = array_values($data->getList(['p1', 'p2', 'p3', 'p4', 'p5']));

        // check simple equals filter
        $criteria = new Criteria($expected);
        $criteria->addSorting(new FieldSorting('price'));
        $ids = $searcher->search($this->productDefinition, $criteria, Context::createDefaultContext());
        static::assertEquals($expected, $ids->getIds());

        $criteria = new Criteria($expected);
        $criteria->addSorting(new FieldSorting('price', FieldSorting::DESCENDING));
        $ids = $searcher->search($this->productDefinition, $criteria, Context::createDefaultContext());
        static::assertEquals(array_reverse($expected), $ids->getIds());

        $expected = array_values($data->getList(['p2', 'p1', 'p4', 'p5']));
        $context = new Context(new SystemSource(), [], $this->currencyId);

        $criteria = new Criteria($expected);
        $criteria->addSorting(new FieldSorting('price', FieldSorting::DESCENDING));
        $ids = $searcher->search($this->productDefinition, $criteria, $context);
        static::assertEquals(array_reverse($expected), $ids->getIds());
    }

    /**
     * @depends testIndexing
     */
    public function testPriceFilter(TestDataCollection $data): void
    {
        $searcher = $this->createEntitySearcher();

        $expected = array_values($data->getList(['p3', 'p4', 'p5']));

        // check simple equals filter
        $criteria = new Criteria($data->all());
        $criteria->addFilter(
            new RangeFilter('price', [
                RangeFilter::GTE => 150,
                RangeFilter::LTE => 250,
            ])
        );

        $ids = $searcher->search($this->productDefinition, $criteria, Context::createDefaultContext());

        foreach ($expected as $id) {
            static::assertTrue($ids->has($id));
        }
    }

    /**
     * @depends testIndexing
     */
    public function testPriceFilterWithCashRounding(TestDataCollection $data): void
    {
        Feature::skipTestIfInActive('FEATURE_NEXT_6059', $this);

        $searcher = $this->createEntitySearcher();

        $expected = array_values($data->getList(['p1', 'p3', 'p4']));
        $context = new Context(new SystemSource(), [], $this->currencyId);

        // check simple equals filter
        $criteria = new Criteria($data->all());
        $criteria->addFilter(
            new RangeFilter('price', [
                RangeFilter::GTE => 19.95,
                RangeFilter::LTE => 20.00,
            ])
        );

        $ids = $searcher->search($this->productDefinition, $criteria, $context);
        foreach ($expected as $id) {
            static::assertTrue($ids->has($id));
        }
    }

    /**
     * @depends testIndexing
     */
    public function testPriceAggregationWithCashRounding(TestDataCollection $data): void
    {
        Feature::skipTestIfInActive('FEATURE_NEXT_6059', $this);

        $context = new Context(new SystemSource(), [], $this->currencyId);

        $criteria = new Criteria($data->getList(['p1', 'p2', 'p3', 'p4']));
        $criteria->addAggregation(new StatsAggregation('price', 'price'));

        $aggregations = $this
            ->createEntityAggregator()
            ->aggregate($this->productDefinition, $criteria, $context);

        $result = $aggregations->get('price');
        static::assertInstanceOf(StatsResult::class, $result);

        static::assertEquals(19.90, $result->getMin());
        static::assertEquals(20.00, $result->getMax());
    }

    /**
     * @depends testIndexing
     */
    public function testSortingIsCaseInsensitive(TestDataCollection $data): void
    {
        try {
            $criteria = new Criteria();

            $criteria->addFilter(new EqualsFilter('categoriesRo.id', $data->get('cs1')));
            $criteria->addSorting(new FieldSorting('name'));

            $searcher = $this->createEntitySearcher();
            $ids = $searcher->search($this->productDefinition, $criteria, Context::createDefaultContext())->getIds();

            // 3 products per letter
            $idList = array_chunk($ids, 3);

            // Cause the product names are lowercased: Aa, AA, aa is the same for elastic. We can't determine the right order
            // So we split the ids the first 3 should be one of aa products, last 3 should be some of Bb
            static::assertContains($data->get('s1'), $idList[0]);
            static::assertContains($data->get('s2'), $idList[0]);
            static::assertContains($data->get('s3'), $idList[0]);

            static::assertContains($data->get('s4'), $idList[1]);
            static::assertContains($data->get('s5'), $idList[1]);
            static::assertContains($data->get('s6'), $idList[1]);
        } catch (\Exception $e) {
            static::tearDown();

            throw $e;
        }
    }

    protected function getDiContainer(): ContainerInterface
    {
        return $this->getContainer();
    }

    private function createProduct(
        string $key,
        string $name,
        string $taxKey,
        string $manufacturerKey,
        array $prices,
        string $releaseDate,
        float $purchasePrice,
        int $stock,
        array $categoryKeys,
        array $extensions = []
    ): array {
        $categories = array_map(function ($categoryKey) {
            return ['id' => $this->ids->create($categoryKey), 'name' => $categoryKey];
        }, $categoryKeys);

        $mapped = [];
        foreach ($prices as $currencyId => $price) {
            $mapped[] = ['currencyId' => $currencyId, 'gross' => $price, 'net' => $price / 115 * 100, 'linked' => false];
        }

        $data = [
            'id' => $this->ids->create($key),
            'productNumber' => $key,
            'name' => $name,
            'stock' => $stock,
            'purchasePrice' => $purchasePrice,
            'price' => $mapped,
            'manufacturer' => ['id' => $this->ids->create($manufacturerKey), 'name' => $manufacturerKey],
            'tax' => ['id' => $this->ids->create($taxKey),  'name' => 'test', 'taxRate' => 15],
            'releaseDate' => $releaseDate,
            'customFields' => [
                'testField' => $name,
            ],
            'visibilities' => [
                ['salesChannelId' => Defaults::SALES_CHANNEL, 'visibility' => ProductVisibilityDefinition::VISIBILITY_ALL],
            ],
            'purchasePrices' => [
                ['currencyId' => Defaults::CURRENCY, 'gross' => $purchasePrice, 'net' => $purchasePrice / 115 * 100, 'linked' => false],
            ],
        ];

        $categories[] = ['id' => $this->navigationId];
        $data['categories'] = $categories;

        foreach ($extensions as $extensionKey => $extension) {
            $data[$extensionKey] = $extension;
        }

        return $data;
    }

    private function createData(): void
    {
        /** @var EntityRepositoryInterface $repo */
        $repo = $this->getContainer()->get('product.repository');

        $repo->create([
            $this->createProduct('p1', 'Silk', 't1', 'm1', [Defaults::CURRENCY => 50, $this->currencyId => 19.96], '2019-01-01 10:11:00', 0, 2, ['c1', 'c2'], ['toOne' => [
                'name' => 'test',
            ]]),
            $this->createProduct('p2', 'Rubber', 't1', 'm2', [Defaults::CURRENCY => 100, $this->currencyId => 19.91], '2019-01-01 10:13:00', 0, 10, ['c1']),
            $this->createProduct('p3', 'Stilk', 't2', 'm2', [Defaults::CURRENCY => 150, $this->currencyId => 19.94], '2019-06-15 13:00:00', 100, 100, ['c1', 'c3']),
            $this->createProduct('p4', 'Grouped 1', 't2', 'm2', [Defaults::CURRENCY => 200, $this->currencyId => 19.99], '2020-09-30 15:00:00', 100, 300, ['c3']),
            $this->createProduct('p5', 'Grouped 2', 't3', 'm3', [Defaults::CURRENCY => 250], '2021-12-10 11:59:00', 100, 300, []),
            $this->createProduct('p6', 'Spachtelmasse of some company', 't3', 'm3', [Defaults::CURRENCY => 300], '2021-12-10 11:59:00', 200, 300, []),
            $this->createProduct('n7', 'Other product', 't3', 'm3', [Defaults::CURRENCY => 300], '2021-12-10 11:59:00', 200, 300, []),
            $this->createProduct('n8', 'Other product', 't3', 'm3', [Defaults::CURRENCY => 300], '2021-12-10 11:59:00', 200, 300, []),
            $this->createProduct('n9', 'Other product', 't3', 'm3', [Defaults::CURRENCY => 300], '2021-12-10 11:59:00', 200, 300, []),
            $this->createProduct('n10', 'Other product', 't3', 'm3', [Defaults::CURRENCY => 300], '2021-12-10 11:59:00', 200, 300, []),
            $this->createProduct('n11', 'Other product', 't3', 'm3', [Defaults::CURRENCY => 300], '2021-12-10 11:59:00', 200, 300, []),
            $this->createProduct('s1', 'aa', 't1', 'm2', [Defaults::CURRENCY => 100], '2019-01-01 10:13:00', 0, 10, ['cs1']),
            $this->createProduct('s2', 'Aa', 't1', 'm2', [Defaults::CURRENCY => 100], '2019-01-01 10:13:00', 0, 10, ['cs1']),
            $this->createProduct('s3', 'AA', 't1', 'm2', [Defaults::CURRENCY => 100], '2019-01-01 10:13:00', 0, 10, ['cs1']),
            $this->createProduct('s4', 'Ba', 't1', 'm2', [Defaults::CURRENCY => 100], '2019-01-01 10:13:00', 0, 10, ['cs1']),
            $this->createProduct('s5', 'BA', 't1', 'm2', [Defaults::CURRENCY => 100], '2019-01-01 10:13:00', 0, 10, ['cs1']),
            $this->createProduct('s6', 'BB', 't1', 'm2', [Defaults::CURRENCY => 100], '2019-01-01 10:13:00', 0, 10, ['cs1']),
        ], Context::createDefaultContext());
    }
}<|MERGE_RESOLUTION|>--- conflicted
+++ resolved
@@ -217,26 +217,22 @@
             //Instead of indexing the test data in the set-up, we index it in the first test method. So this data does not have to be indexed again in each test.
             $this->ids = new TestDataCollection($context);
 
-<<<<<<< HEAD
-        $currency = [
-            'id' => $this->currencyId,
-            'name' => 'test',
-            'factor' => 1,
-            'symbol' => 'A',
-            'decimalPrecision' => 2,
-            'shortName' => 'A',
-            'isoCode' => 'A',
-            'itemRounding' => json_decode(json_encode(new CashRoundingConfig(2, 0.05, true)), true),
-        ];
-
-        $this->getContainer()
-            ->get('currency.repository')
-            ->upsert([$currency], Context::createDefaultContext());
-
-        $this->createData();
-=======
+            $currency = [
+                'id' => $this->currencyId,
+                'name' => 'test',
+                'factor' => 1,
+                'symbol' => 'A',
+                'decimalPrecision' => 2,
+                'shortName' => 'A',
+                'isoCode' => 'A',
+                'itemRounding' => json_decode(json_encode(new CashRoundingConfig(2, 0.05, true)), true),
+            ];
+
+            $this->getContainer()
+                ->get('currency.repository')
+                ->upsert([$currency], Context::createDefaultContext());
+
             $this->createData();
->>>>>>> e65e8e27
 
             $this->indexElasticSearch();
 
@@ -273,15 +269,9 @@
             $this->ids = $ids;
             $context = Context::createDefaultContext();
 
-<<<<<<< HEAD
-        $this->productRepository->upsert([
-            $this->createProduct('u7', 'update', 't3', 'm3', [Defaults::CURRENCY => 300], '2021-12-10 11:59:00', 200, 300, []),
-        ], $context);
-=======
             $this->productRepository->upsert([
-                $this->createProduct('u7', 'update', 't3', 'm3', 300, '2021-12-10 11:59:00', 200, 300, []),
+                $this->createProduct('u7', 'update', 't3', 'm3', [Defaults::CURRENCY => 300], '2021-12-10 11:59:00', 200, 300, []),
             ], $context);
->>>>>>> e65e8e27
 
             $criteria = new Criteria();
             $criteria->addFilter(new EqualsFilter('productNumber', 'u7'));
