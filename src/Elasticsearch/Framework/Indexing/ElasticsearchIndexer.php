--- conflicted
+++ resolved
@@ -428,13 +428,7 @@
         $documents = [];
 
         foreach ($entities as $entity) {
-<<<<<<< HEAD
-            $document = json_decode(json_encode($entity, JSON_PRESERVE_ZERO_FRACTION), true);
-=======
-            $documents[] = ['index' => ['_id' => $entity->getUniqueIdentifier()]];
-
             $document = json_decode(json_encode($entity, \JSON_PRESERVE_ZERO_FRACTION), true);
->>>>>>> 15e5a3c2
 
             $fullText = $definition->buildFullText($entity);
 
