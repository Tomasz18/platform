const {
    Module,
    Component,
    Template,
    Entity,
    Mixin,
    Filter,
    Directive,
    Locale,
    Shortcut,
    Utils,
    ApiService,
    EntityDefinition,
    WorkerNotification,
    Data,
    Classes,
    Helper
} = Shopware;

describe('core/common.js', () => {
    it('should contain the necessary methods for the module factory', async () => {
        expect(Module).toHaveProperty('register');
    });

    it('should contain the necessary methods for the component factory', async () => {
        expect(Component).toHaveProperty('register');
        expect(Component).toHaveProperty('extend');
        expect(Component).toHaveProperty('override');
        expect(Component).toHaveProperty('build');
        expect(Component).toHaveProperty('getTemplate');
    });

    it('should contain the necessary methods for the template factory', async () => {
        expect(Template).toHaveProperty('register');
        expect(Template).toHaveProperty('extend');
        expect(Template).toHaveProperty('override');
        expect(Template).toHaveProperty('getRenderedTemplate');
        expect(Template).toHaveProperty('find');
        expect(Template).toHaveProperty('findOverride');
    });

    it('should contain the necessary methods for the entity factory', async () => {
        expect(Entity).toHaveProperty('addDefinition');
        expect(Entity).toHaveProperty('getDefinition');
        expect(Entity).toHaveProperty('getDefinitionRegistry');
        expect(Entity).toHaveProperty('getRawEntityObject');
        expect(Entity).toHaveProperty('getPropertyBlacklist');
        expect(Entity).toHaveProperty('getRequiredProperties');
        expect(Entity).toHaveProperty('getAssociatedProperties');
        expect(Entity).toHaveProperty('getTranslatableProperties');
    });

    it('should contain the necessary methods for the entity factory', async () => {
        expect(Entity).toHaveProperty('addDefinition');
        expect(Entity).toHaveProperty('getDefinition');
        expect(Entity).toHaveProperty('getDefinitionRegistry');
        expect(Entity).toHaveProperty('getRawEntityObject');
        expect(Entity).toHaveProperty('getPropertyBlacklist');
        expect(Entity).toHaveProperty('getRequiredProperties');
        expect(Entity).toHaveProperty('getAssociatedProperties');
        expect(Entity).toHaveProperty('getTranslatableProperties');
    });

    it('should contain the necessary methods for the mixin factory', async () => {
        expect(Mixin).toHaveProperty('register');
        expect(Mixin).toHaveProperty('getByName');
    });

    it('should contain the necessary methods for the filter factory', async () => {
        expect(Filter).toHaveProperty('register');
        expect(Filter).toHaveProperty('getByName');
    });

    it('should contain the necessary methods for the directive factory', async () => {
        expect(Directive).toHaveProperty('register');
        expect(Directive).toHaveProperty('getByName');
    });

    it('should contain the necessary methods for the locale factory', async () => {
        expect(Locale).toHaveProperty('register');
        expect(Locale).toHaveProperty('extend');
        expect(Locale).toHaveProperty('getByName');
    });

    it('should contain the necessary methods for the shortcut factory', async () => {
        expect(Shortcut).toHaveProperty('register');
        expect(Shortcut).toHaveProperty('getShortcutRegistry');
        expect(Shortcut).toHaveProperty('getPathByCombination');
    });

    it('should contain the necessary methods for the utils', async () => {
        expect(Utils).toHaveProperty('throttle');
        expect(Utils).toHaveProperty('debounce');
        expect(Utils).toHaveProperty('get');
        expect(Utils).toHaveProperty('object');
        expect(Utils).toHaveProperty('debug');
        expect(Utils).toHaveProperty('format');
        expect(Utils).toHaveProperty('dom');
        expect(Utils).toHaveProperty('string');
        expect(Utils).toHaveProperty('types');
        expect(Utils).toHaveProperty('fileReader');
        expect(Utils).toHaveProperty('sort');
        expect(Utils).toHaveProperty('array');
    });

    it('should contain the necessary methods for the ApiService', async () => {
        expect(ApiService).toHaveProperty('register');
        expect(ApiService).toHaveProperty('getByName');
        expect(ApiService).toHaveProperty('getRegistry');
        expect(ApiService).toHaveProperty('getServices');
        expect(ApiService).toHaveProperty('has');
    });

    it('should contain the necessary methods for the EntityDefinition', async () => {
        expect(EntityDefinition).toHaveProperty('getScalarTypes');
        expect(EntityDefinition).toHaveProperty('getJsonTypes');
        expect(EntityDefinition).toHaveProperty('getDefinitionRegistry');
        expect(EntityDefinition).toHaveProperty('get');
        expect(EntityDefinition).toHaveProperty('add');
        expect(EntityDefinition).toHaveProperty('remove');
        expect(EntityDefinition).toHaveProperty('getTranslatedFields');
        expect(EntityDefinition).toHaveProperty('getAssociationFields');
        expect(EntityDefinition).toHaveProperty('getRequiredFields');
    });

    it('should contain the necessary methods for the WorkerNotification', async () => {
        expect(WorkerNotification).toHaveProperty('register');
        expect(WorkerNotification).toHaveProperty('getRegistry');
        expect(WorkerNotification).toHaveProperty('override');
        expect(WorkerNotification).toHaveProperty('remove');
        expect(WorkerNotification).toHaveProperty('initialize');
    });

<<<<<<< HEAD
    it('should contain the necessary methods for the Data', () => {
=======
    /**
     * @deprecated tag:v6.4.0
     */
    it('should contain the necessary methods for the DataDeprecated', async () => {
        expect(DataDeprecated).toHaveProperty('LocalStore');
        expect(DataDeprecated).toHaveProperty('UploadStore');
        expect(DataDeprecated).toHaveProperty('CriteriaFactory');
    });

    it('should contain the necessary methods for the Data', async () => {
>>>>>>> 03793d2a
        expect(Data).toHaveProperty('ChangesetGenerator');
        expect(Data).toHaveProperty('Criteria');
        expect(Data).toHaveProperty('Entity');
        expect(Data).toHaveProperty('EntityCollection');
        expect(Data).toHaveProperty('EntityDefinition');
        expect(Data).toHaveProperty('EntityFactory');
        expect(Data).toHaveProperty('EntityHydrator');
        expect(Data).toHaveProperty('Repository');
    });

    it('should contain the necessary methods for the Classes', async () => {
        expect(Classes).toHaveProperty('ShopwareError');
        expect(Classes).toHaveProperty('ApiService');
    });

    it('should contain the necessary methods for the Helper', async () => {
        expect(Helper).toHaveProperty('FlatTreeHelper');
        expect(Helper).toHaveProperty('MiddlewareHelper');
    });
});<|MERGE_RESOLUTION|>--- conflicted
+++ resolved
@@ -1,3 +1,4 @@
+// merge 16.11.2020
 const {
     Module,
     Component,
@@ -131,20 +132,7 @@
         expect(WorkerNotification).toHaveProperty('initialize');
     });
 
-<<<<<<< HEAD
     it('should contain the necessary methods for the Data', () => {
-=======
-    /**
-     * @deprecated tag:v6.4.0
-     */
-    it('should contain the necessary methods for the DataDeprecated', async () => {
-        expect(DataDeprecated).toHaveProperty('LocalStore');
-        expect(DataDeprecated).toHaveProperty('UploadStore');
-        expect(DataDeprecated).toHaveProperty('CriteriaFactory');
-    });
-
-    it('should contain the necessary methods for the Data', async () => {
->>>>>>> 03793d2a
         expect(Data).toHaveProperty('ChangesetGenerator');
         expect(Data).toHaveProperty('Criteria');
         expect(Data).toHaveProperty('Entity');
