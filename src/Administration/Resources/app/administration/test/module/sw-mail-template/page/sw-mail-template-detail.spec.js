--- conflicted
+++ resolved
@@ -134,7 +134,6 @@
             'sw-sidebar-media-item': {
                 template: '<div><slot name="context-menu-items"></slot></div>'
             }
-<<<<<<< HEAD
         }
     });
 };
@@ -150,9 +149,6 @@
             Shopware.Utils.createId()
         );
         StateDeprecated.registerStore('language', languageStore);
-=======
-        });
->>>>>>> 40e3b19a
     });
 
     afterEach(() => {
