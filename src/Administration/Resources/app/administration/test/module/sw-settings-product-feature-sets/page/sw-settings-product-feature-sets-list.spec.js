import { createLocalVue, shallowMount, Wrapper } from '@vue/test-utils';
import EntityCollection from 'src/core/data/entity-collection.data';

import 'src/module/sw-settings-product-feature-sets/page/sw-settings-product-feature-sets-list';
import 'src/app/component/structure/sw-page';
import 'src/app/component/entity/sw-entity-listing';
import 'src/app/component/data-grid/sw-data-grid';

const { Mixin } = Shopware;

const classes = {
    componentRoot: 'sw-settings-product-feature-sets-list',
    featureSetList: 'sw-settings-product-feature-sets-list-grid',
    featureSetListHeader: 'sw-data-grid__header',
    featureSetListBody: 'sw-data-grid__body',
    featureSetListRow: 'sw-data-grid__row ',
    featureSetListCellContent: 'sw-data-grid__cell-content'
};

const text = {
    columnLabelTemplate: 'sw-settings-product-feature-sets.list.columnTemplate',
    columnLabelDescription: 'sw-settings-product-feature-sets.list.columnDescription',
    columnLabelValues: 'sw-settings-product-feature-sets.list.columnValues',
    featureSetDetailRouterLink: 'sw.settings.product.feature.sets.detail',
    referencePriceLabel: 'sw-settings-product-feature-sets.modal.label.referencePrice',
    featureSetName: '2c1c9361-88e2-48ab-b14d-973d080717af',
    featureSetDescription: '71aa7417-717a-4f8d-ad37-7cff58f81f58'
};

const listPage = (additionalOptions = {}, privileges = []) => {
    const localVue = createLocalVue();

    localVue.directive('tooltip', {});

<<<<<<< HEAD
    const listPage = (additionalOptions = {}) => {
        const localVue = createLocalVue();

        localVue.directive('tooltip', {});

        return shallowMount(Shopware.Component.build('sw-settings-product-feature-sets-list'), {
            localVue,
            stubs: {
                'sw-page': Shopware.Component.build('sw-page'),
                'sw-notification-center': true,
                'sw-language-switch': true,
                'sw-search-bar': true,
                'sw-icon': true,
                'sw-button': true,
                'sw-entity-listing': Shopware.Component.build('sw-entity-listing'),
                'sw-data-grid': Shopware.Component.build('sw-data-grid'),
                'sw-checkbox-field': true,
                'sw-context-button': true,
                'sw-context-menu-item': true,
                'sw-data-grid-settings': true,
                'sw-pagination': true,
                'router-link': true,
                'sw-loader': true,
                'sw-data-grid-skeleton': true,
                i18n: true
=======
    return shallowMount(Shopware.Component.build('sw-settings-product-feature-sets-list'), {
        localVue,
        stubs: {
            'sw-page': Shopware.Component.build('sw-page'),
            'sw-notification-center': true,
            'sw-language-switch': true,
            'sw-search-bar': true,
            'sw-icon': true,
            'sw-button': true,
            'sw-entity-listing': Shopware.Component.build('sw-entity-listing'),
            'sw-data-grid': Shopware.Component.build('sw-data-grid'),
            'sw-checkbox-field': true,
            'sw-context-button': true,
            'sw-context-menu-item': true,
            'sw-data-grid-settings': true,
            'sw-pagination': true,
            'router-link': true,
            i18n: true
        },
        mocks: {
            $tc: (translationPath) => translationPath,
            $te: (translationPath) => translationPath,
            $device: {
                onResize: () => {},
                getSystemKey: () => {}
>>>>>>> e65e8e27
            },
            $route: {
                meta: {
                    $module: {}
                },
                query: {}
            },
            $router: {
                replace: () => {}
            }
        },
        data() {
            return {
                productFeatureSets: new EntityCollection(
                    null,
                    'product_feature_set',
                    Shopware.Context.api,
                    {
                        page: {}
                    },
                    [
                        {
                            id: 'ecf55d8cbcf5496d8e42aa146ec4ba95',
                            name: text.featureSetName,
                            description: text.featureSetDescription,
                            features: [
                                {
                                    type: 'referencePrice',
                                    id: null,
                                    name: null,
                                    position: 0
                                }
                            ]
                        }
                    ]
                )
            };
        },
        provide: {
            acl: {
                can: (identifier) => {
                    if (!identifier) {
                        return true;
                    }

                    return privileges.includes(identifier);
                }
            },
            repositoryFactory: {
                create: () => ({
                    search: () => Promise.resolve()
                })
            },
            validationService: {},
            mixins: [
                Mixin.getByName('listing')
            ]
        },
        ...additionalOptions
    });
};

describe('src/module/sw-settings-product-feature-sets/page/sw-settings-product-feature-sets-list', () => {
    let wrapper;

    /*
     * Workaround, since the current vue-test-utils version doesn't support get()
     *
     * @see https://vue-test-utils.vuejs.org/api/wrapper/#get
     */
    const findSecure = (wrapperEl, findArg) => {
        const el = wrapperEl.find(findArg);

        if (el instanceof Wrapper) {
            return el;
        }

        throw new Error(`Could not find element ${findArg}.`);
    };

    beforeEach(() => {
        wrapper = listPage();
    });

    afterEach(() => {
        wrapper.destroy();
    });

    it('should be able to instantiate', async () => {
        expect(wrapper.vm).toBeTruthy();
    });

    it('has the correct class', async () => {
        expect(wrapper.classes()).toContain(classes.componentRoot);
    });

    it('should show a list of featuresets', async () => {
        const root = findSecure(wrapper, `.${classes.componentRoot}`);
        const list = findSecure(root, `.${classes.featureSetList}`);
        const listBody = findSecure(root, `.${classes.featureSetListBody}`);
        const firstRow = findSecure(listBody, `.${classes.featureSetListRow}`);

        // Assert that all column labels are correct
        expect(list.props().columns.map(column => column.label)).toEqual([
            text.columnLabelTemplate,
            text.columnLabelDescription,
            text.columnLabelValues
        ]);

        // Assert that the column types are correct
        expect(list.props().columns.map(column => column.property)).toEqual([
            'name',
            'description',
            'features'
        ]);

        // Assert that the template's name links to the detail page
        expect(list.props().columns.shift().routerLink).toEqual(text.featureSetDetailRouterLink);

        const firstRowContent = firstRow.findAll(`.${classes.featureSetListCellContent}`).wrappers
            .slice(0, 4)
            .map(cell => cell.text())
            .filter(val => val !== '');

        // Assert that the template is rendered correctly
        expect(firstRowContent).toEqual([
            text.featureSetName,
            text.featureSetDescription,
            text.referencePriceLabel
        ]);
    });

<<<<<<< HEAD
    it('should throw an success notification after saving in inline editing', async () => {
        const entityListing = wrapper.find('.sw-settings-product-feature-sets-list-grid');
        const successNotificationSpy = jest.spyOn(wrapper.vm, 'createNotificationSuccess');

        expect(successNotificationSpy).not.toHaveBeenCalled();

        await entityListing.vm.$emit('inline-edit-save', new Promise(resolve => {
            resolve();
        }), { name: 'fooBar' });

        await wrapper.vm.$nextTick();

        expect(successNotificationSpy).toHaveBeenCalled();
    });

    it('should throw an error notification after saving in inline editing', async () => {
        const entityListing = wrapper.find('.sw-settings-product-feature-sets-list-grid');
        const errorNotificationSpy = jest.spyOn(wrapper.vm, 'createNotificationError');

        expect(errorNotificationSpy).not.toHaveBeenCalled();

        await entityListing.vm.$emit('inline-edit-save', new Promise((resolve, reject) => {
            reject();
        }), { name: 'fooBar' });

        await wrapper.vm.$nextTick();

        expect(errorNotificationSpy).toHaveBeenCalled();
=======
    it('should disable all fields when acl privileges are missing', async () => {
        const createButton = wrapper.find('.sw-settings-product-feature-sets-list-grid__create-button');

        expect(createButton.attributes().disabled).toBe('true');

        const entityListing = wrapper.find('.sw-settings-product-feature-sets-list-grid');
        expect(entityListing.props().allowInlineEdit).toBe(false);
        expect(entityListing.props().allowEdit).toBe(false);
        expect(entityListing.props().allowView).toBe(false);
        expect(entityListing.props().allowDelete).toBe(false);

        const contextMenuItemEdit = wrapper.find('.sw-product-feature-sets-list__edit-action');
        expect(contextMenuItemEdit.attributes().disabled).toBe('true');

        const contextMenuItemDelete = wrapper.find('.sw-product-feature-sets-list__delete-action');
        expect(contextMenuItemDelete.attributes().disabled).toBe('true');
    });

    it('should enable some fields when user has view and edit acl privileges', async () => {
        wrapper = await listPage({}, [
            'product_feature_sets.viewer',
            'product_feature_sets.editor'
        ]);

        const createButton = wrapper.find('.sw-settings-product-feature-sets-list-grid__create-button');
        expect(createButton.attributes().disabled).toBe('true');

        const entityListing = wrapper.find('.sw-settings-product-feature-sets-list-grid');
        expect(entityListing.props().allowInlineEdit).toBe(true);
        expect(entityListing.props().allowEdit).toBe(true);
        expect(entityListing.props().allowView).toBe(true);
        expect(entityListing.props().allowDelete).toBe(false);

        const contextMenuItemEdit = wrapper.find('.sw-product-feature-sets-list__edit-action');
        expect(contextMenuItemEdit.attributes().disabled).toBeUndefined();

        const contextMenuItemDelete = wrapper.find('.sw-product-feature-sets-list__delete-action');
        expect(contextMenuItemDelete.attributes().disabled).toBe('true');
    });

    it('should enable some fields when user has create acl privileges', async () => {
        wrapper = await listPage({}, [
            'product_feature_sets.creator'
        ]);
        const createButton = wrapper.find('.sw-settings-product-feature-sets-list-grid__create-button');

        expect(createButton.attributes().disabled).toBeUndefined();

        const entityListing = wrapper.find('.sw-settings-product-feature-sets-list-grid');
        expect(entityListing.props().allowInlineEdit).toBe(false);
        expect(entityListing.props().allowEdit).toBe(false);
        expect(entityListing.props().allowView).toBe(false);
        expect(entityListing.props().allowDelete).toBe(false);

        const contextMenuItemEdit = wrapper.find('.sw-product-feature-sets-list__edit-action');
        expect(contextMenuItemEdit.attributes().disabled).toBe('true');

        const contextMenuItemDelete = wrapper.find('.sw-product-feature-sets-list__delete-action');
        expect(contextMenuItemDelete.attributes().disabled).toBe('true');
    });

    it('should enable some fields when user has delete acl privileges', async () => {
        wrapper = await listPage({}, [
            'product_feature_sets.deleter'
        ]);
        const createButton = wrapper.find('.sw-settings-product-feature-sets-list-grid__create-button');

        expect(createButton.attributes().disabled).toBe('true');

        const entityListing = wrapper.find('.sw-settings-product-feature-sets-list-grid');
        expect(entityListing.props().allowInlineEdit).toBe(false);
        expect(entityListing.props().allowEdit).toBe(false);
        expect(entityListing.props().allowView).toBe(false);
        expect(entityListing.props().allowDelete).toBe(true);

        const contextMenuItemEdit = wrapper.find('.sw-product-feature-sets-list__edit-action');
        expect(contextMenuItemEdit.attributes().disabled).toBe('true');

        const contextMenuItemDelete = wrapper.find('.sw-product-feature-sets-list__delete-action');
        expect(contextMenuItemDelete.attributes().disabled).toBeUndefined();
>>>>>>> e65e8e27
    });
});<|MERGE_RESOLUTION|>--- conflicted
+++ resolved
@@ -32,33 +32,6 @@
 
     localVue.directive('tooltip', {});
 
-<<<<<<< HEAD
-    const listPage = (additionalOptions = {}) => {
-        const localVue = createLocalVue();
-
-        localVue.directive('tooltip', {});
-
-        return shallowMount(Shopware.Component.build('sw-settings-product-feature-sets-list'), {
-            localVue,
-            stubs: {
-                'sw-page': Shopware.Component.build('sw-page'),
-                'sw-notification-center': true,
-                'sw-language-switch': true,
-                'sw-search-bar': true,
-                'sw-icon': true,
-                'sw-button': true,
-                'sw-entity-listing': Shopware.Component.build('sw-entity-listing'),
-                'sw-data-grid': Shopware.Component.build('sw-data-grid'),
-                'sw-checkbox-field': true,
-                'sw-context-button': true,
-                'sw-context-menu-item': true,
-                'sw-data-grid-settings': true,
-                'sw-pagination': true,
-                'router-link': true,
-                'sw-loader': true,
-                'sw-data-grid-skeleton': true,
-                i18n: true
-=======
     return shallowMount(Shopware.Component.build('sw-settings-product-feature-sets-list'), {
         localVue,
         stubs: {
@@ -76,6 +49,8 @@
             'sw-data-grid-settings': true,
             'sw-pagination': true,
             'router-link': true,
+            'sw-loader': true,
+            'sw-data-grid-skeleton': true,
             i18n: true
         },
         mocks: {
@@ -84,7 +59,6 @@
             $device: {
                 onResize: () => {},
                 getSystemKey: () => {}
->>>>>>> e65e8e27
             },
             $route: {
                 meta: {
@@ -217,36 +191,6 @@
         ]);
     });
 
-<<<<<<< HEAD
-    it('should throw an success notification after saving in inline editing', async () => {
-        const entityListing = wrapper.find('.sw-settings-product-feature-sets-list-grid');
-        const successNotificationSpy = jest.spyOn(wrapper.vm, 'createNotificationSuccess');
-
-        expect(successNotificationSpy).not.toHaveBeenCalled();
-
-        await entityListing.vm.$emit('inline-edit-save', new Promise(resolve => {
-            resolve();
-        }), { name: 'fooBar' });
-
-        await wrapper.vm.$nextTick();
-
-        expect(successNotificationSpy).toHaveBeenCalled();
-    });
-
-    it('should throw an error notification after saving in inline editing', async () => {
-        const entityListing = wrapper.find('.sw-settings-product-feature-sets-list-grid');
-        const errorNotificationSpy = jest.spyOn(wrapper.vm, 'createNotificationError');
-
-        expect(errorNotificationSpy).not.toHaveBeenCalled();
-
-        await entityListing.vm.$emit('inline-edit-save', new Promise((resolve, reject) => {
-            reject();
-        }), { name: 'fooBar' });
-
-        await wrapper.vm.$nextTick();
-
-        expect(errorNotificationSpy).toHaveBeenCalled();
-=======
     it('should disable all fields when acl privileges are missing', async () => {
         const createButton = wrapper.find('.sw-settings-product-feature-sets-list-grid__create-button');
 
@@ -327,6 +271,35 @@
 
         const contextMenuItemDelete = wrapper.find('.sw-product-feature-sets-list__delete-action');
         expect(contextMenuItemDelete.attributes().disabled).toBeUndefined();
->>>>>>> e65e8e27
+    });
+
+    it('should throw an success notification after saving in inline editing', async () => {
+        const entityListing = wrapper.find('.sw-settings-product-feature-sets-list-grid');
+        const successNotificationSpy = jest.spyOn(wrapper.vm, 'createNotificationSuccess');
+
+        expect(successNotificationSpy).not.toHaveBeenCalled();
+
+        await entityListing.vm.$emit('inline-edit-save', new Promise(resolve => {
+            resolve();
+        }), { name: 'fooBar' });
+
+        await wrapper.vm.$nextTick();
+
+        expect(successNotificationSpy).toHaveBeenCalled();
+    });
+
+    it('should throw an error notification after saving in inline editing', async () => {
+        const entityListing = wrapper.find('.sw-settings-product-feature-sets-list-grid');
+        const errorNotificationSpy = jest.spyOn(wrapper.vm, 'createNotificationError');
+
+        expect(errorNotificationSpy).not.toHaveBeenCalled();
+
+        await entityListing.vm.$emit('inline-edit-save', new Promise((resolve, reject) => {
+            reject();
+        }), { name: 'fooBar' });
+
+        await wrapper.vm.$nextTick();
+
+        expect(errorNotificationSpy).toHaveBeenCalled();
     });
 });