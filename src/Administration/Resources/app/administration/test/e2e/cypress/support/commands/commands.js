--- conflicted
+++ resolved
@@ -9,7 +9,6 @@
 Cypress.Commands.add('typeAndCheckSearchField', {
     prevSubject: 'element'
 }, (subject, value) => {
-
     // Request we want to wait for later
     cy.server();
     cy.route({
@@ -27,7 +26,6 @@
 });
 
 /**
-<<<<<<< HEAD
  * Add role with Permissions
  * @memberOf Cypress.Chainable#
  * @name loginAsUserWithPermissions
@@ -72,7 +70,7 @@
                     return [
                         ...selectedPrivileges,
                         ...requiredPermissions
-                    ]
+                    ];
                 })()
             }
         }).then(response => {
@@ -87,13 +85,13 @@
             body: {
                 aclRoles: [{ id: roleID }],
                 admin: false,
-                email: "max@muster.com",
-                firstName: "Max",
-                id: "b7fb49e9d86d4e5b9b03c9d6f929e36b",
-                lastName: "Muster",
+                email: 'max@muster.com',
+                firstName: 'Max',
+                id: 'b7fb49e9d86d4e5b9b03c9d6f929e36b',
+                lastName: 'Muster',
                 localeId: localeId,
-                password: "Passw0rd!",
-                username: "maxmuster"
+                password: 'Passw0rd!',
+                username: 'maxmuster'
             }
         });
 
@@ -108,7 +106,9 @@
         cy.get('#sw-field--password').type('Passw0rd!');
         cy.get('.sw-login__login-action').click();
     });
-=======
+});
+
+/**
  * Cleans up any previous state by restoring database and clearing caches
  * @memberOf Cypress.Chainable#
  * @name openInitialPage
@@ -125,5 +125,4 @@
         expect(xhr).to.have.property('status', 200);
     });
     cy.get('.sw-desktop').should('be.visible');
->>>>>>> 81388ddf
 });