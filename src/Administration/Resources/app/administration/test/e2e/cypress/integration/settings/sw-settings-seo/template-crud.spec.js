describe('Seo: Test crud operations on templates', () => {
    const routeNames = {
        'Product detail page': 'product',
        'Category page': 'category'
    };

    beforeEach(() => {
        cy.setToInitialState()
            .then(() => {
                return cy.loginViaApi();
            })
            .then(() => {
                return cy.createCategoryFixture({
                    parent: {
                        name: 'ParentCategory',
                        active: true
                    }
                });
            })
            .then(() => {
                return cy.createProductFixture();
            })
            .then(() => {
                return cy.createProductFixture({
                    name: 'Awesome product',
                    productNumber: 'RS-1337',
                    description: 'l33t',
                    price: [
                        {
                            currencyId: 'b7d2554b0ce847cd82f3ac9bd1c0dfca',
                            net: 24,
                            linked: false,
                            gross: 128
                        }
                    ]
                });
            })
            .then(() => {
                cy.openInitialPage(`${Cypress.env('admin')}#/sw/settings/seo/index`);
            });
    });

    it('@settings: update template', () => {
        cy.route({
            url: '/api/v1/_action/sync',
            method: 'post'
        }).as('templateSaveCall');

        cy.get('.sw-seo-url-template-card__seo-url').should('have.length', 2);

        // for each card ...
        Object.keys(routeNames).forEach((routeName) => {
            cy.get('.sw-seo-url-template-card__seo-url').within(($card) => {
                cy.contains(routeName)
                    .parentsUntil('.sw-seo-url-template-card__seo-url')
                    .parent().within(($template) => {
                    // /... assert tha the preview works correctly
                        cy.get('.icon--default-basic-checkmark-line');
                        // Seo Urls cannot contain spaces (as opposed to error messages)
                        cy.get('.sw-seo-url-template-card__preview-item').contains(/[^\s]+/).should('have.length', 1);

                        // Type the most simple url template, which prints the id
                        cy.get('#sw-field--seo-url-template-undefined').clear().type(`{{${routeNames[routeName]}.id}}`, { parseSpecialCharSequences: false });
                        // ids are 16 hex chars
                        cy.get('.sw-seo-url-template-card__preview-item').contains(/[a-z0-9]{16}/);
                    });
            });
        });

        // check that the templates can be saved
        cy.get('.smart-bar__actions').contains('Save').click();
        cy.wait('@templateSaveCall').then((xhr) => {
            expect(xhr).to.have.property('status', 200);
        });
    });

<<<<<<< HEAD
    it('@base @settings: update template for a saleschannel', () => {
=======
    it('@base @settings: update template for a sales channel', () => {
>>>>>>> 5790185a
        cy.route({
            url: '/api/v1/_action/sync',
            method: 'post'
        }).as('templateCreateCall');

        // check inherited saleschannel templates
        cy.get('.sw-sales-channel-switch')
            .typeSingleSelectAndCheck('Storefront', '.sw-entity-single-select');

        // assert that all inputs are disabled
        cy.get('.sw-seo-url-template-card').get('.sw-card__content').within(($card) => {
            cy.get('input').should('be.disabled');
        });

        // foreach card ...
        Object.keys(routeNames).forEach((routeName) => {
            cy.get('.sw-seo-url-template-card__seo-url').within(($card) => {
                cy.contains(routeName)
                    .parentsUntil('.sw-seo-url-template-card__seo-url')
                    .parent().within(($template) => {
                    // ... check that the inheritance can be removed
                        cy.get('.sw-inheritance-switch').click();
                        cy.get('input').should('not.be.disabled');
                        // ... and that the preview works
                        cy.get('.icon--default-basic-checkmark-line');
                        // Seo Urls cannot contain spaces (as opposed to error messages)
                        cy.get('.sw-seo-url-template-card__preview-item').contains(/[^\s]+/).should('have.length', 1);
                    });
            });
        });

        //
        cy.get('.smart-bar__actions').contains('Save').click();
        cy.wait('@templateCreateCall').then((xhr) => {
            expect(xhr).to.have.property('status', 200);
        });
        cy.awaitAndCheckNotification('SEO URL templates have been saved.');
    });

<<<<<<< HEAD
    it('@base @settings: cannot edit templates for headless saleschannels', () => {
=======
    it('@base @settings: cannot edit templates for headless sales channels', () => {
>>>>>>> 5790185a
        cy.get('.sw-sales-channel-switch')
            .typeSingleSelectAndCheck('Headless', '.sw-entity-single-select');

        cy.get('.sw-card__content').contains('SEO URLs cannot be assigned to a headless Sales Channel.');
    });

    it('@base @settings: cannot save when the first template is empty', () => {
        cy.route({
            url: '/api/v1/_action/sync',
            method: 'post'
        }).as('templateSaveCall');

        cy.get('.sw-block-field__block #sw-field--seo-url-template-undefined')
            .eq(0)
            .should('be.visible')
            .clear()
            .should('be.empty');

        // check that the server throws an error
        cy.get('.smart-bar__actions').contains('Save').click();
        cy.wait('@templateSaveCall').then((xhr) => {
            expect(xhr).to.have.property('status', 400);
            cy.awaitAndCheckNotification('Not all templates are valid.');
            cy.get('.sw-field__error').contains('This value should not be blank');
        });
    });

    it('@base @settings: cannot save when the second template is empty', () => {
        cy.route({
            url: '/api/v1/_action/sync',
            method: 'post'
        }).as('templateSaveCall');

        cy.get('.sw-block-field__block #sw-field--seo-url-template-undefined')
            .eq(1)
            .should('be.visible')
            .clear()
            .should('be.empty');

        // check that the server throws an error
        cy.get('.smart-bar__actions').contains('Save').click();
        cy.wait('@templateSaveCall').then((xhr) => {
            expect(xhr).to.have.property('status', 400);
            cy.awaitAndCheckNotification('Not all templates are valid.');
            cy.get('.sw-field__error').contains('This value should not be blank');
        });
    });
});<|MERGE_RESOLUTION|>--- conflicted
+++ resolved
@@ -74,11 +74,7 @@
         });
     });
 
-<<<<<<< HEAD
-    it('@base @settings: update template for a saleschannel', () => {
-=======
     it('@base @settings: update template for a sales channel', () => {
->>>>>>> 5790185a
         cy.route({
             url: '/api/v1/_action/sync',
             method: 'post'
@@ -118,11 +114,7 @@
         cy.awaitAndCheckNotification('SEO URL templates have been saved.');
     });
 
-<<<<<<< HEAD
-    it('@base @settings: cannot edit templates for headless saleschannels', () => {
-=======
     it('@base @settings: cannot edit templates for headless sales channels', () => {
->>>>>>> 5790185a
         cy.get('.sw-sales-channel-switch')
             .typeSingleSelectAndCheck('Headless', '.sw-entity-single-select');
 
