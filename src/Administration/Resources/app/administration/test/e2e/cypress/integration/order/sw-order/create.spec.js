// / <reference types="Cypress" />
import OrderPageObject from '../../../support/pages/module/sw-order.page-object';

describe('Order: Create order', () => {
    beforeEach(() => {
        cy.setToInitialState()
            .then(() => {
                return cy.loginViaApi();
            })
            .then(() => {
                return cy.createCustomerFixture();
            })
            .then(() => {
                return cy.createProductFixture();
            })
            .then(() => {
                return cy.openInitialPage(`${Cypress.env('admin')}#/sw/order/index`);
            });
    });

    it('@base @order: create order with an existing customer', () => {
        const page = new OrderPageObject();

        // start server
        cy.server();

        // network requests
        cy.route({
            url: `${Cypress.env('apiPath')}/_proxy/store-api/**/checkout/cart/line-item`,
            method: 'post'
        }).as('addLineItem');

        cy.route({
<<<<<<< HEAD
            url: `${Cypress.env('apiPath')}/_proxy/store-api/**/checkout/order`,
=======
            url: `${Cypress.env('apiPath')}/_proxy-order/**`,
>>>>>>> 15e5a3c2
            method: 'post'
        }).as('saveOrder');

        // navigate to order create page
        cy.contains('Add order')
            .click();

        // expect create-order-page is visible
        cy.get('h2')
            .contains('New order');

        // expect unabling to add any line items if there is no customer yet
        cy.get('.sw-order-line-items-grid-sales-channel__actions-container .sw-button-group button')
            .should('be.disabled');

        // select an existing customer
        cy.get('.sw-order-create-details-header .sw-entity-single-select')
            .typeSingleSelectAndCheck('Eroni', '.sw-order-create-details-header .sw-entity-single-select');

        // expect customer data correctly
        cy.get('.sw-order-create-details-body input[name="sw-field--email"]')
            .should('have.value', 'test@example.com');

        // expect abling to add the line items if there is an available customer
        cy.get('.sw-order-line-items-grid-sales-channel__actions-container .sw-button-group button')
            .should('not.be.disabled');

        // continue adding a valid line item
        cy.get('.sw-order-line-items-grid-sales-channel__actions-container .sw-button-group > button')
            .click();

        // expect a new table row visible
        cy.get(`${page.elements.dataGridRow}--0`)
            .should('be.visible');

        // double click on item name cell
        cy.get(`${page.elements.dataGridRow}--0 ${page.elements.dataGridColumn}--label`)
            .dblclick();

        // enter item name
        cy.get('.sw-order-product-select__single-select')
            .typeSingleSelectAndCheck('Product name', '.sw-order-product-select__single-select');

        // enter item quantity
        cy.get(`${page.elements.dataGridColumn}--quantity input`)
            .clearTypeAndCheck('10');

        // save line item
        cy.get(`${page.elements.dataGridInlineEditSave}`)
            .click();

        cy.wait('@addLineItem').then((xhr) => {
            expect(xhr).to.have.property('status', 200);
        });

        // save order
        cy.contains('Save order')
            .click();

        cy.wait('@saveOrder').then((xhr) => {
            expect(xhr).to.have.property('status', 200);
        });

        // assert saving successful
        cy.get('.sw-order-detail')
            .should('be.visible');
        cy.get(`.sw-order-detail-base ${page.elements.userMetadata}`)
            .contains('Pep Eroni');
        cy.get(`${page.elements.dataGridRow}--0 ${page.elements.dataGridColumn}--label`)
            .contains('Product name');
        cy.get(`${page.elements.dataGridRow}--0 ${page.elements.dataGridColumn}--quantity`)
            .contains('10');
    });

    it('@base @order: create order with a new customer, update line item and shipping cost manually', () => {
        const page = new OrderPageObject();

        // start server
        cy.server();

        // network requests
        cy.route({
            url: `${Cypress.env('apiPath')}/customer`,
            method: 'post'
        }).as('createCustomerCall');

        cy.route({
            url: `${Cypress.env('apiPath')}/_proxy/store-api/**/checkout/cart/line-item`,
            method: 'post'
        }).as('addLineItem');

        cy.route({
            url: `${Cypress.env('apiPath')}/_proxy/store-api/**/checkout/cart/line-item`,
            method: 'patch'
        }).as('updateLineItem');

        cy.route({
            url: `${Cypress.env('apiPath')}/_proxy/modify-shipping-costs`,
            method: 'patch'
        }).as('modifyShippingCostsCall');

        cy.route({
<<<<<<< HEAD
            url: `${Cypress.env('apiPath')}/_proxy/store-api/**/checkout/order`,
=======
            url: `${Cypress.env('apiPath')}/_proxy-order/**`,
>>>>>>> 15e5a3c2
            method: 'post'
        }).as('saveOrder');

        // navigate to order create page
        cy.contains('Add order')
            .click();

        // expect create-order-page is visible
        cy.get('h2')
            .contains('New order');

        // expect unabling to add any line items if there is no customer yet
        cy.get('.sw-order-line-items-grid-sales-channel__actions-container .sw-button-group button')
            .should('be.disabled');

        // add a new customer
        cy.contains('Add new customer')
            .click();

        // expect modal add-new-customer visible
        cy.get('.sw-modal')
            .should('be.visible');
        cy.get('.sw-modal__title')
            .contains('Add new customer');

        // expect customer-password is not disabled when customer-guest is not checked
        cy.get('.sw-order-new-customer-modal input[name="sw-field--customer-guest"]')
            .should('not.be.checked');
        cy.get('.sw-order-new-customer-modal input[name="sw-field--customer-password"]')
            .should('not.be.disabled');

        // customer-guest is checked
        cy.get('.sw-order-new-customer-modal input[name="sw-field--customer-guest"]')
            .check();
        cy.get('.sw-order-new-customer-modal input[name="sw-field--customer-password"]')
            .should('be.disabled');

        // customer-guest is uncheck
        cy.get('.sw-order-new-customer-modal input[name="sw-field--customer-guest"]')
            .uncheck();
        cy.get('.sw-order-new-customer-modal input[name="sw-field--customer-password"]')
            .should('not.be.disabled');

        // enter salutation
        cy.get('.sw-customer-base-form__salutation-select')
            .typeSingleSelectAndCheck('Mr.', '.sw-customer-base-form__salutation-select');

        // enter firstName
        cy.get('input[name="sw-field--customer-firstName"]')
            .typeAndCheck('Golden');

        // enter lastName
        cy.get('input[name="sw-field--customer-lastName"]')
            .typeAndCheck('Stars');

        // enter email
        cy.get('input[name="sw-field--customer-email"]')
            .typeAndCheck('goldenstars@example.com');

        // enter customer-group
        cy.get('.sw-customer-base-form__customer-group-select')
            .typeSingleSelectAndCheck('Standard customer group', '.sw-customer-base-form__customer-group-select');

        // enter sales-channel
        cy.get('.sw-customer-base-form__sales-channel-select')
            .typeSingleSelectAndCheck('Storefront', '.sw-customer-base-form__sales-channel-select');

        // enter payment-method
        cy.get('.sw-customer-base-form__payment-method-select')
            .typeSingleSelectAndCheck('Invoice', '.sw-customer-base-form__payment-method-select');

        // enter password
        cy.get('#sw-field--customer-password')
            .typeAndCheck('shopware');

        // change to "Billing address" tab
        cy.get('.sw-order-new-customer-modal .sw-tabs-item')
            .contains('Billing address')
            .click();

        // enter salutation
        cy.get('.sw-customer-address-form__salutation-select')
            .typeSingleSelectAndCheck('Mr.', '.sw-customer-address-form__salutation-select');

        // enter firstName
        cy.get('input[name="sw-field--address-firstName"]')
            .typeAndCheck('Golden');

        // enter lastName
        cy.get('input[name="sw-field--address-lastName"]')
            .typeAndCheck('Stars');

        // enter street
        cy.get('input[name="sw-field--address-street"]')
            .typeAndCheck('Billing street');

        // enter zipcode
        cy.get('input[name="sw-field--address-zipcode"]')
            .typeAndCheck('0123456');

        // enter city
        cy.get('input[name="sw-field--address-city"]')
            .typeAndCheck('Berlin');

        // enter country
        cy.get('.sw-customer-address-form__country-select')
            .typeSingleSelectAndCheck('Germany', '.sw-customer-address-form__country-select');

        // change to "Shipping address" tab
        cy.get('.sw-order-new-customer-modal .sw-tabs-item')
            .contains('Shipping address')
            .click();

        // "Same as billing address" is checked
        cy.get('input[name="sw-field--isSameBilling"]')
            .should('be.checked');
        cy.get('input[name="sw-field--address-street"]')
            .should('have.value', 'Billing street')
            .and('be.disabled');
        cy.get('input[name="sw-field--address-zipcode"]')
            .should('have.value', '0123456')
            .and('be.disabled');
        cy.get('input[name="sw-field--address-city"]')
            .should('have.value', 'Berlin')
            .and('be.disabled');

        // uncheck "Same as billing address"
        cy.get('input[name="sw-field--isSameBilling"]')
            .uncheck();
        cy.get('input[name="sw-field--address-street"]')
            .should('be.empty')
            .and('not.be.disabled');
        cy.get('input[name="sw-field--address-zipcode"]')
            .should('be.empty')
            .and('not.be.disabled');
        cy.get('input[name="sw-field--address-city"]')
            .should('be.empty')
            .and('not.be.disabled');

        // enter salutation
        cy.get('.sw-customer-address-form__salutation-select')
            .typeSingleSelectAndCheck('Mr.', '.sw-customer-address-form__salutation-select');

        // enter firstName
        cy.get('input[name="sw-field--address-firstName"]')
            .typeAndCheck('Golden');

        // enter lastName
        cy.get('input[name="sw-field--address-lastName"]')
            .typeAndCheck('Stars');

        // enter street
        cy.get('input[name="sw-field--address-street"]')
            .typeAndCheck('Shipping street');

        // enter zipcode
        cy.get('input[name="sw-field--address-zipcode"]')
            .typeAndCheck('6543210');

        // enter city
        cy.get('input[name="sw-field--address-city"]')
            .typeAndCheck('Berlin');

        // enter country
        cy.get('.sw-customer-address-form__country-select')
            .typeSingleSelectAndCheck('Germany', '.sw-customer-address-form__country-select');

        // save customer
        cy.get('.sw-modal .sw-modal__footer .sw-button--primary')
            .click({ force: true });

        cy.wait('@createCustomerCall').then((xhr) => {
            expect(xhr).to.have.property('status', 204);
        });

        // assert creating new customer successful with the different address
        cy.get('.sw-order-create-details-body input[name="sw-field--email"]')
            .should('have.value', 'goldenstars@example.com');
        cy.get('.sw-order-create-details-body .is-billing .sw-address__street')
            .contains('Billing street');
        cy.get('.sw-order-create-details-body .is-shipping .sw-address__street')
            .contains('Shipping street');

        // expect abling to add the line items if there is an available customer
        cy.get('.sw-order-line-items-grid-sales-channel__actions-container .sw-button-group button')
            .should('not.be.disabled');

        // continue adding a valid line item
        cy.get('.sw-order-line-items-grid-sales-channel__actions-container .sw-button-group > button')
            .click();

        // expect a new table row visible
        cy.get(`${page.elements.dataGridRow}--0`)
            .should('be.visible');

        // double click on item name cell
        cy.get(`${page.elements.dataGridRow}--0 ${page.elements.dataGridColumn}--label`)
            .dblclick();

        // enter item name
        cy.get('.sw-order-product-select__single-select')
            .typeSingleSelectAndCheck('Product name', '.sw-order-product-select__single-select');

        // enter item quantity
        cy.get(`${page.elements.dataGridColumn}--quantity input`)
            .clearTypeAndCheck('5');

        // save line item
        cy.get(`${page.elements.dataGridInlineEditSave}`)
            .click();

        cy.wait('@addLineItem').then((xhr) => {
            expect(xhr).to.have.property('status', 200);
        });

        // enter item price
        cy.get(`${page.elements.dataGridRow}--0 ${page.elements.dataGridColumn}--unitPrice`)
            .dblclick();
        cy.get(`${page.elements.dataGridColumn}--unitPrice input`)
            .clearTypeAndCheck('10');

        // save line item
        cy.get(`${page.elements.dataGridInlineEditSave}`)
            .click();

        cy.wait('@updateLineItem').then((xhr) => {
            expect(xhr).to.have.property('status', 200);
        });

        // enter shipping cost
        cy.get('.sw-order-create-summary__data dd > div[tooltip-id]')
            .dblclick();
        cy.get('.sw-order-create-summary__data dd > div[tooltip-id] input')
            .clearTypeAndCheck('10');

        // save shipping cost
        cy.get('.sw-order-create-summary__data dd > div[tooltip-id] .sw-button--primary')
            .click({ force: true });

        cy.wait('@modifyShippingCostsCall').then((xhr) => {
            expect(xhr).to.have.property('status', 200);
        });

        // save order
        cy.contains('Save order')
            .click();

        cy.wait('@saveOrder').then((xhr) => {
            expect(xhr).to.have.property('status', 200);
        });

        // assert saving successful
        cy.get('.sw-order-detail')
            .should('be.visible');
        cy.get(`.sw-order-detail-base ${page.elements.userMetadata}`)
            .contains('Golden Stars');
        cy.get(`${page.elements.dataGridRow}--0 ${page.elements.dataGridColumn}--label`)
            .contains('Product name');
        cy.get(`${page.elements.dataGridRow}--0 ${page.elements.dataGridColumn}--quantity`)
            .contains('5');
    });

    it('@base @order: add promotion code', () => {
        const page = new OrderPageObject();

        cy.visit(`${Cypress.env('admin')}#/sw/promotion/index`);

        cy.get('a[href="#/sw/promotion/create"]').click();

        // Request we want to wait for later
        cy.server();
        cy.route({
            url: `${Cypress.env('apiPath')}/promotion`,
            method: 'post'
        }).as('savePromotion');

        cy.route({
            url: `${Cypress.env('apiPath')}/search/promotion/**/discounts`,
            method: 'post'
        }).as('saveDiscount');

        // Create promotion
        cy.get('.sw-promotion-detail').should('be.visible');
        cy.get('#sw-field--promotion-name').typeAndCheck('New year promotion');
        cy.get('input[name="sw-field--promotion-active"]').click();
        cy.get('.sw-promotion-sales-channel-select').typeMultiSelectAndCheck('Storefront');
        cy.get('.sw-promotion-sales-channel-select .sw-select-selection-list__input')
            .type('{esc}');

        cy.get('input[name="sw-field--promotion-useCodes"]').check();
        cy.get('#sw-field--promotion-code').typeAndCheck('DISCOUNT');
        cy.get('.sw-promotion-detail__save-action').click();

        cy.wait('@savePromotion').then((xhr) => {
            expect(xhr).to.have.property('status', 204);
        });

        cy.get(page.elements.smartBarBack).click();
        cy.get(`${page.elements.dataGridRow}--0 ${page.elements.dataGridColumn}--name`)
            .contains('New year promotion');
        cy.get(`${page.elements.dataGridRow}--0 ${page.elements.dataGridColumn}--name a`)
            .click();

        // Add discount
        cy.get(page.elements.loader).should('not.exist');
        cy.get('a[title="Discounts"]').click();
        cy.get(page.elements.loader).should('not.exist');

        cy.get('.sw-button--ghost').should('be.visible');
        cy.contains('.sw-button--ghost', 'Add discount').click();
        cy.wait('@filteredResultCall').then((xhr) => {
            expect(xhr).to.have.property('status', 200);
        });
        cy.get(page.elements.loader).should('not.exist');

        cy.get('.sw-promotion-discount-component').should('be.visible');
        cy.get('.sw-promotion-discount-component__discount-value').should('be.visible');
        cy.get('.sw-promotion-discount-component__discount-value input')
            .clear()
            .type('10');

        cy.get('.sw-promotion-detail__save-action').click();
        cy.wait('@saveDiscount').then((xhr) => {
            expect(xhr).to.have.property('status', 200);
        });

        // Verify promotion in Administration
        cy.get(page.elements.smartBarBack).click();
        cy.get(`${page.elements.dataGridRow}--0 ${page.elements.dataGridColumn}--name`)
            .contains('New year promotion');
        cy.get(`${page.elements.dataGridRow}--0 ${page.elements.dataGridColumn}--active .is--active`)
            .should('be.visible');

        // Navigate to order list page
        cy.visit(`${Cypress.env('admin')}#/sw/order/index`);

        // Create
        // start server
        cy.server();
        cy.route({
            url: `${Cypress.env('apiPath')}/_proxy/store-api/**/checkout/cart/line-item`,
            method: 'post'
        }).as('addLineItem');

        cy.route({
<<<<<<< HEAD
            url: `${Cypress.env('apiPath')}/_proxy/store-api/**/checkout/order`,
=======
            url: `${Cypress.env('apiPath')}/_proxy-order/**`,
>>>>>>> 15e5a3c2
            method: 'post'
        }).as('saveOrder');

        // navigate to order create page
        cy.contains('Add order').click();

        // select an existing customer
        cy.get('.sw-order-create-details-header .sw-entity-single-select')
            .typeSingleSelectAndCheck('Eroni', '.sw-order-create-details-header .sw-entity-single-select');

        // expect customer data correctly
        cy.get('.sw-order-create-details-body input[name="sw-field--email"]')
            .should('have.value', 'test@example.com');

        // continue adding a valid line item
        cy.get('.sw-order-line-items-grid-sales-channel__actions-container .sw-button-group > button')
            .click();

        // double click on item name cell
        cy.get(`${page.elements.dataGridRow}--0 ${page.elements.dataGridColumn}--label`)
            .dblclick();

        // enter item name
        cy.get('.sw-order-product-select__single-select')
            .typeSingleSelectAndCheck('Product name', '.sw-order-product-select__single-select');

        // enter item quantity
        cy.get(`${page.elements.dataGridColumn}--quantity input`)
            .clearTypeAndCheck('10');

        // save line item
        cy.get(`${page.elements.dataGridInlineEditSave}`)
            .click();

        cy.wait('@addLineItem').then((xhr) => {
            expect(xhr).to.have.property('status', 200);
        });

        cy.get('.sw-tagged-field__input').typeAndCheck('DISCOUNT').type('{enter}');

        // assert adding promotion tag successfully
        cy.get('.sw-tagged-field__tag-list .sw-label').should('be.visible');
        cy.get('.sw-tagged-field__tag-list .sw-label').contains('DISCOUNT');
        cy.get('.sw-tagged-field__tag-list .sw-label').should('not.have.class', 'sw-label--danger');

        cy.get(`${page.elements.dataGridRow}--1 ${page.elements.dataGridColumn}--label`)
            .contains('New year promotion');

        cy.get(`${page.elements.dataGridRow}--1 ${page.elements.dataGridColumn}--quantity`)
            .contains('1');

        cy.get(`${page.elements.dataGridRow}--1 ${page.elements.dataGridColumn}--quantity`)
            .contains('1');

        // save order
        cy.contains('Save order')
            .click();

        cy.wait('@saveOrder').then((xhr) => {
            expect(xhr).to.have.property('status', 200);
        });

        // assert saving successful
        cy.get('.sw-order-detail')
            .should('be.visible');
        cy.get(`.sw-order-detail-base ${page.elements.userMetadata}`)
            .contains('Pep Eroni');

        cy.get('tbody .sw-data-grid__row').should('have.length', 2);
    });

    it('@order: add invalid promotion code', () => {
        const page = new OrderPageObject();

        // start server
        cy.server();

        // network requests
        cy.route({
            url: `${Cypress.env('apiPath')}/_proxy/store-api/**/checkout/cart/line-item`,
            method: 'post'
        }).as('addLineItem');

        cy.route({
<<<<<<< HEAD
            url: `${Cypress.env('apiPath')}/_proxy/store-api/**/checkout/order`,
=======
            url: `${Cypress.env('apiPath')}/_proxy-order/**`,
>>>>>>> 15e5a3c2
            method: 'post'
        }).as('saveOrder');

        // navigate to order create page
        cy.contains('Add order')
            .click();

        // expect create-order-page is visible
        cy.get('h2')
            .contains('New order');

        // expect unabling to add any line items if there is no customer yet
        cy.get('.sw-order-line-items-grid-sales-channel__actions-container .sw-button-group button')
            .should('be.disabled');

        // select an existing customer
        cy.get('.sw-order-create-details-header .sw-entity-single-select')
            .typeSingleSelectAndCheck('Eroni', '.sw-order-create-details-header .sw-entity-single-select');

        // expect customer data correctly
        cy.get('.sw-order-create-details-body input[name="sw-field--email"]')
            .should('have.value', 'test@example.com');

        // expect abling to add the line items if there is an available customer
        cy.get('.sw-order-line-items-grid-sales-channel__actions-container .sw-button-group button')
            .should('not.be.disabled');

        // continue adding a valid line item
        cy.get('.sw-order-line-items-grid-sales-channel__actions-container .sw-button-group > button')
            .click();

        // expect a new table row visible
        cy.get(`${page.elements.dataGridRow}--0`)
            .should('be.visible');

        // double click on item name cell
        cy.get(`${page.elements.dataGridRow}--0 ${page.elements.dataGridColumn}--label`)
            .dblclick();

        // enter item name
        cy.get('.sw-order-product-select__single-select')
            .typeSingleSelectAndCheck('Product name', '.sw-order-product-select__single-select');

        // enter item quantity
        cy.get(`${page.elements.dataGridColumn}--quantity input`)
            .clearTypeAndCheck('10');

        // save line item
        cy.get(`${page.elements.dataGridInlineEditSave}`)
            .click();

        cy.wait('@addLineItem').then((xhr) => {
            expect(xhr).to.have.property('status', 200);
        });

        cy.get('.sw-tagged-field__input').typeAndCheck('CODE').type('{enter}');

        // Verify that notification is visible to user
        cy.get('.sw-alert--error').should('be.visible');

        // save order
        cy.contains('Save order')
            .click();

        cy.get('.sw-modal__body').should('be.visible');

        cy.get('.sw-modal__body')
            .contains('CODE');

        // assert adding promotion tag failed
        cy.get('.sw-tagged-field__tag-list .sw-label').should('be.visible');
        cy.get('.sw-tagged-field__tag-list .sw-label').contains('CODE');
        cy.get('.sw-tagged-field__tag-list .sw-label').should('have.class', 'sw-label--danger');

        // remove invalid code
        cy.get(`${page.elements.modal}__footer button${page.elements.primaryButton}`).click();

        // Verify that notification is visible to user
        cy.get('.sw-alert--error').should('not.be.visible');

        // save order
        cy.contains('Save order')
            .click();

        cy.wait('@saveOrder').then((xhr) => {
            expect(xhr).to.have.property('status', 200);
        });

        // assert saving successful
        cy.get('.sw-order-detail')
            .should('be.visible');
        cy.get('.sw-order-detail-base .sw-order-user-card__metadata')
            .contains('Pep Eroni');
        cy.get('.sw-data-grid__row--0 > .sw-data-grid__cell--label > .sw-data-grid__cell-content')
            .contains('Product name');
        cy.get('.sw-data-grid__row--0 > .sw-data-grid__cell--quantity > .sw-data-grid__cell-content')
            .contains('10');
    });
});<|MERGE_RESOLUTION|>--- conflicted
+++ resolved
@@ -31,11 +31,7 @@
         }).as('addLineItem');
 
         cy.route({
-<<<<<<< HEAD
-            url: `${Cypress.env('apiPath')}/_proxy/store-api/**/checkout/order`,
-=======
             url: `${Cypress.env('apiPath')}/_proxy-order/**`,
->>>>>>> 15e5a3c2
             method: 'post'
         }).as('saveOrder');
 
@@ -138,11 +134,7 @@
         }).as('modifyShippingCostsCall');
 
         cy.route({
-<<<<<<< HEAD
-            url: `${Cypress.env('apiPath')}/_proxy/store-api/**/checkout/order`,
-=======
             url: `${Cypress.env('apiPath')}/_proxy-order/**`,
->>>>>>> 15e5a3c2
             method: 'post'
         }).as('saveOrder');
 
@@ -488,11 +480,7 @@
         }).as('addLineItem');
 
         cy.route({
-<<<<<<< HEAD
-            url: `${Cypress.env('apiPath')}/_proxy/store-api/**/checkout/order`,
-=======
             url: `${Cypress.env('apiPath')}/_proxy-order/**`,
->>>>>>> 15e5a3c2
             method: 'post'
         }).as('saveOrder');
 
@@ -577,11 +565,7 @@
         }).as('addLineItem');
 
         cy.route({
-<<<<<<< HEAD
-            url: `${Cypress.env('apiPath')}/_proxy/store-api/**/checkout/order`,
-=======
             url: `${Cypress.env('apiPath')}/_proxy-order/**`,
->>>>>>> 15e5a3c2
             method: 'post'
         }).as('saveOrder');
 
