/// <reference types="Cypress" />

import OrderPageObject from '../../../support/pages/module/sw-order.page-object';

describe('Order: Test order state', () => {
    beforeEach(() => {
        cy.setToInitialState()
            .then(() => {
                cy.loginViaApi();
            })
            .then(() => {
                return cy.createProductFixture();
            })
            .then(() => {
                return cy.searchViaAdminApi({
                    endpoint: 'product',
                    data: {
                        field: 'name',
                        value: 'Product name'
                    }
                });
            })
            .then((result) => {
                return cy.createGuestOrder(result.id);
            })
            .then(() => {
                cy.openInitialPage(`${Cypress.env('admin')}#/sw/order/index`);
            });
    });

    it('@base @order: add document to order', () => {
        const page = new OrderPageObject();

        // Request we want to wait for later
        cy.server();
        cy.route({
            url: `${Cypress.env('apiPath')}/_action/order/**/document/invoice`,
            method: 'post'
        }).as('createDocumentCall');
        cy.route({
            url: `${Cypress.env('apiPath')}/search/document`,
            method: 'post'
        }).as('findDocumentCall');
        cy.route({
            url: `${Cypress.env('apiPath')}/search/order`,
            method: 'post'
        }).as('findOrder');

        cy.get(`${page.elements.dataGridRow}--0`).contains('Mustermann, Max');
        cy.clickContextMenuItem(
            '.sw-order-list__order-view-action',
            page.elements.contextMenuButton,
            `${page.elements.dataGridRow}--0`
        );

        cy.get(`${page.elements.userMetadata}-user-name`)
            .contains('Max Mustermann');

        // Find documents
        cy.get('.sw-order-detail-base__document-grid').scrollIntoView();
        cy.get('.sw-order-detail-base__document-grid').should('be.visible');
        cy.get(page.elements.loader).should('not.exist');
        cy.clickContextMenuItem(
            '.sw-context-menu-item',
            '.sw-order-document-grid-button',
            null,
            'Invoice'
        );

        // Generate invoice
        cy.get('.sw-order-document-settings-modal__settings-modal').should('be.visible');
        cy.get('#sw-field--documentConfig-documentComment').type('Always get a bill');
        cy.get('.sw-order-document-settings-modal__settings-modal .sw-button--primary')
            .click();

        // Verify invoice
        cy.wait('@createDocumentCall').then((xhr) => {
            expect(xhr).to.have.property('status', 200);
            expect(xhr.responseBody).to.have.property('documentId');
            expect(xhr.responseBody).to.have.property('documentDeepLink');

            const documentId = xhr.response.body.documentId;
            const documentDeepLink = xhr.response.body.documentDeepLink;

<<<<<<< HEAD
            return cy.request(`/api/_action/document/${documentId}/${documentDeepLink}`);
        }).then((xhr) => {
            expect(xhr).to.have.property('status', 200);
            expect(xhr.headers).to.have.property('content-type', 'application/pdf');
=======
            cy.getCookie('bearerAuth').then((bearerAuth) => {
                return JSON.parse(bearerAuth.value).access;
            }).then((authToken) => {
                return cy.request(
                        {
                            headers: {
                                Accept: 'application/vnd.api+json',
                                Authorization: `Bearer ${authToken}`,
                                'Content-Type': 'application/json'
                            },
                            method: 'GET',
                            url: `/api/v*/_action/document/${documentId}/${documentDeepLink}`
                        }
                    );
            }).then((xhr) => {
                expect(xhr).to.have.property('status', 200);
                expect(xhr.headers).to.have.property('content-type', 'application/pdf');
            });
>>>>>>> 884ed228
        });


        cy.wait('@findDocumentCall').then((xhr) => {
            cy.log(`metal.total${xhr.responseBody.meta.total}`);
            expect(xhr).to.have.property('status', 200);
        });

        cy.wait('@findOrder').then((xhr) => {
            expect(xhr).to.have.property('status', 200);
        });

        cy.wait('@findDocumentCall').then((xhr) => {
            expect(xhr).to.have.property('status', 200);
        });

        cy.get(page.elements.smartBarBack).click();
        cy.get(`${page.elements.dataGridRow}--0`).contains('Mustermann, Max');
        cy.clickContextMenuItem(
            '.sw-order-list__order-view-action',
            page.elements.contextMenuButton,
            `${page.elements.dataGridRow}--0`
        );

        cy.get('.sw-order-detail-base__document-grid').scrollIntoView();
        cy.get('.sw-order-detail-base__document-grid .sw-data-grid__row--0').should('be.visible');
        cy.get('.sw-order-detail-base__document-grid .sw-data-grid__row--0')
            .contains('Invoice');

        cy.get('.sw-order-detail-base__document-grid .sw-data-grid__row--0 .sw-data-grid__cell--actions .sw-context-button').click();
        cy.get('.sw-context-menu-item').contains('Download');
    });
});<|MERGE_RESOLUTION|>--- conflicted
+++ resolved
@@ -82,12 +82,6 @@
             const documentId = xhr.response.body.documentId;
             const documentDeepLink = xhr.response.body.documentDeepLink;
 
-<<<<<<< HEAD
-            return cy.request(`/api/_action/document/${documentId}/${documentDeepLink}`);
-        }).then((xhr) => {
-            expect(xhr).to.have.property('status', 200);
-            expect(xhr.headers).to.have.property('content-type', 'application/pdf');
-=======
             cy.getCookie('bearerAuth').then((bearerAuth) => {
                 return JSON.parse(bearerAuth.value).access;
             }).then((authToken) => {
@@ -99,14 +93,13 @@
                                 'Content-Type': 'application/json'
                             },
                             method: 'GET',
-                            url: `/api/v*/_action/document/${documentId}/${documentDeepLink}`
+                            url: `/api/_action/document/${documentId}/${documentDeepLink}`
                         }
                     );
             }).then((xhr) => {
                 expect(xhr).to.have.property('status', 200);
                 expect(xhr.headers).to.have.property('content-type', 'application/pdf');
             });
->>>>>>> 884ed228
         });
 
 
