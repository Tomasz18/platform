/// <reference types="Cypress" />

import CategoryPageObject from '../../../support/pages/module/sw-category.page-object';

describe('Category: Edit categories', () => {
    before(() => {
        // Clean previous state and prepare Administration
        cy.setToInitialState();
    });

    beforeEach(() => {
        cy.loginViaApi()
            .then(() => {
                return cy.createProductFixture();
            })
            .then(() => {
                return cy.createDefaultFixture('product-stream', {}, 'product-stream-valid');
            })
            .then(() => {
                cy.openInitialPage(`${Cypress.env('admin')}#/sw/category/index`);
            });
    });

    it('@catalogue: change content language without selected category', () => {
        const page = new CategoryPageObject();

        cy.get('.sw-tree-item__label')
            .should('be.visible')
            .contains('Home');

        page.changeTranslation('Deutsch', 1);
        cy.get('.sw-tree-item__label').should('be.visible');
        cy.get('.sw-empty-state__element').should('be.visible');

        cy.get('.sw-tree-item__label')
            .should('be.visible')
            .contains('Home');

        page.changeTranslation('English', 1);
        cy.get('.sw-tree-item__label').should('be.visible');
        cy.get('.sw-empty-state__element').should('be.visible');

        cy.get('.sw-tree-item__label')
            .should('be.visible')
            .contains('Home');
    });

    it('@catalogue: change content language with selected category', () => {
        const page = new CategoryPageObject();

        cy.get('.sw-tree-item__label')
            .contains('Home')
            .click();

        cy.get('#categoryName')
            .should('be.visible')
            .should('have.value', 'Home');

        page.changeTranslation('Deutsch', 1);
        cy.get('.sw-loader').should('not.exist');
        cy.get('#categoryName')
            .should('be.visible')
            .should('have.value', 'Home');
<<<<<<< HEAD
=======
    });

    it('@catalogue: assign dynamic product group', () => {
        cy.server();
        cy.route({
            url: '/api/v*/category/*',
            method: 'patch'
        }).as('saveData');

        // Select a category
        cy.get('.sw-tree-item__label')
            .contains('Home')
            .click();

        // Scroll to product assignment
        cy.get('.sw-category-detail-base__products')
            .scrollIntoView();

        // Change product assignment type to dynamic product group
        cy.get('.sw-category-detail__product-assignment-type-select').typeSingleSelect(
            'Dynamic product group',
            '.sw-category-detail__product-assignment-type-select'
        );

        // Verify that the preview shows an empty state first
        cy.get('.sw-product-stream-grid-preview .sw-empty-state__title')
            .should('contain', 'No dynamic product group selected');

        // Select product stream
        cy.get('.sw-category-detail__product-stream-select').typeSingleSelect(
            '2nd Product stream',
            '.sw-category-detail__product-stream-select'
        );

        // Save the category
        cy.get('.sw-category-detail__save-action').click();

        // Wait for category request with correct data to be successful
        cy.wait('@saveData').then((xhr) => {
            expect(xhr).to.have.property('status', 204);
            expect(xhr.requestBody).to.have.property('productAssignmentType', 'product_stream');
            expect(xhr.requestBody).to.have.property('productStreamId');
        });

        // Verify configured data is correct after save action
        cy.get('.sw-category-detail__product-assignment-type-select .sw-single-select__selection-text')
            .should('contain', 'Dynamic product group');

        cy.get('.sw-category-detail__product-stream-select .sw-entity-single-select__selection-text')
            .should('contain', '2nd Product stream');
>>>>>>> db2d8b6d
    });
});<|MERGE_RESOLUTION|>--- conflicted
+++ resolved
@@ -61,8 +61,6 @@
         cy.get('#categoryName')
             .should('be.visible')
             .should('have.value', 'Home');
-<<<<<<< HEAD
-=======
     });
 
     it('@catalogue: assign dynamic product group', () => {
@@ -113,6 +111,5 @@
 
         cy.get('.sw-category-detail__product-stream-select .sw-entity-single-select__selection-text')
             .should('contain', '2nd Product stream');
->>>>>>> db2d8b6d
     });
 });