--- conflicted
+++ resolved
@@ -58,25 +58,14 @@
 
         // Check net price calculation
         cy.get('select[name=sw-field--product-taxId]').select('Standard rate');
-<<<<<<< HEAD
-        cy.get('#sw-price-field-gross').type('10').blur();
+        cy.get('.sw-list-price-field .sw-price-field__gross input').eq(0).type('10').blur();
         cy.wait('@calculatePrice').then(() => {
-            cy.get('#sw-price-field-net').should('have.value', '8.4033613445378');
+            cy.get('.sw-list-price-field .sw-price-field__net input').eq(0).should('have.value', '8.4033613445378');
         });
         cy.window().then(() => {
-            cy.get('#sw-purchase-price-field-gross').type('1').blur();
+            cy.get('.sw-purchase-price-field .sw-price-field__gross input').type('1').blur();
             cy.wait('@calculatePrice').then(() => {
-                cy.get('#sw-purchase-price-field-net').should('have.value', '0.84033613445378');
-=======
-        cy.get('.sw-list-price-field .sw-price-field-gross').eq(0).type('10');
-        cy.wait('@calculatePrice').then(() => {
-            cy.get('.sw-list-price-field .sw-price-field-net input').eq(0).should('have.value', '8.4');
-        });
-        cy.window().then((win) => {
-            cy.get('.sw-purchase-price-field .sw-price-field-gross').type('1');
-            cy.wait('@calculatePrice').then(() => {
-                cy.get('.sw-purchase-price-field .sw-price-field-net input').should('have.value', '0.84');
->>>>>>> 15e5a3c2
+                cy.get('.sw-purchase-price-field .sw-price-field__net input').should('have.value', '0.84033613445378');
             });
         });
 
