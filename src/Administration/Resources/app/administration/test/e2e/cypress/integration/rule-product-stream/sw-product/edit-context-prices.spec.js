// / <reference types="Cypress" />

import ProductPageObject from '../../../support/pages/module/sw-product.page-object';

describe('Product: Editing context prices', () => {
    beforeEach(() => {
        cy.setToInitialState()
            .then(() => {
                cy.loginViaApi();
            })
            .then(() => {
                return cy.createProductFixture();
            })
            .then(() => {
                cy.openInitialPage(`${Cypress.env('admin')}#/sw/product/index`);
            });
    });

<<<<<<< HEAD
    it('@base @rule: creates context price rules', () => {
        const page = new ProductPageObject();
        const priceGroup = '.context-price-group';
        const priceCell = '.sw-data-grid__cell--price';
        const quantityEndCell = '.sw-data-grid__cell--quantityEnd';
        const quantityStartCell = '.sw-data-grid__cell--quantityStart';
        const emptySelectRule = '.sw-product-detail-context-prices__empty-state-select-rule';

        // input values
        const quantityEnd00 = 20;
        const quantityEnd01 = 40;
        const priceGross02EUR = 199;
        const priceGross11USD = 999;

        // Request we want to wait for later
        cy.server();
        cy.route({
            url: `${Cypress.env('apiPath')}/product/*`,
            method: 'patch'
        }).as('saveData');

        // Open the product
        cy.clickContextMenuItem(
            '.sw-entity-listing__context-menu-edit-action',
            page.elements.contextMenuButton,
            `${page.elements.dataGridRow}--0`
        );

        // Go to context prices
        cy.get('.sw-product-detail__tab-advanced-prices')
            .click();

        // Check if empty state is correctly displayed
        cy.get('.sw-product-detail-context-prices__empty-state img').should('be.visible');
        cy.get('.sw-product-detail-context-prices__empty-state p').should('be.visible');

        // Select price rule group
        cy.get(`${emptySelectRule}`)
            .typeSingleSelect('All customers', `${emptySelectRule}`);

        // change quantityEnd of first rule
        cy.get(`${priceGroup}-0 ${page.elements.dataGridRow}--0 ${quantityEndCell} input`)
            .scrollIntoView()
            .type(`${quantityEnd00}{enter}`);

        // change quantityEnd of second rule
        cy.get(`${priceGroup}-0 ${page.elements.dataGridRow}--1 ${quantityEndCell} input`)
            .scrollIntoView()
            .type(`${quantityEnd01}{enter}`);

        // Change price in third rule
        cy.get(`${priceGroup}-0 ${page.elements.dataGridRow}--2 ${priceCell}-EUR .sw-price-field__gross input`)
            .scrollIntoView()
            .clear()
            .type(`${priceGross02EUR}{enter}`)
            .blur();

        // Add price link in third rule
        cy.get(`${priceGroup}-0 ${page.elements.dataGridRow}--2 ${priceCell}-EUR .sw-price-field__lock`)
            .scrollIntoView()
            .click();

        // Uninherit the US-Dollar price in second rule in second price group
        cy.get(`${priceGroup}-0 ${page.elements.dataGridRow}--1 ${priceCell}-USD .sw-inheritance-switch`)
            .scrollIntoView()
            .click();

        // Add custom dollar price to second rule in second price group
        cy.get(`${priceGroup}-0 ${page.elements.dataGridRow}--1 ${priceCell}-USD .sw-price-field__gross input`)
            .scrollIntoView()
            .clear()
            .type(`${priceGross11USD}{enter}`)
            .blur();

        // Duplicate Price Rule
        cy.get(`${priceGroup}-0 .sw-product-detail-context-prices__toolbar-duplicate`)
            .click();

        // Check if second price group exists
        cy.get(`${priceGroup}-1`)
            .should('be.visible');

        // Add rule to second price rule group
        cy.get(`${priceGroup}-1 .sw-product-detail-context-prices__toolbar .sw-product-detail-context-prices__toolbar-selection`)
            .typeSingleSelect('Sunday sales', `${priceGroup}-1 .sw-product-detail-context-prices__toolbar-selection`);

        // Save price rule groups
        cy.get(page.elements.productSaveAction).click();

        // Check if values matches the inputs
        cy.wait('@saveData').then((xhr) => {
            expect(xhr).to.have.property('status', 204);

            // second price group should be visible
            cy.get(`${priceGroup}-1`)
                .should('be.visible');

            // check if all fields saved successfully
            cy.get(`${priceGroup}-0 ${page.elements.dataGridRow}--0 ${quantityEndCell} input`)
                .should('be.visible');
            cy.get(`${priceGroup}-0 ${page.elements.dataGridRow}--0 ${quantityEndCell} input`)
                .should('have.value', `${quantityEnd00}`);

            cy.get(`${priceGroup}-0 ${page.elements.dataGridRow}--1 ${quantityEndCell} input`)
                .should('have.value', `${quantityEnd01}`);

            cy.get(`${priceGroup}-0 ${page.elements.dataGridRow}--2 ${priceCell}-EUR .sw-price-field__gross input`)
=======
    it('@base @rule @product: creates context price rules', () => {
        cy.window().then(() => {
            const page = new ProductPageObject();
            const priceGroup = '.context-price-group';
            const priceCell = '.sw-data-grid__cell--price';
            const emptySelectRule = '.sw-product-detail-context-prices__empty-state-select-rule';

            // input values
            const quantityEnd00 = 20;
            const quantityEnd01 = 40;
            const priceGross02EUR = 199;
            const priceGross11USD = 999;

            // Request we want to wait for later
            cy.server();
            cy.route({
                url: `${Cypress.env('apiPath')}/product/*`,
                method: 'patch'
            }).as('saveData');

            // Open the product
            cy.clickContextMenuItem(
                '.sw-entity-listing__context-menu-edit-action',
                page.elements.contextMenuButton,
                `${page.elements.dataGridRow}--0`
            );

            // Go to context prices
            cy.get('.sw-product-detail__tab-advanced-prices')
                .click();

            // Check if empty state is correctly displayed
            cy.get('.sw-product-detail-context-prices__empty-state img').should('be.visible');
            cy.get('.sw-product-detail-context-prices__empty-state p').should('be.visible');

            // Select price rule group
            cy.get(`${emptySelectRule}`)
                .typeSingleSelect('All customers', `${emptySelectRule}`);

            // Disable list prices
            cy.get('.sw-data-grid__cell-content > .sw-context-button > .sw-button').click();
            cy.get('.sw-context-menu__content > :nth-child(1)').should('be.visible');
            cy.contains('Show list prices').should('be.visible');
            cy.contains('Show list prices').click();
            cy.get('.sw-data-grid__cell-content > .sw-context-button > .sw-button').click();

            // change quantityEnd of first rule
            cy.get(`${priceGroup}-0 ${page.elements.dataGridRow}--0 input[name="sw-field--item-quantityEnd"]`)
                .scrollIntoView()
                .type(`${quantityEnd00}{enter}`);

            // change quantityEnd of second rule
            cy.get(`${priceGroup}-0 ${page.elements.dataGridRow}--1 input[name="sw-field--item-quantityEnd"]`)
                .scrollIntoView()
                .type(`${quantityEnd01}{enter}`);

            // Change price in third rule
            cy.get(`${priceGroup}-0 ${page.elements.dataGridRow}--2 ${priceCell}-EUR input[name="sw-price-field-gross"]`)
>>>>>>> 884ed228
                .scrollIntoView()
                .clear()
                .type(`${priceGross02EUR}{enter}`);

            // Add price link in third rule
            cy.get(`${priceGroup}-0 ${page.elements.dataGridRow}--2 ${priceCell}-EUR .sw-price-field__lock`)
                .scrollIntoView()
                .click();

            // Uninherit the US-Dollar price in second rule in second price group
            cy.get(`${priceGroup}-0 ${page.elements.dataGridRow}--1 ${priceCell}-USD .sw-inheritance-switch`)
                .scrollIntoView()
                .click();

<<<<<<< HEAD
            cy.get(`${priceGroup}-0 ${page.elements.dataGridRow}--1 ${priceCell}-USD .sw-price-field__gross input`)
=======
            // Add custom dollar price to second rule in second price group
            cy.get(`${priceGroup}-0 ${page.elements.dataGridRow}--1 ${priceCell}-USD input[name="sw-price-field-gross"]`)
>>>>>>> 884ed228
                .scrollIntoView()
                .clear()
                .type(`${priceGross11USD}{enter}`);

            // Duplicate Price Rule
            cy.get(`${priceGroup}-0 .sw-product-detail-context-prices__toolbar-duplicate`)
                .click();

            // Check if second price group exists
            cy.get(`${priceGroup}-1`)
                .should('be.visible');

            // Add rule to second price rule group
            cy.get(`${priceGroup}-1 .sw-product-detail-context-prices__toolbar .sw-product-detail-context-prices__toolbar-selection`)
                .typeSingleSelect('Sunday sales', `${priceGroup}-1 .sw-product-detail-context-prices__toolbar-selection`);

            // Save price rule groups
            cy.get(page.elements.productSaveAction).click();

            // Check if values matches the inputs
            cy.wait('@saveData').then((xhr) => {
                expect(xhr).to.have.property('status', 204);

                // second price group should be visible
                cy.get(`${priceGroup}-1`)
                    .should('be.visible');

                // check if all fields saved successfully
                cy.get(`${priceGroup}-0 ${page.elements.dataGridRow}--0 input[name="sw-field--item-quantityEnd"]`)
                    .should('be.visible');
                cy.get(`${priceGroup}-0 ${page.elements.dataGridRow}--0 input[name="sw-field--item-quantityEnd"]`)
                    .should('have.value', `${quantityEnd00}`);

                cy.get(`${priceGroup}-0 ${page.elements.dataGridRow}--1 input[name="sw-field--item-quantityEnd"]`)
                    .should('have.value', `${quantityEnd01}`);

<<<<<<< HEAD
        // change quantityStart in first price group and third price rule to an unallowed value
        cy.get(`${priceGroup}-0 ${page.elements.dataGridRow}--2 ${quantityStartCell} input`)
            .clear()
            .type(`${quantityEnd01 / 2}{enter}`);

        cy.get(`${priceGroup}-0 ${page.elements.dataGridRow}--2 ${quantityEndCell} input`)
            .click();

        cy.get(`${priceGroup}-0 ${page.elements.dataGridRow}--2 ${quantityStartCell} input`)
            .should('have.value', `${quantityEnd01 + 1}`);

        // delete a rule in the middle
        cy.clickContextMenuItem(
            '.product-detail-context-prices__context-delete',
            page.elements.contextMenuButton,
            `${priceGroup}-0 ${page.elements.dataGridRow}--1`
        );

        // check if other values in price group were adjusted to the deletion
        cy.get(`${priceGroup}-0 ${page.elements.dataGridRow}--1 ${quantityStartCell} input`)
            .should('have.value', `${quantityEnd00 + 1}`);

        // delete a rule in the beginning
        cy.clickContextMenuItem(
            '.product-detail-context-prices__context-delete',
            page.elements.contextMenuButton,
            `${priceGroup}-1 ${page.elements.dataGridRow}--0`
        );

        // check if new first rule in price group were adjusted to the deletion
        cy.get(`${priceGroup}-1 ${page.elements.dataGridRow}--0 ${quantityStartCell} input`)
            .should('have.value', '1');
=======
                cy.get(`${priceGroup}-0 ${page.elements.dataGridRow}--2 ${priceCell}-EUR input[name="sw-price-field-gross"]`)
                    .scrollIntoView()
                    .should('have.value', `${priceGross02EUR}`);

                cy.get(`${priceGroup}-0 ${page.elements.dataGridRow}--2 ${priceCell}-EUR .sw-price-field__lock.is--locked`)
                    .scrollIntoView()
                    .should('be.visible');

                cy.get(`${priceGroup}-0 ${page.elements.dataGridRow}--1 ${priceCell}-USD .sw-inheritance-switch .icon--custom-uninherited`)
                    .scrollIntoView()
                    .should('be.visible');

                cy.get(`${priceGroup}-0 ${page.elements.dataGridRow}--1 ${priceCell}-USD input[name="sw-price-field-gross"]`)
                    .scrollIntoView()
                    .should('have.value', `${priceGross11USD}`);
            });

            // change quantityStart in first price group and third price rule to an unallowed value
            cy.get(`${priceGroup}-0 ${page.elements.dataGridRow}--2 input[name="sw-field--item-quantityStart"]`)
                .clear()
                .type(`${quantityEnd01 / 2}{enter}`);

            cy.get(`${priceGroup}-0 ${page.elements.dataGridRow}--2 input[name="sw-field--item-quantityEnd"]`)
                .click();

            cy.get(`${priceGroup}-0 ${page.elements.dataGridRow}--2 input[name="sw-field--item-quantityStart"]`)
                .should('have.value', `${quantityEnd01 + 1}`);

            // delete a rule in the middle
            cy.clickContextMenuItem(
                '.product-detail-context-prices__context-delete',
                page.elements.contextMenuButton,
                `${priceGroup}-0 ${page.elements.dataGridRow}--1`
            );

            // check if other values in price group were adjusted to the deletion
            cy.get(`${priceGroup}-0 ${page.elements.dataGridRow}--1 input[name="sw-field--item-quantityStart"]`)
                .should('have.value', `${quantityEnd00 + 1}`);

            // delete a rule in the beginning
            cy.clickContextMenuItem(
                '.product-detail-context-prices__context-delete',
                page.elements.contextMenuButton,
                `${priceGroup}-1 ${page.elements.dataGridRow}--0`
            );

            // check if new first rule in price group were adjusted to the deletion
            cy.get(`${priceGroup}-1 ${page.elements.dataGridRow}--0 input[name="sw-field--item-quantityStart"]`)
                .should('have.value', '1');
        });
>>>>>>> 884ed228
    });
});<|MERGE_RESOLUTION|>--- conflicted
+++ resolved
@@ -16,8 +16,7 @@
             });
     });
 
-<<<<<<< HEAD
-    it('@base @rule: creates context price rules', () => {
+    it('@base @rule @product: creates context price rules', () => {
         const page = new ProductPageObject();
         const priceGroup = '.context-price-group';
         const priceCell = '.sw-data-grid__cell--price';
@@ -57,6 +56,13 @@
         cy.get(`${emptySelectRule}`)
             .typeSingleSelect('All customers', `${emptySelectRule}`);
 
+        // Disable list prices
+        cy.get('.sw-data-grid__cell-content > .sw-context-button > .sw-button').click();
+        cy.get('.sw-context-menu__content > :nth-child(1)').should('be.visible');
+        cy.contains('Show list prices').should('be.visible');
+        cy.contains('Show list prices').click();
+        cy.get('.sw-data-grid__cell-content > .sw-context-button > .sw-button').click();
+
         // change quantityEnd of first rule
         cy.get(`${priceGroup}-0 ${page.elements.dataGridRow}--0 ${quantityEndCell} input`)
             .scrollIntoView()
@@ -72,7 +78,7 @@
             .scrollIntoView()
             .clear()
             .type(`${priceGross02EUR}{enter}`)
-            .blur();
+        .blur();
 
         // Add price link in third rule
         cy.get(`${priceGroup}-0 ${page.elements.dataGridRow}--2 ${priceCell}-EUR .sw-price-field__lock`)
@@ -89,7 +95,7 @@
             .scrollIntoView()
             .clear()
             .type(`${priceGross11USD}{enter}`)
-            .blur();
+        .blur();
 
         // Duplicate Price Rule
         cy.get(`${priceGroup}-0 .sw-product-detail-context-prices__toolbar-duplicate`)
@@ -124,123 +130,22 @@
                 .should('have.value', `${quantityEnd01}`);
 
             cy.get(`${priceGroup}-0 ${page.elements.dataGridRow}--2 ${priceCell}-EUR .sw-price-field__gross input`)
-=======
-    it('@base @rule @product: creates context price rules', () => {
-        cy.window().then(() => {
-            const page = new ProductPageObject();
-            const priceGroup = '.context-price-group';
-            const priceCell = '.sw-data-grid__cell--price';
-            const emptySelectRule = '.sw-product-detail-context-prices__empty-state-select-rule';
+                .scrollIntoView()
+                .should('have.value', `${priceGross02EUR}`);
 
-            // input values
-            const quantityEnd00 = 20;
-            const quantityEnd01 = 40;
-            const priceGross02EUR = 199;
-            const priceGross11USD = 999;
-
-            // Request we want to wait for later
-            cy.server();
-            cy.route({
-                url: `${Cypress.env('apiPath')}/product/*`,
-                method: 'patch'
-            }).as('saveData');
-
-            // Open the product
-            cy.clickContextMenuItem(
-                '.sw-entity-listing__context-menu-edit-action',
-                page.elements.contextMenuButton,
-                `${page.elements.dataGridRow}--0`
-            );
-
-            // Go to context prices
-            cy.get('.sw-product-detail__tab-advanced-prices')
-                .click();
-
-            // Check if empty state is correctly displayed
-            cy.get('.sw-product-detail-context-prices__empty-state img').should('be.visible');
-            cy.get('.sw-product-detail-context-prices__empty-state p').should('be.visible');
-
-            // Select price rule group
-            cy.get(`${emptySelectRule}`)
-                .typeSingleSelect('All customers', `${emptySelectRule}`);
-
-            // Disable list prices
-            cy.get('.sw-data-grid__cell-content > .sw-context-button > .sw-button').click();
-            cy.get('.sw-context-menu__content > :nth-child(1)').should('be.visible');
-            cy.contains('Show list prices').should('be.visible');
-            cy.contains('Show list prices').click();
-            cy.get('.sw-data-grid__cell-content > .sw-context-button > .sw-button').click();
-
-            // change quantityEnd of first rule
-            cy.get(`${priceGroup}-0 ${page.elements.dataGridRow}--0 input[name="sw-field--item-quantityEnd"]`)
+            cy.get(`${priceGroup}-0 ${page.elements.dataGridRow}--2 ${priceCell}-EUR .sw-price-field__lock.is--locked`)
                 .scrollIntoView()
-                .type(`${quantityEnd00}{enter}`);
-
-            // change quantityEnd of second rule
-            cy.get(`${priceGroup}-0 ${page.elements.dataGridRow}--1 input[name="sw-field--item-quantityEnd"]`)
-                .scrollIntoView()
-                .type(`${quantityEnd01}{enter}`);
-
-            // Change price in third rule
-            cy.get(`${priceGroup}-0 ${page.elements.dataGridRow}--2 ${priceCell}-EUR input[name="sw-price-field-gross"]`)
->>>>>>> 884ed228
-                .scrollIntoView()
-                .clear()
-                .type(`${priceGross02EUR}{enter}`);
-
-            // Add price link in third rule
-            cy.get(`${priceGroup}-0 ${page.elements.dataGridRow}--2 ${priceCell}-EUR .sw-price-field__lock`)
-                .scrollIntoView()
-                .click();
-
-            // Uninherit the US-Dollar price in second rule in second price group
-            cy.get(`${priceGroup}-0 ${page.elements.dataGridRow}--1 ${priceCell}-USD .sw-inheritance-switch`)
-                .scrollIntoView()
-                .click();
-
-<<<<<<< HEAD
-            cy.get(`${priceGroup}-0 ${page.elements.dataGridRow}--1 ${priceCell}-USD .sw-price-field__gross input`)
-=======
-            // Add custom dollar price to second rule in second price group
-            cy.get(`${priceGroup}-0 ${page.elements.dataGridRow}--1 ${priceCell}-USD input[name="sw-price-field-gross"]`)
->>>>>>> 884ed228
-                .scrollIntoView()
-                .clear()
-                .type(`${priceGross11USD}{enter}`);
-
-            // Duplicate Price Rule
-            cy.get(`${priceGroup}-0 .sw-product-detail-context-prices__toolbar-duplicate`)
-                .click();
-
-            // Check if second price group exists
-            cy.get(`${priceGroup}-1`)
                 .should('be.visible');
 
-            // Add rule to second price rule group
-            cy.get(`${priceGroup}-1 .sw-product-detail-context-prices__toolbar .sw-product-detail-context-prices__toolbar-selection`)
-                .typeSingleSelect('Sunday sales', `${priceGroup}-1 .sw-product-detail-context-prices__toolbar-selection`);
+            cy.get(`${priceGroup}-0 ${page.elements.dataGridRow}--1 ${priceCell}-USD .sw-inheritance-switch .icon--custom-uninherited`)
+                .scrollIntoView()
+                .should('be.visible');
 
-            // Save price rule groups
-            cy.get(page.elements.productSaveAction).click();
+            cy.get(`${priceGroup}-0 ${page.elements.dataGridRow}--1 ${priceCell}-USD .sw-price-field__gross input`)
+                .scrollIntoView()
+                .should('have.value', `${priceGross11USD}`);
+        });
 
-            // Check if values matches the inputs
-            cy.wait('@saveData').then((xhr) => {
-                expect(xhr).to.have.property('status', 204);
-
-                // second price group should be visible
-                cy.get(`${priceGroup}-1`)
-                    .should('be.visible');
-
-                // check if all fields saved successfully
-                cy.get(`${priceGroup}-0 ${page.elements.dataGridRow}--0 input[name="sw-field--item-quantityEnd"]`)
-                    .should('be.visible');
-                cy.get(`${priceGroup}-0 ${page.elements.dataGridRow}--0 input[name="sw-field--item-quantityEnd"]`)
-                    .should('have.value', `${quantityEnd00}`);
-
-                cy.get(`${priceGroup}-0 ${page.elements.dataGridRow}--1 input[name="sw-field--item-quantityEnd"]`)
-                    .should('have.value', `${quantityEnd01}`);
-
-<<<<<<< HEAD
         // change quantityStart in first price group and third price rule to an unallowed value
         cy.get(`${priceGroup}-0 ${page.elements.dataGridRow}--2 ${quantityStartCell} input`)
             .clear()
@@ -273,57 +178,5 @@
         // check if new first rule in price group were adjusted to the deletion
         cy.get(`${priceGroup}-1 ${page.elements.dataGridRow}--0 ${quantityStartCell} input`)
             .should('have.value', '1');
-=======
-                cy.get(`${priceGroup}-0 ${page.elements.dataGridRow}--2 ${priceCell}-EUR input[name="sw-price-field-gross"]`)
-                    .scrollIntoView()
-                    .should('have.value', `${priceGross02EUR}`);
-
-                cy.get(`${priceGroup}-0 ${page.elements.dataGridRow}--2 ${priceCell}-EUR .sw-price-field__lock.is--locked`)
-                    .scrollIntoView()
-                    .should('be.visible');
-
-                cy.get(`${priceGroup}-0 ${page.elements.dataGridRow}--1 ${priceCell}-USD .sw-inheritance-switch .icon--custom-uninherited`)
-                    .scrollIntoView()
-                    .should('be.visible');
-
-                cy.get(`${priceGroup}-0 ${page.elements.dataGridRow}--1 ${priceCell}-USD input[name="sw-price-field-gross"]`)
-                    .scrollIntoView()
-                    .should('have.value', `${priceGross11USD}`);
-            });
-
-            // change quantityStart in first price group and third price rule to an unallowed value
-            cy.get(`${priceGroup}-0 ${page.elements.dataGridRow}--2 input[name="sw-field--item-quantityStart"]`)
-                .clear()
-                .type(`${quantityEnd01 / 2}{enter}`);
-
-            cy.get(`${priceGroup}-0 ${page.elements.dataGridRow}--2 input[name="sw-field--item-quantityEnd"]`)
-                .click();
-
-            cy.get(`${priceGroup}-0 ${page.elements.dataGridRow}--2 input[name="sw-field--item-quantityStart"]`)
-                .should('have.value', `${quantityEnd01 + 1}`);
-
-            // delete a rule in the middle
-            cy.clickContextMenuItem(
-                '.product-detail-context-prices__context-delete',
-                page.elements.contextMenuButton,
-                `${priceGroup}-0 ${page.elements.dataGridRow}--1`
-            );
-
-            // check if other values in price group were adjusted to the deletion
-            cy.get(`${priceGroup}-0 ${page.elements.dataGridRow}--1 input[name="sw-field--item-quantityStart"]`)
-                .should('have.value', `${quantityEnd00 + 1}`);
-
-            // delete a rule in the beginning
-            cy.clickContextMenuItem(
-                '.product-detail-context-prices__context-delete',
-                page.elements.contextMenuButton,
-                `${priceGroup}-1 ${page.elements.dataGridRow}--0`
-            );
-
-            // check if new first rule in price group were adjusted to the deletion
-            cy.get(`${priceGroup}-1 ${page.elements.dataGridRow}--0 input[name="sw-field--item-quantityStart"]`)
-                .should('have.value', '1');
-        });
->>>>>>> 884ed228
     });
 });