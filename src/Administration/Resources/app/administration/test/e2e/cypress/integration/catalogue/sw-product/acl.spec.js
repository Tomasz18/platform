--- conflicted
+++ resolved
@@ -151,19 +151,11 @@
         cy.get('.sw-select-product__select_manufacturer')
             .typeSingleSelectAndCheck('shopware AG', '.sw-select-product__select_manufacturer');
         cy.get('#sw-field--product-taxId').select('Standard rate');
-<<<<<<< HEAD
-        cy.get('#sw-price-field-gross').type('10').blur();
+        cy.get('.sw-list-price-field .sw-price-field__gross input').eq(0).type('10').blur();
 
         // Check net price calculation
         cy.wait('@calculatePrice').then(() => {
-            cy.get('#sw-price-field-net').should('have.value', '8.4033613445378');
-=======
-        cy.get('.sw-list-price-field .sw-price-field-gross').eq(0).type('10');
-
-        // Check net price calculation
-        cy.wait('@calculatePrice').then(() => {
-            cy.get('.sw-list-price-field .sw-price-field-net input').eq(0).should('have.value', '8.4');
->>>>>>> 15e5a3c2
+            cy.get('.sw-list-price-field .sw-price-field__net input').eq(0).should('have.value', '8.4033613445378');
         });
 
         cy.get('input[name=sw-field--product-stock]').type('100');
