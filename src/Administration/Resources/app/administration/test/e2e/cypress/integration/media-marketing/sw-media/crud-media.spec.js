--- conflicted
+++ resolved
@@ -1,5 +1,4 @@
 /// <reference types="Cypress" />
-// merge 16.11.2020
 
 import MediaPageObject from '../../../support/pages/module/sw-media.page-object';
 
@@ -29,40 +28,14 @@
             method: 'post'
         }).as('saveDataUrlUpload');
 
-        if (Cypress.isBrowser({ family: 'chromium' })) {
             page.uploadImageUsingFileUpload('img/sw-login-background.png', 'sw-login-background.png');
 
-<<<<<<< HEAD
             cy.wait('@saveDataFileUpload').then((xhr) => {
                 cy.awaitAndCheckNotification('File has been saved.');
                 expect(xhr).to.have.property('status', 204);
             });
             cy.get('.sw-media-base-item__name[title="sw-login-background.png"]')
                 .should('be.visible');
-        }
-
-        if (Cypress.isBrowser('firefox')) {
-            // Upload medium
-            cy.clickContextMenuItem(
-                '.sw-media-upload-v2__button-url-upload',
-                '.sw-media-upload-v2__button-context-menu'
-            );
-            page.uploadImageUsingUrl('http://assets.shopware.com/sw_logo_white.png');
-
-            cy.wait('@saveDataUrlUpload').then((xhr) => {
-                cy.awaitAndCheckNotification('File has been saved.');
-                expect(xhr).to.have.property('status', 204);
-            });
-            cy.get('.sw-media-base-item__name[title="sw_logo_white.png"]')
-                .should('be.visible');
-        }
-=======
-        cy.wait('@saveDataFileUpload').then((xhr) => {
-            cy.awaitAndCheckNotification('File has been saved.');
-            expect(xhr).to.have.property('status', 204);
-        });
-        cy.get('.sw-media-base-item__name[title="sw-login-background.png"]')
-            .should('be.visible');
     });
 
     it('@base @media: "create" via file url and read medium', () => {
@@ -80,23 +53,22 @@
             method: 'post'
         }).as('saveDataUrlUpload');
 
-        // Upload medium
-        cy.clickContextMenuItem(
-            '.sw-media-upload-v2__button-url-upload',
-            '.sw-media-upload-v2__button-context-menu'
-        );
-        page.uploadImageUsingUrl('http://assets.shopware.com/sw_logo_white.png');
+            // Upload medium
+            cy.clickContextMenuItem(
+                '.sw-media-upload-v2__button-url-upload',
+                '.sw-media-upload-v2__button-context-menu'
+            );
+            page.uploadImageUsingUrl('http://assets.shopware.com/sw_logo_white.png');
 
-        cy.wait('@saveDataUrlUpload').then((xhr) => {
-            cy.awaitAndCheckNotification('File has been saved.');
-            expect(xhr).to.have.property('status', 204);
-            cy.get('.sw-media-media-item .sw-media-preview-v2__item')
-                .should('have.attr', 'src')
-                .and('match', /sw_logo_white/);
-        });
-        cy.get('.sw-media-base-item__name[title="sw_logo_white.png"]')
-            .should('be.visible');
->>>>>>> df200ae0
+            cy.wait('@saveDataUrlUpload').then((xhr) => {
+                cy.awaitAndCheckNotification('File has been saved.');
+                expect(xhr).to.have.property('status', 204);
+                cy.get('.sw-media-media-item .sw-media-preview-v2__item')
+                    .should('have.attr', 'src')
+                    .and('match', /sw_logo_white/);
+            });
+            cy.get('.sw-media-base-item__name[title="sw_logo_white.png"]')
+                .should('be.visible');
     });
 
     it('@base @media: update and read medium\'s meta data (uploaded via url)', () => {
@@ -151,18 +123,11 @@
             method: 'post'
         }).as('saveDataFileUpload');
 
-<<<<<<< HEAD
-        if (Cypress.isBrowser({family: 'chromium'})) {
-            page.uploadImageUsingFileUpload('img/sw-login-background.png', 'sw-login-background.png');
+        cy.route({
+            url: `${Cypress.env('apiPath')}/_action/media/**/upload?extension=png&fileName=sw_logo_white`,
+            method: 'post'
+        }).as('saveDataUrlUpload');
 
-            cy.wait('@saveDataFileUpload').then((xhr) => {
-                cy.awaitAndCheckNotification('File has been saved.');
-                expect(xhr).to.have.property('status', 204);
-            });
-            page.deleteFile('sw-login-background.png');
-        }
-
-        if (Cypress.isBrowser('firefox')) {
             // Upload medium
             cy.clickContextMenuItem(
                 '.sw-media-upload-v2__button-url-upload',
@@ -170,34 +135,13 @@
             );
             page.uploadImageUsingUrl('http://assets.shopware.com/sw_logo_white.png');
 
-            cy.wait('@saveDataFileUpload').then((xhr) => {
+        cy.wait('@saveDataUrlUpload').then((xhr) => {
                 cy.awaitAndCheckNotification('File has been saved.');
                 expect(xhr).to.have.property('status', 204);
+                cy.get('.sw-media-media-item .sw-media-preview-v2__item')
+                    .should('have.attr', 'src')
+                    .and('match', /sw_logo_white/);
             });
             page.deleteFile('sw_logo_white.png');
-        }
-=======
-        cy.route({
-            url: `${Cypress.env('apiPath')}/_action/media/**/upload?extension=png&fileName=sw_logo_white`,
-            method: 'post'
-        }).as('saveDataUrlUpload');
-
-        // Upload medium
-        cy.clickContextMenuItem(
-            '.sw-media-upload-v2__button-url-upload',
-            '.sw-media-upload-v2__button-context-menu'
-        );
-        page.uploadImageUsingUrl('http://assets.shopware.com/sw_logo_white.png');
-
-        cy.wait('@saveDataUrlUpload').then((xhr) => {
-            cy.awaitAndCheckNotification('File has been saved.');
-            expect(xhr).to.have.property('status', 204);
-            cy.get('.sw-media-media-item .sw-media-preview-v2__item')
-                .should('have.attr', 'src')
-                .and('match', /sw_logo_white/);
-        });
-
-        page.deleteFile('sw_logo_white.png');
->>>>>>> df200ae0
     });
 });