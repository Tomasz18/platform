--- conflicted
+++ resolved
@@ -17,11 +17,7 @@
             });
     });
 
-<<<<<<< HEAD
-    it('@content: create product list page and try to save with deleted listing block', () => {
-=======
     it.skip('@content: create product list page and try to save with deleted listing block', () => {
->>>>>>> 5790185a
         cy.server();
         cy.route({
             url: '/api/v1/cms-page',
