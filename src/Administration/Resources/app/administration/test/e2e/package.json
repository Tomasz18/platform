{
  "private": true,
  "name": "shopware-e2e",
  "version": "1.0.0",
  "description": "E2E Test suite for the Shopware administration",
  "main": "index.js",
  "license": "MIT",
  "engines": {
    "node": ">= 8.10.0",
    "npm": ">= 6.5.0"
  },
  "scripts": {
    "open": "node_modules/.bin/cypress open",
    "cy:run:chrome": "cypress run --browser chrome",
    "cy:run:percy": "percy exec -- cypress run --browser chrome --headless --project /e2e --env usePercy=true --config baseUrl=http://docker.vm:8000",
    "cy:finalize:percy": "percy finalize --all",
    "cy:run:firefox": "cypress run --browser firefox",
    "combine-reports": "mochawesome-merge cypress/results/mocha/*.json > cypress/mochareports/report.json",
    "generate-report": "marge cypress/mochareports/*.json -f report -o mochareports"
  },
  "dependencies": {
    "@babel/core": "^7.7.7",
    "@percy/cypress": "^3.1.0",
    "@shopware-ag/e2e-testsuite-platform": "^2.0.1",
    "cypress-file-upload": "4.1.1",
<<<<<<< HEAD
    "mocha-junit-reporter": "^1.23.1"
=======
    "cypress-multi-reporters": "^1.2.3",
    "cypress-select-tests": "^1.7.1",
    "mocha": "^7.0.0",
    "mocha-junit-reporter": "^1.23.1",
    "mochawesome": "^4.1.0"
>>>>>>> 756dee4a
  },
  "devDependencies": {
    "@percy/cli": "^1.0.0-beta.51",
    "cypress": "5.6.0",
    "cypress-multi-reporters": "^1.5.0",
    "mocha": "^7.2.0",
    "mochawesome": "^4.1.0",
    "mochawesome-merge": "^4.2.0",
    "mochawesome-report-generator": "^4.1.0"
  }
}<|MERGE_RESOLUTION|>--- conflicted
+++ resolved
@@ -23,15 +23,11 @@
     "@percy/cypress": "^3.1.0",
     "@shopware-ag/e2e-testsuite-platform": "^2.0.1",
     "cypress-file-upload": "4.1.1",
-<<<<<<< HEAD
-    "mocha-junit-reporter": "^1.23.1"
-=======
     "cypress-multi-reporters": "^1.2.3",
     "cypress-select-tests": "^1.7.1",
     "mocha": "^7.0.0",
     "mocha-junit-reporter": "^1.23.1",
     "mochawesome": "^4.1.0"
->>>>>>> 756dee4a
   },
   "devDependencies": {
     "@percy/cli": "^1.0.0-beta.51",
