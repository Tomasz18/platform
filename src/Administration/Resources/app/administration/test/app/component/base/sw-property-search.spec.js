--- conflicted
+++ resolved
@@ -133,31 +133,7 @@
 }
 
 describe('components/base/sw-property-search', () => {
-<<<<<<< HEAD
     it('should be a Vue.js component', () => {
-=======
-    beforeAll(() => {
-        Shopware.StateDeprecated.registerStore('property_group', {
-            getList: async () => {
-                return {
-                    items: groups,
-                    total: groups.length
-                };
-            }
-        });
-
-        Shopware.StateDeprecated.registerStore('property_group_option', {
-            getList: async () => {
-                return {
-                    items: options,
-                    total: options.length
-                };
-            }
-        });
-    });
-
-    it('should be a Vue.js component', async () => {
->>>>>>> e65e8e27
         const wrapper = createWrapper();
 
         expect(wrapper.vm).toBeTruthy();
