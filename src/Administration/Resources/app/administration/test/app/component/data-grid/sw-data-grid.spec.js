import { createLocalVue, shallowMount } from '@vue/test-utils';
import 'src/app/component/data-grid/sw-data-grid';
import 'src/app/component/data-grid/sw-data-grid-settings';
import 'src/app/component/base/sw-button';
import 'src/app/component/context-menu/sw-context-button';
import 'src/app/component/context-menu/sw-context-menu';
import 'src/app/component/context-menu/sw-context-menu-item';
import 'src/app/component/form/sw-switch-field';
import 'src/app/component/form/sw-checkbox-field';
import 'src/app/component/form/field-base/sw-base-field';
import 'src/app/component/utils/sw-popover';
import Entity from 'src/core/data/entity.data';
import EntityCollection from 'src/core/data/entity-collection.data';

const stubs = {
    'sw-switch-field': Shopware.Component.build('sw-switch-field'),
    'sw-checkbox-field': Shopware.Component.build('sw-checkbox-field'),
    'sw-data-grid-settings': Shopware.Component.build('sw-data-grid-settings'),
    'sw-icon': true,
    'sw-context-button': Shopware.Component.build('sw-context-button'),
    'sw-context-menu': Shopware.Component.build('sw-context-menu'),
    'sw-context-menu-item': Shopware.Component.build('sw-context-menu-item'),
    'sw-button': Shopware.Component.build('sw-button'),
    'sw-popover': Shopware.Component.build('sw-popover'),
    'sw-base-field': Shopware.Component.build('sw-base-field'),
    'sw-field-error': true,
    'sw-context-menu-divider': true,
    'sw-button-group': true
};

const localVue = createLocalVue();
localVue.directive('popover', {});
localVue.directive('tooltip', {});

const defaultUserConfig = {
    createdAt: '2021-01-21T06:52:41.857+00:00',
    id: '021150d043ee49e18642daef58e92c96',
    key: 'grid.setting.sw-customer-list',
    updatedAt: '2021-01-21T06:54:00.252+00:00',
    userId: 'd9a43905b72e43b7b669c6b005a3cf15',
    value: {
        columns: [
            {
                dataIndex: 'name',
                label: 'Name',
                property: 'name',
                visible: false
            },
            {
                dataIndex: 'company',
                label: 'Company',
                property: 'company',
                visible: false
            }
        ],
        compact: true,
        previews: false
    }
};

const defaultProps = {
    identifier: 'sw-customer-list',
    columns: [
        { property: 'name', label: 'Name' },
        { property: 'company', label: 'Company' }
    ],
    dataSource: [
        { id: 'uuid1', company: 'Wordify', name: 'Portia Jobson' },
        { id: 'uuid2', company: 'Twitternation', name: 'Baxy Eardley' },
        { id: 'uuid3', company: 'Skidoo', name: 'Arturo Staker' },
        { id: 'uuid4', company: 'Meetz', name: 'Dalston Top' },
        { id: 'uuid5', company: 'Photojam', name: 'Neddy Jensen' }
    ]
};

function createWrapper(props, userConfig, overrideProps) {
    if (!overrideProps) {
        props = { ...defaultProps, ...props };
    }


    return shallowMount(Shopware.Component.build('sw-data-grid'), {
        localVue,
        stubs,
        provide: {
            repositoryFactory: {
                create: () => ({
                    search: () => {
                        return Promise.resolve([userConfig ?? defaultUserConfig]);
                    },
                    save: () => {
                        return Promise.resolve();
                    }
                })
            }
        },
        propsData: props ?? defaultProps
    });
}


describe('components/data-grid/sw-data-grid', () => {
    it('should be a Vue.js component', async () => {
        const wrapper = createWrapper();
        expect(wrapper.vm).toBeTruthy();
    });

    it('should be in compact mode by default', async () => {
        const wrapper = createWrapper();

        expect(wrapper.classes()).toContain('is--compact');
    });

    it('should render grid header with correct columns', async () => {
        const wrapper = createWrapper();

        const nameColumn = wrapper.find('.sw-data-grid__header .sw-data-grid__cell--0 .sw-data-grid__cell-content');
        const companyColumn = wrapper.find('.sw-data-grid__header .sw-data-grid__cell--1 .sw-data-grid__cell-content');
        const selectionColumn = wrapper.find('.sw-data-grid__header .sw-data-grid__cell--selection');
        const actionColumn = wrapper.find('.sw-data-grid__header .sw-data-grid__cell--actions');

        expect(selectionColumn.exists()).toBeTruthy();
        expect(actionColumn.exists()).toBeTruthy();

        expect(nameColumn.text()).toBe('Name');
        expect(companyColumn.text()).toBe('Company');
    });

    it('should hide selection column, action column and header based on prop', async () => {
        const wrapper = createWrapper({
            showSelection: false,
            showActions: false,
            showHeader: false
        });

        const header = wrapper.find('.sw-data-grid__header');
        const selectionColumn = wrapper.find('.sw-data-grid__header .sw-data-grid__cell--selection');
        const actionColumn = wrapper.find('.sw-data-grid__header .sw-data-grid__cell--actions');

        expect(header.exists()).toBeFalsy();
        expect(selectionColumn.exists()).toBeFalsy();
        expect(actionColumn.exists()).toBeFalsy();
    });

    it('should render a row for each item in dataSource prop', async () => {
        const wrapper = createWrapper();

        const rows = wrapper.findAll('.sw-data-grid__body .sw-data-grid__row');

        expect(rows.length).toBe(5);
    });

    it('should change appearance class based on prop', async () => {
        const wrapper = createWrapper({
            plainAppearance: true
        });


        expect(wrapper.classes()).toContain('sw-data-grid--plain-appearance');
    });

    it('should load and apply user configuration', async () => {
        const wrapper = createWrapper({
            showSettings: true
        });

        expect(wrapper.vm.showSettings).toBe(true);
        expect(wrapper.findComponent(stubs['sw-context-menu']).exists()).toBe(false);

        await wrapper.vm.$nextTick();

        // find and click button setting
        const contextButtonSetting = wrapper.find('.sw-data-grid-settings__trigger');
        await contextButtonSetting.trigger('click');

        await wrapper.vm.$nextTick();

        // show popover
        const popover = wrapper.findComponent(stubs['sw-context-menu']);
        expect(popover.exists()).toBe(true);
        expect(popover.findAll('.sw-data-grid__settings-column-item').length).toBe(2);


        // check default columns
        expect(wrapper.vm.currentColumns[0].visible).toBe(defaultUserConfig.value.columns[0].visible);
        expect(wrapper.vm.currentColumns[1].visible).toBe(defaultUserConfig.value.columns[1].visible);

        expect(wrapper.vm.compact).toBe(defaultUserConfig.value.compact);
        expect(wrapper.vm.previews).toBe(defaultUserConfig.value.previews);


        const valueChecked = !defaultUserConfig.value.columns[0].visible;

        const name = wrapper.find('.sw-data-grid__settings-item--0 input');
        await name.setChecked(valueChecked);

        expect(wrapper.vm.currentColumns[0].visible).toBe(valueChecked);
    });

<<<<<<< HEAD
    it('remove property in client', async () => {
        const wrapper = createWrapper({
            showSettings: true,
            identifier: 'sw-customer-list',
            columns: [
                { property: 'name', label: 'Name' }
            ],
            dataSource: [
                { id: 'uuid1', company: 'Wordify', name: 'Portia Jobson' },
                { id: 'uuid2', company: 'Twitternation', name: 'Baxy Eardley' }
            ]
        }, {
            createdAt: '2021-01-21T06:52:41.857+00:00',
            id: '021150d043ee49e18642daef58e92c96',
            key: 'grid.setting.sw-customer-list',
            updatedAt: '2021-01-21T06:54:00.252+00:00',
            userId: 'd9a43905b72e43b7b669c6b005a3cf15',
            value: {
                columns: [
                    {
                        dataIndex: 'name',
                        label: 'Name',
                        property: 'name',
                        visible: false
                    },
                    {
                        dataIndex: 'company',
                        label: 'Company',
                        property: 'company',
                        visible: false
                    }
                ],
                compact: true,
                previews: true
            }
        }, true);

        expect(wrapper.vm.showSettings).toBe(true);
        expect(wrapper.findComponent(stubs['sw-context-menu']).exists()).toBe(false);

        await wrapper.vm.$nextTick();

        // find and click button setting
        const contextButtonSetting = wrapper.find('.sw-data-grid-settings__trigger');
        await contextButtonSetting.trigger('click');

        await wrapper.vm.$nextTick();

        // show popover
        const popover = wrapper.findComponent(stubs['sw-context-menu']);
        expect(popover.exists()).toBe(true);
        expect(popover.findAll('.sw-data-grid__settings-column-item').length).toBe(1);


        // check default columns
        expect(wrapper.vm.currentColumns[0].visible).toBe(false);
        expect(wrapper.vm.currentColumns[1]).toBe(undefined);

        expect(wrapper.vm.compact).toBe(true);
        expect(wrapper.vm.previews).toBe(true);
    });

    it('add property in client', async () => {
        const wrapper = createWrapper({
            showSettings: true,
            identifier: 'sw-customer-list',
            columns: [
                { property: 'name', label: 'Name' },
                { property: 'company', label: 'Company' }
            ],
            dataSource: [
                { id: 'uuid1', company: 'Wordify', name: 'Portia Jobson' },
                { id: 'uuid2', company: 'Twitternation', name: 'Baxy Eardley' }
            ]
        }, {
            createdAt: '2021-01-21T06:52:41.857+00:00',
            id: '021150d043ee49e18642daef58e92c96',
            key: 'grid.setting.sw-customer-list',
            updatedAt: '2021-01-21T06:54:00.252+00:00',
            userId: 'd9a43905b72e43b7b669c6b005a3cf15',
            value: {
                columns: [
                    {
                        dataIndex: 'name',
                        label: 'Name',
                        property: 'name',
                        visible: false
                    }
                ],
                compact: true,
                previews: true
            }
        }, true);

        expect(wrapper.vm.showSettings).toBe(true);
        expect(wrapper.findComponent(stubs['sw-context-menu']).exists()).toBe(false);

        await wrapper.vm.$nextTick();

        // find and click button setting
        const contextButtonSetting = wrapper.find('.sw-data-grid-settings__trigger');
        await contextButtonSetting.trigger('click');

        await wrapper.vm.$nextTick();

        // show popover
        const popover = wrapper.findComponent(stubs['sw-context-menu']);
        expect(popover.exists()).toBe(true);
        expect(popover.findAll('.sw-data-grid__settings-column-item').length).toBe(2);


        // check default columns
        expect(wrapper.vm.currentColumns[0].visible).toBe(false);
        expect(wrapper.vm.currentColumns[1].visible).toBe(true);

        expect(wrapper.vm.compact).toBe(true);
        expect(wrapper.vm.previews).toBe(true);
    });

    it('add property value in client', async () => {
        const wrapper = createWrapper({
            showSettings: true,
            identifier: 'sw-customer-list',
            columns: [
                { property: 'name', label: 'Name', mockProperty: true }
            ],
            dataSource: [
                { id: 'uuid1', company: 'Wordify', name: 'Portia Jobson' }
            ]
        }, {
            createdAt: '2021-01-21T06:52:41.857+00:00',
            id: '021150d043ee49e18642daef58e92c96',
            key: 'grid.setting.sw-customer-list',
            updatedAt: '2021-01-21T06:54:00.252+00:00',
            userId: 'd9a43905b72e43b7b669c6b005a3cf15',
            value: {
                columns: [
                    {
                        dataIndex: 'name',
                        label: 'Name',
                        property: 'name',
                        visible: false
                    },
                    {
                        dataIndex: 'company',
                        label: 'Company',
                        property: 'company',
                        visible: false
                    }
                ],
                compact: true,
                previews: true
            }
        }, true);

        expect(wrapper.vm.showSettings).toBe(true);
        expect(wrapper.findComponent(stubs['sw-context-menu']).exists()).toBe(false);

        await wrapper.vm.$nextTick();

        // find and click button setting
        const contextButtonSetting = wrapper.find('.sw-data-grid-settings__trigger');
        await contextButtonSetting.trigger('click');

        await wrapper.vm.$nextTick();

        // show popover
        const popover = wrapper.findComponent(stubs['sw-context-menu']);
        expect(popover.exists()).toBe(true);
        expect(popover.findAll('.sw-data-grid__settings-column-item').length).toBe(1);


        // check default columns
        expect(wrapper.vm.currentColumns[0].visible).toBe(false);
        expect(wrapper.vm.currentColumns[0].mockProperty).toBe(true);

        expect(wrapper.vm.compact).toBe(true);
        expect(wrapper.vm.previews).toBe(true);
    });

    it('remove property value in client', async () => {
        const wrapper = createWrapper({
            showSettings: true,
            identifier: 'sw-customer-list',
            columns: [
                { property: 'name', label: 'Name' }
            ],
            dataSource: [
                { id: 'uuid1', company: 'Wordify', name: 'Portia Jobson' },
                { id: 'uuid2', company: 'Twitternation', name: 'Baxy Eardley' }
            ]
        }, {
            createdAt: '2021-01-21T06:52:41.857+00:00',
            id: '021150d043ee49e18642daef58e92c96',
            key: 'grid.setting.sw-customer-list',
            updatedAt: '2021-01-21T06:54:00.252+00:00',
            userId: 'd9a43905b72e43b7b669c6b005a3cf15',
            value: {
                columns: [
                    {
                        dataIndex: 'name',
                        label: 'Name',
                        property: 'name',
                        visible: false,
                        mockProperty: true
                    }
                ],
                compact: true,
                previews: true
            }
        }, true);

        expect(wrapper.vm.showSettings).toBe(true);
        expect(wrapper.findComponent(stubs['sw-context-menu']).exists()).toBe(false);

        await wrapper.vm.$nextTick();

        // find and click button setting
        const contextButtonSetting = wrapper.find('.sw-data-grid-settings__trigger');
        await contextButtonSetting.trigger('click');

        await wrapper.vm.$nextTick();

        // show popover
        const popover = wrapper.findComponent(stubs['sw-context-menu']);
        expect(popover.exists()).toBe(true);
        expect(popover.findAll('.sw-data-grid__settings-column-item').length).toBe(1);


        // check default columns
        expect(wrapper.vm.currentColumns[0].visible).toBe(false);
        expect(wrapper.vm.currentColumns[0].mockProperty).toBe(undefined);


        expect(wrapper.vm.compact).toBe(true);
        expect(wrapper.vm.previews).toBe(true);
    });

    const cases = {
        'simple field': { accessor: 'id', expected: '123' },
        'translated field': { accessor: 'name', expected: 'translated' },
        'translated field with accessor': { accessor: 'translated.name', expected: 'translated' },
        'nested object with simple field': {
            accessor: 'manufacturer.description',
            expected: 'manufacturer-description'
        },
        'nested object with translated field': {
            accessor: 'manufacturer.name',
            expected: 'manufacturer-translated'
        },
        'nested object with translated field with accessor': {
            accessor: 'manufacturer.translated.name',
            expected: 'manufacturer-translated'
        },
        'unknown field': { accessor: 'unknown', expected: undefined },
        'nested unknown field': { accessor: 'manufacturer.unknown', expected: undefined },
        'unknown nested object': {
            accessor: 'unknown.unknown',
            expected: undefined,
            errorMsg: '[[sw-data-grid] Can not resolve accessor: unknown.unknown]'
        },

        'test last function': { accessor: 'transactions.last().name', expected: 'last' },
        'test first function': { accessor: 'transactions.first().name', expected: 'first' },
        'test array access on collection': { accessor: 'transactions[1].name', expected: 'second' },

        'test array element 1': { accessor: 'arrayField[0]', expected: 1 },
        'test array element 2': { accessor: 'arrayField[1]', expected: 2 },
        'test array element 3': { accessor: 'arrayField[2]', expected: 3 },

        'test null object': { accessor: 'payload.customerId',
            expected: null,
            errorMsg: '[[sw-data-grid] Can not resolve accessor: payload.customerId]' },
        'test nested null object': {
            accessor: 'customer.type.name',
            expected: null,
            errorMsg: '[[sw-data-grid] Can not resolve accessor: customer.type.name]'
        }
    };

    Object.entries(cases).forEach(([key, testCase]) => {
        it(`should render columns with ${key}`, async () => {
            const warningSpy = jest.spyOn(console, 'warn').mockImplementation();
            const grid = createWrapper().vm;

            const data = {
                name: 'original',
                translated: {
                    name: 'translated'
                },
                manufacturer: new Entity('test', 'product_manufacturer', {
                    description: 'manufacturer-description',
                    name: 'manufacturer',
                    translated: { name: 'manufacturer-translated' }
                }),
                plainObject: {
                    name: 'object'
                },
                transactions: new EntityCollection('', 'order_transaction', {}, {}, [
                    { name: 'first' },
                    { name: 'second' },
                    { name: 'last' }
                ], 1, null),
                arrayField: [1, 2, 3],
                payload: null,
                customer: { type: null }
            };

            const entity = new Entity('123', 'test', data);

            warningSpy.mockClear();

            const column = { property: testCase.accessor };
            const result = grid.renderColumn(entity, column);

            if (typeof testCase.errorMsg === 'string') {
                expect(warningSpy).toHaveBeenCalledWith(testCase.errorMsg);
            } else {
                expect(warningSpy).not.toHaveBeenCalled();
            }
            expect(result).toBe(testCase.expected);
        });
    });
});
=======
    it('should render different columns dynamically', async () => {
        const grid = wrapper.vm;

        const data = {
            name: 'original',
            translated: {
                name: 'translated'
            },
            manufacturer: new Entity('test', 'product_manufacturer', {
                description: 'manufacturer-description',
                name: 'manufacturer',
                translated: { name: 'manufacturer-translated' }
            }),
            plainObject: {
                name: 'object'
            },
            transactions: new EntityCollection('', 'order_transaction', { }, { }, [
                { name: 'first' },
                { name: 'second' },
                { name: 'last' }
            ], 1, null),
            arrayField: [1, 2, 3],
            payload: null,
            customer: { type: null }
        };

        const entity = new Entity('123', 'test', data);

        const cases = {
            'simple field': { accessor: 'id', expected: '123' },
            'translated field': { accessor: 'name', expected: 'translated' },
            'translated field with accessor': { accessor: 'translated.name', expected: 'translated' },
            'nested object with simple field': {
                accessor: 'manufacturer.description',
                expected: 'manufacturer-description'
            },
            'nested object with translated field': {
                accessor: 'manufacturer.name',
                expected: 'manufacturer-translated'
            },
            'nested object with translated field with accessor': {
                accessor: 'manufacturer.translated.name',
                expected: 'manufacturer-translated'
            },
            'unknown field': { accessor: 'unknown', expected: undefined },
            'nested unknown field': { accessor: 'manufacturer.unknown', expected: undefined },
            'unknown nested object': { accessor: 'unknown.unknown', expected: undefined },

            'test last function': { accessor: 'transactions.last().name', expected: 'last' },
            'test first function': { accessor: 'transactions.first.name', expected: 'first' },
            'test array access on collection': { accessor: 'transactions[1].name', expected: 'second' },

            'test array element 1': { accessor: 'arrayField[0]', expected: 1 },
            'test array element 2': { accessor: 'arrayField[1]', expected: 2 },
            'test array element 3': { accessor: 'arrayField[2]', expected: 3 },

            'test null object': { accessor: 'payload.customerId', expected: null },
            'test nested null object': { accessor: 'customer.type.name', expected: null }
        };

        Object.values(cases).forEach((testCase) => {
            const column = { property: testCase.accessor };

            const result = grid.renderColumn(entity, column);

            expect(result).toBe(testCase.expected);
        });
    });
});
>>>>>>> 5940dfe8
<|MERGE_RESOLUTION|>--- conflicted
+++ resolved
@@ -197,7 +197,6 @@
         expect(wrapper.vm.currentColumns[0].visible).toBe(valueChecked);
     });
 
-<<<<<<< HEAD
     it('remove property in client', async () => {
         const wrapper = createWrapper({
             showSettings: true,
@@ -521,9 +520,9 @@
             expect(result).toBe(testCase.expected);
         });
     });
-});
-=======
+
     it('should render different columns dynamically', async () => {
+        const wrapper = createWrapper();
         const grid = wrapper.vm;
 
         const data = {
@@ -592,4 +591,3 @@
         });
     });
 });
->>>>>>> 5940dfe8
