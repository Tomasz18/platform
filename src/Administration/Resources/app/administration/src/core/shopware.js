--- conflicted
+++ resolved
@@ -292,12 +292,8 @@
         systemLanguageId: '2fbb5fe2e29a4d70aa5854ce7ce3e20b',
         defaultLanguageIds: ['2fbb5fe2e29a4d70aa5854ce7ce3e20b'],
         versionId: '0fa91ce3e96a4bc2be4bd9ce752c3425',
-<<<<<<< HEAD
-        productComparisonTypeId: 'ed535e5722134ac1aa6524f73e26881b',
-        storefrontTypeId: '8a243080f92e4c719546314b577cf82b'
-=======
-        storefrontSalesChannelTypeId: '8a243080f92e4c719546314b577cf82b'
->>>>>>> 99a34e01
+        storefrontSalesChannelTypeId: '8a243080f92e4c719546314b577cf82b',
+        productComparisonTypeId: 'ed535e5722134ac1aa6524f73e26881b'
     };
 
     /**
