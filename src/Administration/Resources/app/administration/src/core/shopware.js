/**
 * Shopware End Developer API
 * @module Shopware
 * @ignore
 */
const Bottle = require('bottlejs');

const ModuleFactory = require('src/core/factory/module.factory').default;
const ComponentFactory = require('src/core/factory/component.factory').default;
const TemplateFactory = require('src/core/factory/template.factory').default;
const EntityFactory = require('src/core/factory/entity.factory').default;
const StateFactory = require('src/core/factory/state.factory').default;
const ServiceFactory = require('src/core/factory/service.factory').default;
const ClassesFactory = require('src/core/factory/classes-factory').default;
const MixinFactory = require('src/core/factory/mixin.factory').default;
const FilterFactory = require('src/core/factory/filter.factory').default;
const DirectiveFactory = require('src/core/factory/directive.factory').default;
const LocaleFactory = require('src/core/factory/locale.factory').default;
const ShortcutFactory = require('src/core/factory/shortcut.factory').default;
const PluginBootFactory = require('src/core/factory/plugin-boot.factory').default;
const ApiServiceFactory = require('src/core/factory/api-service.factory').default;
const EntityDefinitionFactory = require('src/core/factory/entity-definition.factory').default;
const WorkerNotificationFactory = require('src/core/factory/worker-notification.factory').default;

const Feature = require('src/core/feature').default;
const ShopwareError = require('src/core/data/ShopwareError').default;
const ApiService = require('src/core/service/api.service').default;
const utils = require('src/core/service/util.service').default;
const FlatTreeHelper = require('src/core/helper/flattree.helper').default;
const SanitizerHelper = require('src/core/helper/sanitizer.helper').default;
const DeviceHelper = require('src/core/helper/device.helper').default;
const MiddlewareHelper = require('src/core/helper/middleware.helper').default;
const data = require('src/core/data/index').default;
const ApplicationBootstrapper = require('src/core/application').default;

const RefreshTokenHelper = require('src/core/helper/refresh-token.helper').default;
const HttpFactory = require('src/core/factory/http.factory').default;
const RepositoryFactory = require('src/core/data/repository-factory.data').default;
const ApiContextFactory = require('src/core/factory/api-context.factory').default;
const AppContextFactory = require('src/core/factory/app-context.factory').default;
const RouterFactory = require('src/core/factory/router.factory').default;
const ApiServices = require('src/core/service/api').default;

const container = new Bottle({
    strict: true
});

const application = new ApplicationBootstrapper(container);

application
    .addFactory('component', () => {
        return ComponentFactory;
    })
    .addFactory('template', () => {
        return TemplateFactory;
    })
    .addFactory('module', () => {
        return ModuleFactory;
    })
    .addFactory('entity', () => {
        return EntityFactory;
    })
    .addFactory('state', () => {
        return StateFactory;
    })
    .addFactory('serviceFactory', () => {
        return ServiceFactory;
    })
    .addFactory('classesFactory', () => {
        return ClassesFactory;
    })
    .addFactory('mixin', () => {
        return MixinFactory;
    })
    .addFactory('filter', () => {
        return FilterFactory;
    })
    .addFactory('directive', () => {
        return DirectiveFactory;
    })
    .addFactory('locale', () => {
        return LocaleFactory;
    })
    .addFactory('shortcut', () => {
        return ShortcutFactory;
    })
    .addFactory('plugin', () => {
        return PluginBootFactory;
    })
    .addFactory('apiService', () => {
        return ApiServiceFactory;
    })
    .addFactory('entityDefinition', () => {
        return EntityDefinitionFactory;
    })
    .addFactory('workerNotification', () => {
        return WorkerNotificationFactory;
    });

const Shopware = function Shopware() {
    /**
     * @memberOf module:Shopware
     * @type {Object}
     */
    this.Module = {
        register: ModuleFactory.registerModule,
        getModuleRegistry: ModuleFactory.getModuleRegistry,
        getModuleRoutes: ModuleFactory.getModuleRoutes,
        getModuleByEntityName: ModuleFactory.getModuleByEntityName
    };

    /**
     * @memberOf module:Shopware
     * @type {Object}
     */
    this.Component = {
        register: ComponentFactory.register,
        extend: ComponentFactory.extend,
        override: ComponentFactory.override,
        build: ComponentFactory.build,
        getTemplate: ComponentFactory.getComponentTemplate,
        getComponentRegistry: ComponentFactory.getComponentRegistry,
        getComponentHelper: ComponentFactory.getComponentHelper,
        registerComponentHelper: ComponentFactory.registerComponentHelper
    };

    /**
     * @memberOf module:Shopware
     * @type {Object}
     */
    this.Template = {
        register: TemplateFactory.registerComponentTemplate,
        extend: TemplateFactory.extendComponentTemplate,
        override: TemplateFactory.registerTemplateOverride,
        getRenderedTemplate: TemplateFactory.getRenderedTemplate,
        find: TemplateFactory.findCustomTemplate,
        findOverride: TemplateFactory.findCustomTemplate
    };

    /**
     * @memberOf module:Shopware
     * @type {Object}
     */
    this.Entity = {
        addDefinition: EntityFactory.addEntityDefinition,
        getDefinition: EntityFactory.getEntityDefinition,
        getDefinitionRegistry: EntityFactory.getDefinitionRegistry,
        getRawEntityObject: EntityFactory.getRawEntityObject,
        getPropertyBlacklist: EntityFactory.getPropertyBlacklist,
        getRequiredProperties: EntityFactory.getRequiredProperties,
        getAssociatedProperties: EntityFactory.getAssociatedProperties,
        getTranslatableProperties: EntityFactory.getTranslatableProperties
    };

    /**
     * @memberOf module:Shopware
     * @type {Object}
     */
    this.State = StateFactory();

    /**
     * @memberOf module:Shopware
     * @type {Object}
     */
    this.Mixin = {
        register: MixinFactory.register,
        getByName: MixinFactory.getByName
    };

    /**
     * @memberOf module:Shopware
     * @type {Object}
     */
    this.Filter = {
        register: FilterFactory.register,
        getByName: FilterFactory.getByName
    };

    /**
     * @memberOf module:Shopware
     * @type {Object}
     */
    this.Directive = {
        register: DirectiveFactory.registerDirective,
        getByName: DirectiveFactory.getDirectiveByName
    };

    /**
     * @memberOf module:Shopware
     * @type {Object}
     */
    this.Locale = {
        register: LocaleFactory.register,
        extend: LocaleFactory.extend,
        getByName: LocaleFactory.getLocaleByName,
        getLocaleRegistry: LocaleFactory.getLocaleRegistry
    };

    /**
     * @memberOf module:Shopware
     * @type {Object}
     */
    this.Shortcut = {
        getShortcutRegistry: ShortcutFactory.getShortcutRegistry,
        getPathByCombination: ShortcutFactory.getPathByCombination,
        register: ShortcutFactory.register
    };

    /**
     * @memberOf module:Shopware
     * @type {Object}
     */
    this.Plugin = {
        addBootPromise: PluginBootFactory.addBootPromise,
        getBootPromises: PluginBootFactory.getBootPromises
    };

    /**
     * @memberOf module:Shopware
     * @type {Object}
     */
    this.Service = ServiceFactory;

    /**
     * @memberOf module:Shopware
     * @type {module:core/service/utils}
     */
    this.Utils = utils;

    /**
     * @memberOf module:Shopware
     * @type {module:core/application}
     */
    this.Application = application;

    /**
     * @memberOf module:Shopware
     * @type {module:core/feature}
     */
    this.Feature = Feature;

    /**
     * @memberOf module:Shopware
     * @type {Object}
     */
    this.ApiService = {
        register: ApiServiceFactory.register,
        getByName: ApiServiceFactory.getByName,
        getRegistry: ApiServiceFactory.getRegistry,
        getServices: ApiServiceFactory.getServices,
        has: ApiServiceFactory.has
    };

    /**
     * @memberOf module:Shopware
     * @type {Object}
     */
    this.EntityDefinition = {
        getScalarTypes: EntityDefinitionFactory.getScalarTypes,
        getJsonTypes: EntityDefinitionFactory.getJsonTypes,
        getDefinitionRegistry: EntityDefinitionFactory.getDefinitionRegistry,
        has: EntityDefinitionFactory.has,
        get: EntityDefinitionFactory.get,
        add: EntityDefinitionFactory.add,
        remove: EntityDefinitionFactory.remove,
        getTranslatedFields: EntityDefinitionFactory.getTranslatedFields,
        getAssociationFields: EntityDefinitionFactory.getAssociationFields,
        getRequiredFields: EntityDefinitionFactory.getRequiredFields
    };

    /**
     * @memberOf module:Shopware
     * @type {Object}
     */
    this.WorkerNotification = {
        register: WorkerNotificationFactory.register,
        getRegistry: WorkerNotificationFactory.getRegistry,
        override: WorkerNotificationFactory.override,
        remove: WorkerNotificationFactory.remove,
        initialize: WorkerNotificationFactory.initialize
    };

    /**
     * @memberOf module:Shopware
     * @type {Object}
     */
    this.Defaults = {
        systemLanguageId: '2fbb5fe2e29a4d70aa5854ce7ce3e20b',
        defaultLanguageIds: ['2fbb5fe2e29a4d70aa5854ce7ce3e20b'],
        versionId: '0fa91ce3e96a4bc2be4bd9ce752c3425',
        storefrontSalesChannelTypeId: '8a243080f92e4c719546314b577cf82b',
        productComparisonTypeId: 'ed535e5722134ac1aa6524f73e26881b',
        apiSalesChannelTypeId: 'f183ee5650cf4bdb8a774337575067a6'
    };

    /**
     * @memberOf module:Shopware
     * @type {Object}
     */
    this.Data = data;

    /**
     * @memberOf module:Shopware
     * @type {Object}
     */
    this.Classes = ClassesFactory({
        ShopwareError: ShopwareError,
        ApiService: ApiService
    },
    {
        /**
         * @memberOf module:Shopware.Classes
         * @type {Object}
         * @private
         */
        _private: {
            HttpFactory: HttpFactory,
            RepositoryFactory: RepositoryFactory,
            ApiContextFactory: ApiContextFactory,
            AppContextFactory: AppContextFactory,
            RouterFactory: RouterFactory
        }
    });

    /**
     * @memberOf module:Shopware
     * @type {Object}
     */
    this.Helper = {
        FlatTreeHelper: FlatTreeHelper,
        MiddlewareHelper: MiddlewareHelper,
        RefreshTokenHelper: RefreshTokenHelper,
        SanitizerHelper: SanitizerHelper,
        DeviceHelper: DeviceHelper
    };
};

// hidden in prototype
Shopware.prototype = {
    /**
     * @memberOf module:Shopware
     * @type {Object}
     */
    get Context() {
        return this.State.get('context');
    },

    /**
     * @memberOf module:Shopware
     * @type {Object}
     * @private
     */
    _private: {
        ApiServices: ApiServices
<<<<<<< HEAD
=======
    },

    /**
     * @memberOf module:Shopware
     * @type {Object}
     * @deprecated tag:v6.4.0
     */
    DataDeprecated: dataDeprecated,

    /**
     * @memberOf module:Shopware
     * @type {Object}
     * @deprecated tag:v6.4.0
     */
    StateDeprecated: {
        registerStore: StateFactoryDeprecated.registerStore,
        getStore: StateFactoryDeprecated.getStore,
        getStoreRegistry: StateFactoryDeprecated.getStoreRegistry
>>>>>>> 03793d2a
    }
};

const ShopwareInstance = new Shopware();

window.Shopware = ShopwareInstance;
exports.default = ShopwareInstance;
module.exports = exports.default;<|MERGE_RESOLUTION|>--- conflicted
+++ resolved
@@ -1,3 +1,4 @@
+// merge 16.11.2020
 /**
  * Shopware End Developer API
  * @module Shopware
@@ -352,27 +353,6 @@
      */
     _private: {
         ApiServices: ApiServices
-<<<<<<< HEAD
-=======
-    },
-
-    /**
-     * @memberOf module:Shopware
-     * @type {Object}
-     * @deprecated tag:v6.4.0
-     */
-    DataDeprecated: dataDeprecated,
-
-    /**
-     * @memberOf module:Shopware
-     * @type {Object}
-     * @deprecated tag:v6.4.0
-     */
-    StateDeprecated: {
-        registerStore: StateFactoryDeprecated.registerStore,
-        getStore: StateFactoryDeprecated.getStore,
-        getStoreRegistry: StateFactoryDeprecated.getStoreRegistry
->>>>>>> 03793d2a
     }
 };
 
