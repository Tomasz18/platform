import ApiService from '../api.service';

/**
 * Gateway for the API end point "order"
 * Uses the _proxy endpoint of the admin api to connect to the store-api endpoint cart
 * @class
 * @extends ApiService
 */
class CheckoutStoreService extends ApiService {
    constructor(httpClient, loginService, apiEndpoint = 'checkout') {
        super(httpClient, loginService, apiEndpoint);
        this.name = 'checkoutStoreService';
    }

    checkout(salesChannelId, contextToken, additionalParams = {}, additionalHeaders = {}) {
<<<<<<< HEAD
        const route = `_proxy/store-api/${salesChannelId}/checkout/order`;
=======
        const route = `_proxy-order/${salesChannelId}`;
>>>>>>> 15e5a3c2
        const headers = {
            ...this.getBasicHeaders(additionalHeaders),
            'sw-context-token': contextToken
        };
        return this.httpClient
            .post(route, {}, { additionalParams, headers });
    }
}

export default CheckoutStoreService;<|MERGE_RESOLUTION|>--- conflicted
+++ resolved
@@ -13,11 +13,7 @@
     }
 
     checkout(salesChannelId, contextToken, additionalParams = {}, additionalHeaders = {}) {
-<<<<<<< HEAD
-        const route = `_proxy/store-api/${salesChannelId}/checkout/order`;
-=======
         const route = `_proxy-order/${salesChannelId}`;
->>>>>>> 15e5a3c2
         const headers = {
             ...this.getBasicHeaders(additionalHeaders),
             'sw-context-token': contextToken
