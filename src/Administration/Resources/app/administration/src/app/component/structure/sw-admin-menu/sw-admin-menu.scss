@import "~scss/variables";
@import "~scss/mixins";

<<<<<<< HEAD
$sw-admin-menu-color-text-secondary: darken($color-gray-300, 20%);
$sw-admin-menu-color-text-primary: $color-white;
=======
$sw-admin-menu-color-text-secondary: darken($color-steam-cloud, 20%);
>>>>>>> 884ed228
$sw-admin-menu-width-expanded: 300px;
$sw-admin-menu-width-collapsed: 80px;
$sw-admin-menu-width-flyout: 220px;
$sw-admin-menu-z-index-flyout: $z-index-flyout;
$sw-admin-menu-z-index-off-canvas: $z-index-off-canvas;
<<<<<<< HEAD
$sw-admin-menu-transition: .4s cubic-bezier(.50, .32, .01, 1);
$sw-admin-menu-off-canvas-transition: .4s cubic-bezier(0.3, 0, 0.15, 1);
$sw-admin-menu-sub-menu-transition: .35s cubic-bezier(.50, .32, .01, 1);
$sw-admin-menu-flyout-transition: .2s cubic-bezier(.50, .32, .01, 1);
$sw-admin-menu-color-active: lighten($color-menu-start, 3%);
$sw-admin-menu-color-hover: lighten($color-menu-start, 6%);
$sw-admin-menu-shop-status-ok: $color-emerald-500;
=======
$sw-admin-menu-transition: 0.4s cubic-bezier(0.5, 0.32, 0.01, 1);
$sw-admin-menu-off-canvas-transition: 0.4s cubic-bezier(0.3, 0, 0.15, 1);
$sw-admin-menu-sub-menu-transition: 0.35s cubic-bezier(0.5, 0.32, 0.01, 1);
$sw-admin-menu-flyout-transition: 0.2s cubic-bezier(0.5, 0.32, 0.01, 1);
$sw-admin-menu-color-active: lighten($color-gradient-dark-gray-start, 3%);
$sw-admin-menu-color-hover: lighten($color-gradient-dark-gray-start, 6%);
$sw-admin-menu-shop-status-ok: $color-emerald;
>>>>>>> 884ed228

$sw-admin-menu-background: #243758;
$sw-admin-menu-background-hover: #293f65;
$sw-admin-menu-divider: #344865;
$sw-admin-menu-background-active-first-level: #172b4f;
$sw-admin-menu-background-active-hover: #1a315b;
$sw-admin-menu-background-active-second-level: #0d2145;
$sw-admin-menu-color-text-primary: #bcc9dc;
$sw-admin-menu-active-text: $color-white;

.sw-admin-menu {
    background: $sw-admin-menu-background;
    width: $sw-admin-menu-width-collapsed;
<<<<<<< HEAD
    background: linear-gradient(to bottom, $color-menu-start, $color-menu-end);
=======
>>>>>>> 884ed228
    transition: width $sw-admin-menu-transition;
    height: 100%;
    display: flex;
    flex-direction: column;

    @media screen and (max-width: 500px) {
        width: $sw-admin-menu-width-expanded;
        position: absolute;
        top: 0;
        left: -$sw-admin-menu-width-expanded;
        bottom: 0;
        height: 100%;
        z-index: $sw-admin-menu-z-index-off-canvas;
        transition: left $sw-admin-menu-off-canvas-transition;

        &.is--off-canvas-shown {
            left: 0;
        }
    }

    .collapsible-text {
        transition:
            opacity $sw-admin-menu-transition,
            transform $sw-admin-menu-transition;
        transform: translateX(-50px);
        opacity: 0;
        display: inline-block;
        white-space: nowrap;
        width: 100%;
        position: relative;

        .sw-admin-menu__navigation-link-icon {
            position: absolute;
            right: -20px;
            top: 8px;
            margin: 0;
        }
    }

    &.is--expanded {
        width: $sw-admin-menu-width-expanded;

        .navigation-list-item__level-1 > .sw-admin-menu__navigation-link.router-link-active {
            background: $sw-admin-menu-background-active-first-level;
        }

        .sw-admin-menu__navigation-link.router-link-active {
            background: $sw-admin-menu-background-active-second-level;

            .collapsible-text {
                color: $sw-admin-menu-active-text;
            }
        }

        .collapsible-text {
            opacity: 1;
            transform: translateX(0);
        }

        .sw-admin-menu__headline {
            width: $sw-admin-menu-width-expanded;
        }

        .sw-admin-menu__flyout {
            left: $sw-admin-menu-width-expanded;
        }
    }

    .sw-admin-menu__user-name,
    .sw-admin-menu__user-type {
        @include truncate();

        max-width: 200px;
    }

    .sw-admin-menu__header {
        padding: 25px 23px;
        display: flex;
        position: relative;
        height: 85px;
        margin-bottom: 10px;
    }

    .sw-version__status {
        position: absolute;
        top: 1px;
        right: 0;
    }

    .sw-admin-menu__header-logo {
        width: 34px;
        height: 34px;
        flex: 0 0 34px;
        margin: 0 20px 0 0;
        background: url('data:image/svg+xml;base64,PD94bWwgdmVyc2lvbj0iMS4wIiBlbmNvZGluZz0iVVRGLTgiPz4KPHN2ZyB3aWR0aD0iMzRweCIgaGVpZ2h0PSIzNHB4IiB2aWV3Qm94PSIwIDAgMzQgMzQiIHZlcnNpb249IjEuMSIgeG1sbnM9Imh0dHA6Ly93d3cudzMub3JnLzIwMDAvc3ZnIiB4bWxuczp4bGluaz0iaHR0cDovL3d3dy53My5vcmcvMTk5OS94bGluayI+CiAgICA8IS0tIEdlbmVyYXRvcjogU2tldGNoIDQ2LjIgKDQ0NDk2KSAtIGh0dHA6Ly93d3cuYm9oZW1pYW5jb2RpbmcuY29tL3NrZXRjaCAtLT4KICAgIDx0aXRsZT5Mb2dvPC90aXRsZT4KICAgIDxkZXNjPkNyZWF0ZWQgd2l0aCBTa2V0Y2guPC9kZXNjPgogICAgPGRlZnM+CiAgICAgICAgPHBhdGggZD0iTTI2LjkyNjc3MiwzMC4wNzA0NTYyIEMyNi45ODc1MjA3LDMwLjExNjE3MTEgMjcuMDIzNzI0NSwzMC4xODg4ODU1IDI3LjAyMzQxNzcsMzAuMjY1MjgxNiBDMjcuMDIzMTEwOSwzMC4zNDEzNzA5IDI2Ljk4NjI5MzUsMzAuNDEzNzc4NCAyNi45MjUyMzc5LDMwLjQ1OTE4NjUgQzI0LjAwMTAxNjEsMzIuNjIzNDM1OSAyMC41MjkxMzU1LDMzLjc2NzIyOTcgMTYuODg1MTMzNiwzMy43NjcyMjk3IEMxMi4zNzQzODg3LDMzLjc2NzIyOTcgOC4xMzQyNTE3NywzMi4wMTEzNDY3IDQuOTQ1MjUxNSwyOC44MjI5NiBDMS43NTYyNTEyMywyNS42MzQ1NzM0IDYuMTM2MjMyOTZlLTA1LDIxLjM5NDQzNjQgNi4xMzYyMzI5NmUtMDUsMTYuODgzOTk4NCBDNi4xMzYyMzI5NmUtMDUsMTIuMzc0MTc0IDEuNzU2MjUxMjMsOC4xMzQzNDM4MSA0Ljk0NTI1MTUsNC45NDUzNDM1NCBDOC4xMzQyNTE3NywxLjc1NjM0MzI4IDEyLjM3NDY5NTUsMC4wMDAxNTM0MDU4MjQgMTYuODg1MTMzNiwwLjAwMDE1MzQwNTgyNCBDMjEuMDU4Mzg1NiwwLjAwMDE1MzQwNTgyNCAyNS4wNjQxMTg1LDEuNTM1NDM4ODkgMjguMTY0NDUwMiw0LjMyMzEyOTUyIEMyOC4yNDQyMjEyLDQuMzk0NjE2NjQgMjguMjY3MjMyMSw0LjUwODQ0Mzc2IDI4LjIyMjEzMDgsNC42MDUzOTYyNCBDMjguMTc4MjU2Nyw0LjcwMDIwMTA0IDI4LjA3NjA4ODQsNC43NTc4ODE2MyAyNy45Njk5MzE2LDQuNzQzNzY4MjkgQzI2Ljc2NjkyMzEsNC41Nzg3MDM2MiAyNS40NjgxODk0LDQuNDk0OTQ0MDQgMjQuMTA5MzIwNiw0LjQ5NDk0NDA0IEMxOS4xOTE3NDM1LDQuNDk0OTQ0MDQgMTUuMTk4ODk2OCw1LjU5MTQ4ODg3IDEyLjU2MjQ2NDMsNy42NjY3NjI4NiBDMTAuMjExMzY2Niw5LjUxNzE0MzkgOC45Njg3Nzk0NSwxMi4wNzc0ODcxIDguOTY4Nzc5NDUsMTUuMDcxMDQ4NCBDOC45Njg3Nzk0NSwxOC40MDg1NDU1IDEwLjI0NjAzNjMsMjEuMDQ3MTI1NiAxMi44NzM1NzEzLDIzLjEzODM1MzggQzE1LjE5Mjc2MDUsMjQuOTgzODI1OSAxOC4yODE3NDAyLDI2LjE4MTkyNTQgMjEuMDA3MTQ4MSwyNy4yMzg1ODQ3IEMyMy4yOTY4ODM0LDI4LjEyNjgwNDQgMjUuNDU5NTk4NywyOC45NjUzMjA2IDI2LjkyNjc3MiwzMC4wNzA0NTYyIFogTTMzLjY5NjQxNzYsMTUuMzIzODYxMSBDMzMuNzQzMzU5OCwxNS44NjEwODgzIDMzLjc2Njk4NDMsMTYuMzg2MDQzMSAzMy43NjY5ODQzLDE2Ljg4MzY5MTYgQzMzLjc2Njk4NDMsMTkuMDAzMTQ2NCAzMy4zNzgyNTM5LDIxLjA3MzgxODIgMzIuNjExNTMxNiwyMy4wMzgzMzMyIEMzMi41ODYwNjYyLDIzLjEwMzM3NzMgMzIuNTMzNjAxNSwyMy4xNTQzMDggMzIuNDY3OTQzOCwyMy4xNzgyMzkzIEMzMi40NDE1NTgsMjMuMTg3NzUwNSAzMi40MTM5NDQ5LDIzLjE5MjM1MjcgMzIuMzg1NzE4MiwyMy4xOTIzNTI3IEMzMi4zNDQ2MDU1LDIzLjE5MjM1MjcgMzIuMzAzNzk5NSwyMy4xODE5MjExIDMyLjI2NzkwMjYsMjMuMTYxOTc4MyBDMzAuMjYwNDM0LDIyLjA0ODI1MiAyOC4wNzM0ODA1LDIxLjIzMjc0NjcgMjUuOTU4NjI3OCwyMC40NDM5MzM5IEMyMS44NTQ0MDg0LDE4LjkxMzU1NzQgMTguMzEwNzMzOSwxNy41OTE4MTI4IDE4LjMxMDczMzksMTQuNjkxODI5MiBDMTguMzEwNzMzOSwxMy42NTY2NDY3IDE4Ljc0MzY0NTEsMTIuNzc1MTc2OCAxOS41NjMxMzksMTIuMTQyMjI0NCBDMjAuNTA5MzQ2MiwxMS40MTEzOTkgMjEuOTI1ODk1NSwxMS4wNDA3NzA1IDIzLjc3MzgyMjEsMTEuMDQwNzcwNSBDMjcuMjM2NDk4NCwxMS4wNDA3NzA1IDMwLjA4NjE2NDksMTIuMjMzMzQ3NCAzMy42MDk1ODk5LDE1LjE1Nzg3NiBDMzMuNjU5MjkzNCwxNS4xOTg5ODg4IDMzLjY5MDg5NSwxNS4yNTk3Mzc1IDMzLjY5NjQxNzYsMTUuMzIzODYxMSBaIiBpZD0icGF0aC0xIj48L3BhdGg+CiAgICA8L2RlZnM+CiAgICA8ZyBpZD0iU3ltYm9scyIgc3Ryb2tlPSJub25lIiBzdHJva2Utd2lkdGg9IjEiIGZpbGw9Im5vbmUiIGZpbGwtcnVsZT0iZXZlbm9kZCI+CiAgICAgICAgPGcgaWQ9Ik5hdi1Mb2dvL0xhcmdlIj4KICAgICAgICAgICAgPGcgaWQ9IkxvZ28iPgogICAgICAgICAgICAgICAgPGcgaWQ9IkZpbGwtMyI+CiAgICAgICAgICAgICAgICAgICAgPGc+CiAgICAgICAgICAgICAgICAgICAgICAgIDxnIGlkPSJMb2dvL1NpZ25ldCI+CiAgICAgICAgICAgICAgICAgICAgICAgICAgICA8bWFzayBpZD0ibWFzay0yIiBmaWxsPSJ3aGl0ZSI+CiAgICAgICAgICAgICAgICAgICAgICAgICAgICAgICAgPHVzZSB4bGluazpocmVmPSIjcGF0aC0xIj48L3VzZT4KICAgICAgICAgICAgICAgICAgICAgICAgICAgIDwvbWFzaz4KICAgICAgICAgICAgICAgICAgICAgICAgICAgIDx1c2UgaWQ9Ik1hc2siIGZpbGw9IiNGRkZGRkYiIGZpbGwtcnVsZT0iZXZlbm9kZCIgeGxpbms6aHJlZj0iI3BhdGgtMSI+PC91c2U+CiAgICAgICAgICAgICAgICAgICAgICAgIDwvZz4KICAgICAgICAgICAgICAgICAgICA8L2c+CiAgICAgICAgICAgICAgICA8L2c+CiAgICAgICAgICAgIDwvZz4KICAgICAgICA8L2c+CiAgICA8L2c+Cjwvc3ZnPg==') no-repeat;
    }

    .sw-admin-menu__body-container {
        flex: 1 1 0;
        order: 2;
        overflow: hidden;
    }

    .sw-admin-menu__body {
        position: relative;
        height: 100%;
        overflow-x: hidden;
        overflow-y: scroll;
        -ms-overflow-style: none;
        -webkit-overflow-scrolling: touch;

        &::-webkit-scrollbar {
            display: none;
        }
    }

    .sw-admin-menu__headline {
        color: $sw-admin-menu-active-text;
        width: $sw-admin-menu-width-collapsed;
        transition: width $sw-admin-menu-transition;
        font-weight: 600;
        font-size: 14px;
        padding: 12px 30px;
        position: relative;
    }

    .sw-admin-menu__headline-action {
        color: $sw-admin-menu-color-text-primary;
        padding: 12px 30px;
        position: absolute;
        top: 0;
        bottom: 0;
        right: 0;
        cursor: pointer;
        border: 0;
        background: none;
        outline: none;
        text-align: left;
        width: 80px;

        &:hover {
            color: $color-white;
        }
    }

    .sw-admin-menu__headline-icon {
        width: 20px;
    }

    .sw-admin-menu__navigation {
        margin-bottom: 30px;
        white-space: nowrap;

        &.sw-admin-menu__navigation--secondary .sw-admin-menu__navigation-link {
            font-weight: normal;
        }
    }

    .sw-admin-menu__navigation-list {
        transition: width $sw-admin-menu-transition;
        list-style: none;
    }

    .sw-admin-menu__navigation-link {
        color: $sw-admin-menu-color-text-primary;
        display: flex;
        align-items: baseline;
        padding: 12px 30px;
        text-decoration: none;
        font-size: 14px;
        line-height: 24px;
        cursor: pointer;

        &:hover {
            color: #fff;
        }

        .sw-icon {
            flex-shrink: 0;
        }

        .sw-admin-menu__navigation-link-label {
            @include truncate();

            flex-grow: 1;
        }
    }

    .sw-admin-menu__navigation-link-icon {
        width: 20px;
        margin: 0 24px 0 0;
        vertical-align: middle;
        position: relative;
        top: -2px;
    }

    .sw-admin-menu__sub-navigation-list {
        transition: all $sw-admin-menu-sub-menu-transition;
        display: block;
        list-style: none;
        margin: 0;
        padding: 0;
        overflow: hidden;

        .sw-admin-menu__navigation-link {
            padding-left: 77px;
            font-weight: normal;
            transition: all $sw-admin-menu-sub-menu-transition;
        }
    }

    .sw-admin-menu__navigation-list-item {
        .sw-admin-menu__navigation-list-item {
            display: none;
        }
    }

    .sw-admin-menu__sub-navigation-headline {
        color: $sw-admin-menu-color-text-primary;
        padding: 15px 30px;
        font-size: 14px;
        font-weight: bold;
    }

    .sw-admin-menu__toggle {
        color: $sw-admin-menu-color-text-primary;
        font-family: $font-family-default;
        display: block;
        padding: 12px 32px;
        text-decoration: none;
        font-size: 14px;
        line-height: 24px;
        width: 100%;
        cursor: pointer;
        white-space: nowrap;
        text-align: left;
        background: none;
        border: 0 none;
        outline: none;

        @media screen and (max-width: 500px) {
            display: none;
        }

        .sw-icon {
            margin: 0 20px 0 0;
            vertical-align: middle;
            position: relative;
            top: -2px;
        }

        &:hover {
            color: $sw-admin-menu-active-text;

            .sw-icon {
                color: $sw-admin-menu-active-text;
            }
        }
    }

    .sw-admin-menu__footer {
        order: 3;
    }

    .sw-admin-menu__user-actions-toggle {
<<<<<<< HEAD
        background: lighten($color-menu-start, 1%);
=======
        background: $sw-admin-menu-background-active-first-level;
>>>>>>> 884ed228
        padding: 25px 20px;
        display: flex;
        cursor: pointer;
        position: relative;

        .sw-loader {
<<<<<<< HEAD
            background: lighten($color-menu-start, 1%);
=======
            background: $sw-admin-menu-background-active-first-level;
>>>>>>> 884ed228
        }

        &:hover,
        &.is--active {
            background: $sw-admin-menu-background-active-hover;
        }

        .sw-admin-menu__navigation-list-item:hover {
            background: $sw-admin-menu-background-active-second-level;
        }
    }

    .sw-admin-menu__avatar {
        margin: 0 20px 0 0;
        flex: 0 0 40px;
    }

    .sw-admin-menu__user-custom-fields {
        white-space: nowrap;
        width: 100%;
        position: relative;
    }

    .sw-admin-menu__user-actions-indicator {
        position: absolute;
        right: 10px;
        top: 50%;
        margin-top: -8px;
        color: $sw-admin-menu-color-text-primary;

        &:hover {
            color: $sw-admin-menu-active-text;
        }
    }

    .sw-admin-menu__user-name {
        margin-top: 2px;
        font-size: 14px;
        font-weight: 600;
        color: $sw-admin-menu-active-text;
    }

    .sw-admin-menu__user-type {
        color: $color-pumpkin-spice-500;
        font-size: 13px;
        font-weight: 600;
    }

    .sw-admin-menu__user-actions {
        width: $sw-admin-menu-width-expanded;
        display: none;

        .sw-admin-menu__navigation-list-item {
            background: $sw-admin-menu-background-active-first-level;
        }

        .sw-admin-menu__navigation-link {
            font-weight: normal;
        }

        &.is--active {
            display: block;
        }
    }

    .sw-admin-menu__user-actions-label {
        font-weight: 600;
        font-size: 14px;
        padding: 0 30px;
        height: 48px;
        line-height: 48px;
        background: $sw-admin-menu-background-active-first-level;
        color: $sw-admin-menu-active-text;
    }

    &.is--collapsed {
        .sw-admin-menu__user-actions {
            border-left: 2px solid $sw-admin-menu-color-text-secondary;
            left: $sw-admin-menu-width-collapsed;
            z-index: $sw-admin-menu-z-index-flyout;
            width: $sw-admin-menu-width-flyout;
            position: absolute;
            bottom: 0;

            .sw-admin-menu__navigation-link-icon {
                display: none;
            }
        }
    }

    .flyout-enter-active,
    .flyout-leave-active {
        transition: all $sw-admin-menu-flyout-transition;
        transform: translateX(0);
    }

    .flyout-enter,
    .flyout-leave-to {
        opacity: 0;
        transform: translateX(-8px);
    }

    // Flyout holder
    .sw-admin-menu_flyout-holder {
        position: absolute;
        left: $sw-admin-menu-width-expanded;
        width: $sw-admin-menu-width-flyout;
        top: 0;
        display: block;
        z-index: $sw-admin-menu-z-index-flyout;
        background: $sw-admin-menu-background;
        list-style: none;

        .sw-admin-menu__navigation-list-item {
            border-left: 2px solid transparent;
            position: relative;
        }

        .collapsible-text {
            opacity: 1;
            transform: translateX(-8px);
        }
    }

    // Flyout in collapsed mode
    &.is--collapsed .sw-admin-menu_flyout-holder {
        left: $sw-admin-menu-width-collapsed;
    }

    // Active menu item
    .sw-admin-menu__navigation-link.router-link-active {
        background: $sw-admin-menu-background-active-first-level;

        .collapsible-text {
            color: $sw-admin-menu-active-text;
        }
    }

    // Separator between plugin & core entries
    .navigation-list-item__type-plugin .collapsible-text::before {
        background: $sw-admin-menu-divider;
        content: '';
        display: block;
        margin-top: -10px;
        width: 90%;
        top: -2px;
        position: absolute;
        height: 1px;
    }

    .navigation-list-item__type-plugin ~ .navigation-list-item__type-plugin .collapsible-text::before {
        display: none;
    }

    // Entry is not active but flyout is open
    .sw-admin-menu__navigation-list-item.is--flyout-enabled {
        background: $sw-admin-menu-background-hover;

        .collapsible-text {
            color: $sw-admin-menu-active-text;
        }
    }

    // Entry is expanded
    .sw-admin-menu__navigation-list-item.is--entry-expanded {
        background: $sw-admin-menu-background-active-first-level;

        .collapsible-text,
        &:hover .collapsible-text {
            color: $sw-admin-menu-color-text-primary;
        }

        &:hover .router-link-active .collapsible-text {
            color: $sw-admin-menu-active-text;
        }

        & > .sw-admin-menu__navigation-link .collapsible-text {
            color: $sw-admin-menu-active-text;
        }

        &:hover {
            background: $sw-admin-menu-background-active-first-level;
        }

        .sw-admin-menu__navigation-list-item {
            background: $sw-admin-menu-background-active-first-level;
            display: block;
        }

        // Hide all sub menus except the first level
        .sw-admin-menu__sub-navigation-list {
            display: none;
        }

        // First level expanded
        & > .sw-admin-menu__sub-navigation-list {
            display: block;
        }
    }

    .sw-admin-menu__navigation-list-item:hover {
        background: $sw-admin-menu-background-hover;

        .collapsible-text {
            color: $sw-admin-menu-active-text;
        }
    }

    .navigation-list-item__level-2:hover,
    .navigation-list-item__level-2.is--flyout-enabled {
        & > .sw-admin-menu__navigation-link {
            background: $sw-admin-menu-background-hover;

            .collapsible-text {
                color: $sw-admin-menu-active-text;
            }
        }

        .sw-admin-menu__sub-navigation-list {
            display: block;
            position: absolute;
            top: 0;
            left: 100%;
            background: $sw-admin-menu-background;

            .sw-admin-menu__navigation-list-item {
                display: block;

                &:hover {
                    background: $sw-admin-menu-background-hover;
                }
            }

            .sw-admin-menu__navigation-link {
                padding: 12px 30px;
            }
        }
    }
}<|MERGE_RESOLUTION|>--- conflicted
+++ resolved
@@ -1,34 +1,19 @@
 @import "~scss/variables";
 @import "~scss/mixins";
 
-<<<<<<< HEAD
 $sw-admin-menu-color-text-secondary: darken($color-gray-300, 20%);
-$sw-admin-menu-color-text-primary: $color-white;
-=======
-$sw-admin-menu-color-text-secondary: darken($color-steam-cloud, 20%);
->>>>>>> 884ed228
 $sw-admin-menu-width-expanded: 300px;
 $sw-admin-menu-width-collapsed: 80px;
 $sw-admin-menu-width-flyout: 220px;
 $sw-admin-menu-z-index-flyout: $z-index-flyout;
 $sw-admin-menu-z-index-off-canvas: $z-index-off-canvas;
-<<<<<<< HEAD
-$sw-admin-menu-transition: .4s cubic-bezier(.50, .32, .01, 1);
-$sw-admin-menu-off-canvas-transition: .4s cubic-bezier(0.3, 0, 0.15, 1);
-$sw-admin-menu-sub-menu-transition: .35s cubic-bezier(.50, .32, .01, 1);
-$sw-admin-menu-flyout-transition: .2s cubic-bezier(.50, .32, .01, 1);
-$sw-admin-menu-color-active: lighten($color-menu-start, 3%);
-$sw-admin-menu-color-hover: lighten($color-menu-start, 6%);
-$sw-admin-menu-shop-status-ok: $color-emerald-500;
-=======
 $sw-admin-menu-transition: 0.4s cubic-bezier(0.5, 0.32, 0.01, 1);
 $sw-admin-menu-off-canvas-transition: 0.4s cubic-bezier(0.3, 0, 0.15, 1);
 $sw-admin-menu-sub-menu-transition: 0.35s cubic-bezier(0.5, 0.32, 0.01, 1);
 $sw-admin-menu-flyout-transition: 0.2s cubic-bezier(0.5, 0.32, 0.01, 1);
-$sw-admin-menu-color-active: lighten($color-gradient-dark-gray-start, 3%);
-$sw-admin-menu-color-hover: lighten($color-gradient-dark-gray-start, 6%);
-$sw-admin-menu-shop-status-ok: $color-emerald;
->>>>>>> 884ed228
+$sw-admin-menu-color-active: lighten($color-menu-start, 3%);
+$sw-admin-menu-color-hover: lighten($color-menu-start, 6%);
+$sw-admin-menu-shop-status-ok: $color-emerald-500;
 
 $sw-admin-menu-background: #243758;
 $sw-admin-menu-background-hover: #293f65;
@@ -42,10 +27,6 @@
 .sw-admin-menu {
     background: $sw-admin-menu-background;
     width: $sw-admin-menu-width-collapsed;
-<<<<<<< HEAD
-    background: linear-gradient(to bottom, $color-menu-start, $color-menu-end);
-=======
->>>>>>> 884ed228
     transition: width $sw-admin-menu-transition;
     height: 100%;
     display: flex;
@@ -311,22 +292,14 @@
     }
 
     .sw-admin-menu__user-actions-toggle {
-<<<<<<< HEAD
-        background: lighten($color-menu-start, 1%);
-=======
         background: $sw-admin-menu-background-active-first-level;
->>>>>>> 884ed228
         padding: 25px 20px;
         display: flex;
         cursor: pointer;
         position: relative;
 
         .sw-loader {
-<<<<<<< HEAD
-            background: lighten($color-menu-start, 1%);
-=======
             background: $sw-admin-menu-background-active-first-level;
->>>>>>> 884ed228
         }
 
         &:hover,
