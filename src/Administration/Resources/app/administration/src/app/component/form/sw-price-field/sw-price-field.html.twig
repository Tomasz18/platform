--- conflicted
+++ resolved
@@ -7,11 +7,8 @@
 
         {% block sw_price_field_gross %}
             <sw-field type="number"
-<<<<<<< HEAD
-                      class="sw-price-field__gross"
-=======
+                      class="sw-price-field__gross" {# TODO: check selectors #}
                       :allowEmpty="allowEmpty"
->>>>>>> 884ed228
                       :placeholder="$tc('sw-product.priceForm.placeholderPriceGross')"
                       :label="labelGross"
                       :helpText="grossHelpText"
@@ -46,11 +43,8 @@
 
         {% block sw_price_field_net %}
             <sw-field type="number"
-<<<<<<< HEAD
-                      class="sw-price-field__net"
-=======
+                      class="sw-price-field__net" {# TODO: check selectors #}
                       :allowEmpty="allowEmpty"
->>>>>>> 884ed228
                       :placeholder="$tc('sw-product.priceForm.placeholderPriceNet')"
                       :label="labelNet"
                       :helpText="netHelpText"
