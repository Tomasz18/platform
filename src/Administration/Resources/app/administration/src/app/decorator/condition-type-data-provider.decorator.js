--- conflicted
+++ resolved
@@ -161,7 +161,11 @@
         label: 'global.sw-condition.condition.lineItemTagRule',
         scopes: ['lineItem']
     });
-<<<<<<< HEAD
+    ruleConditionService.addCondition('alwaysValid', {
+        component: 'sw-condition-is-always-valid',
+        label: 'global.sw-condition.condition.alwaysValidRule',
+        scopes: ['global']
+    });
     ruleConditionService.addCondition('cartLineItemProperty', {
         component: 'sw-condition-line-item-property',
         label: 'global.sw-condition.condition.lineItemPropertyRule',
@@ -265,12 +269,5 @@
         scopes: ['cart']
     });
 
-=======
-    ruleConditionService.addCondition('alwaysValid', {
-        component: 'sw-condition-is-always-valid',
-        label: 'global.sw-condition.condition.alwaysValidRule',
-        scopes: ['global']
-    });
->>>>>>> 5790185a
     return ruleConditionService;
 });