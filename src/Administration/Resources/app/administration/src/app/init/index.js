--- conflicted
+++ resolved
@@ -15,11 +15,7 @@
 import initComponents from 'src/app/init/component.init';
 import initSvgIcons from 'src/app/init/svg-icons.init';
 import initShortcut from 'src/app/init/shortcut.init';
-<<<<<<< HEAD
-=======
-import initStateDeprecated from 'src/app/init/state-deprecated.init';
 import initFilterFactory from 'src/app/init/filter-factory.init';
->>>>>>> 884ed228
 
 export default {
     coreMixin: initMixin,
@@ -34,12 +30,6 @@
     repositoryFactory: initRepository,
     shortcut: initShortcut,
     httpClient: initHttpClient,
-<<<<<<< HEAD
-    componentHelper: initComponentHelper
-=======
     componentHelper: initComponentHelper,
-    entity: initEntity,
-    stateDeprecated: initStateDeprecated,
     filterFactory: initFilterFactory
->>>>>>> 884ed228
 };