{
  "global": {
    "error-codes": {
      "c1051bb4-d103-4f74-8988-acbcafc7fdc3": "This value should not be blank",
      "INVALID_MEDIA_URL": "Please enter a valid URL to upload a file.",
      "CONTENT__MISSING_RULE_TYPE_EXCEPTION": "You must choose a type for this rule.",
      "SHOPWARE_INVALID_IP": "Invalid IP address"
    },
    "default": {
      "add": "Add",
      "apply": "Apply",
      "cancel": "Cancel",
      "delete": "Delete",
      "edit": "Edit",
      "error": "Error",
      "save": "Save",
      "success": "Success",
      "info": "Info",
      "yes": "Yes",
      "no": "No"
    },
    "notification": {
      "notificationSaveErrorMessage": "An error occurred while saving the entity \"{entityName}\".",
      "unspecifiedSaveErrorMessage": "An error occurred.",
      "notificationSaveSuccessMessage": "The entity \"{entityName}\" has been saved."
    },
    "notification-center": {
      "title": "Notifications",
      "emptyText": "Nothing to show.",
      "deleteModal": {
        "title": "Delete notifications",
        "textConfirm": "Are you sure you really want to delete all notifications?"
      },
      "worker-listener": {
        "thumbnailGeneration": {
          "title": "Generating thumbnails",
          "message": "No thumbnails remaining. | One thumbnail remaining. | {n} thumbnails remaining.",
          "messageSuccess": "Thumbnails have been generated."
        },
        "esIndexing": {
          "message": "Elasticsearch indexed. | One remaining. | {n} remaining.",
          "messageSuccess": "Elasticsearch successfully indexed."
        },
        "dalIndexing": {
          "message": "All data indexed. | Indexing data.",
          "messageSuccess": "Indexing finished."
        },
        "warmupIndexing": {
          "message": "Cache warmed-up. | One page remaining. | Approximately {n} pages remaining..",
          "messageSuccess": "Cache successfully warmed-up."
        }
      },
      "plugin-updates-listener": {
        "updatesAvailableTitle": "Update(s) available",
        "updatesAvailableMessage": "Download the latest versions of your plugins now."
       },
      "shopware-updates-listener": {
        "updatesAvailableTitle": "A new Shopware version {version} is available",
        "updatesAvailableMessage": "Start the auto-updater to begin the update",
        "updateNow": "Open update"
      }
    },
    "sw-admin-menu": {
      "linkLogout": "Logout",
      "linkMinimizeMenu": "Minimize menu",
      "textShopwareAdmin": "Shopware administration",
      "textProjectName": "Administration",
      "navigation": {
        "mainMenuItemCatalogue": "Catalogues",
        "mainMenuItemContent": "Content",
        "mainMenuItemMarketing": "Marketing"
      }
    },
    "entity-components": {
      "deleteMessage": "Are you sure you want to delete this item? | Are you sure you want to delete these {count} items?",
      "deleteTitle": "Delete entry",
      "placeholderToManyAssociationCard": "Search associations",
      "labelRemoveAssociation": "Remove association"
    },
    "sw-field": {
      "notification": {
        "notificationCopySuccessMessage": "Text has been copied to clipboard.",
        "notificationCopyFailureMessage": "Text could not be copied to clipboard."
      },
      "titleShowPassword": "Show password",
      "titleHidePassword": "Hide password",
      "tooltipRestoreInheritance": "Restore inheritance",
      "tooltipRemoveInheritance": "Remove inheritance"
    },
    "sw-field-copyable": {
      "tooltip": {
        "wasCopied": "Copied to clipboard.",
        "canCopy": "Copy to clipboard"
      }
    },
    "sw-file-input": {
      "buttonChoose": "Choose file",
      "notification": {
        "invalidFileType": {
          "title": "Unsupported file type",
          "message": "The selected file \"{name}\" has an unsupported format. Please use one of the following types: {supportedTypes}."
        },
        "invalidFileSize": {
          "title": "File size exceeds upload limit",
          "message": "The selected file \"{name}\" is too big to upload. File size must not exceed {limit}."
        }
      },
      "caption": "Upload file"
    },
    "sw-price-field": {
      "labelPriceGross": "Price (gross)",
      "labelPriceNet": "Price (net)"
    },
    "sw-list-price-field": {
      "labelListPriceGross": "List price (gross)",
      "labelListPriceNet": "List price (net)"
    },
    "sw-text-editor": {
      "labelTextLength": "{count} character | {count} characters"
    },
    "sw-tag-field":{
      "title": "Tags",
      "listItemAdd": "Add \"{term}\"",
      "placeholder": "Search tags..."
    },
    "sw-data-grid": {
      "tooltipListSettings": "List settings",
      "labelSettingsCompactMode": "Use compact view",
      "labelSettingsPreviewImages": "Show preview images",
      "labelColumnHide": "Hide column",
      "labelSelectionCount": "Selected:"
    },
    "sw-pagination": {
      "labelItemsPerPage": "Items per page:"
    },
    "sw-modal": {
      "labelClose": "Close"
    },
    "sw-media-field": {
      "labelToggleSearchExisting": "Search media...",
      "labelToggleUploadNew": "Upload new media",
      "labelUnlink": "Unlink media"
    },
    "sw-media-folder-item": {
      "labelContextMenuRename": "Rename",
      "labelContextMenuMove": "Move",
      "labelContextMenuShowMedia": "Show media",
      "labelContextMenuShowSettings": "Settings",
      "labelContextMenuDissolve": "Dissolve",
      "notification": {
        "errorBlankItemName": {
          "message": "Folder could not be saved: Please enter a name."
        },
        "renamingError": {
          "message": "Error saving folder."
        },
        "errorInvalidItemName": {
          "message": "Folder could not be saved: Please enter a valid name."
        }
      }
    },
    "sw-media-media-item": {
      "labelContextMenuCopyLink": "Copy Link",
      "labelContextMenuReplace": "Replace",
      "labelContextMenuRename": "Rename",
      "labelContextMenuDetail": "Details",
      "labelContextMenuMove": "Move",
      "notification": {
        "errorBlankItemName": {
          "message": "Media item could not be saved: Please enter a name."
        },
        "renamingSuccess": {
          "message": "Media item has been renamed."
        },
        "renamingError": {
          "message": "Error saving file."
        }
      },
      "labelUploading": "Uploading..."
    },
    "sw-media-modal-delete": {
      "titleModal": {
        "media": "Delete media files",
        "folder": "Delete folders",
        "mediaAndFolder": "Delete folders and media files"
      },
      "deleteMessage": {
        "media": "Are you sure you want to delete \"{name}\"? | Are you sure you want to delete {count} media items?",
        "folder": "Are you sure you want to delete the folder \"{name}\"?<br>All subfolders and contained media items will be deleted too. | Are you sure you want to delete {count} folders?<br>All subfolders and contained media items will be deleted too.",
        "mediaAndFolder": "Are you sure you want to delete {mediaCount} media items and {folderCount} folders?<br>All subfolders and all media items within will be deleted too."
      },
      "notification": {
        "errorSingle": {
          "message": {
            "media": "Error deleting file \"{name}\".",
            "folder": "Error deleting folder \"{name}\"."
          }
        },
        "successOverall": {
          "message": {
            "media": "No file has been deleted. | File has been deleted. | {count} / {total} files have been deleted.",
            "folder": "No folder has been deleted. | Folder has been deleted. | {count} / {total} folders have been deleted.",
            "mediaAndFolder": "No file or folder has been deleted. | File or folder has been deleted. | {count} / {total} files or folders have been deleted."
          }
        },
        "errorOverall": {
          "message": {
            "media": "Error deleting files.",
            "folder": "Error deleting folders.",
            "mediaAndFolder": "Error deleting files and folders."
          }
        }
      }
    },
    "sw-media-modal-folder-dissolve": {
      "titleModal": "Dissolve folder",
      "dissolveMessage":"Are you sure you want to dissolve \"{folderName}\" ? | Are you sure you want to dissolve {count} folders?",
      "buttonDissolve": "Dissolve",
      "notification": {
        "successSingle": {
          "message": "Folder \"{folderName}\" has been dissolved."
        },
        "errorSingle": {
          "message": "Error dissolving \"{folderName}\"."
        },
        "successOverall": {
          "message": "Folders have been dissolved."
        },
        "errorOverall": {
          "message": "Error dissolving folders."
        }
      }
    },
    "sw-duplicated-media": {
      "titleModal": "File already exists",
      "description": "A file with the name \"{fileName}\" already exists.",
      "buttonReplace": "Replace file",
      "buttonRename": "Rename file",
      "buttonSkip": "Skip file",
      "labelSaveSelection": "Save selection and apply to {count} more.",
      "labelOptionReplace": "Upload and replace",
      "labelOptionRename": "Upload and rename",
      "labelOptionSkip": "Skip file",
      "labelOldFile": "Existing file",
      "labelNewFile": "Uploaded file"
    },
    "sw-duplicated-media-v2": {
      "titleModal": "File already exists",
      "description": "A file with the name \"{fileName}\" already exists.",
      "buttonReplace": "Replace file",
      "buttonRename": "Rename file",
      "buttonSkip": "Skip file",
      "labelSaveSelection": "Save selection and apply to {count} more.",
      "labelOptionReplace": "Upload and replace",
      "labelOptionRename": "Upload and rename",
      "labelOptionSkip": "Skip file",
      "labelOldFile": "Existing file",
      "labelNewFile": "Uploaded file"
    },
    "sw-media-modal-move": {
      "titleModal": "Move \"{mediaName}\" | Move {count} items",
      "buttonMove": "Move",
      "notification": {
        "successSingle": {
          "message": "Folder \"{mediaName}\" has been moved."
        },
        "errorSingle": {
          "message": "Error moving \"{mediaName}\"."
        },
        "successOverall": {
          "message": "Media items have been moved."
        },
        "errorOverall": {
          "message": "Error moving items."
        }
      }
    },
    "sw-media-modal-replace": {
      "titleModal": "Replace media files",
      "buttonUpload": "Upload",
      "buttonReplace": "Replace",
      "warningFileExtension": "The new file has a different file extension ({extension}). The file may need to be re-indexed by search engines."
    },
    "sw-media-preview": {
      "fallbackVideoTagSupport": "Your browser does not support the video tag",
      "fallbackAudioTagSupport": "Your browser does not support the audio tag",
      "textNoMedia": "No media available"
    },
    "sw-media-preview-v2": {
      "fallbackVideoTagSupport": "Your browser does not support the video tag",
      "fallbackAudioTagSupport": "Your browser does not support the audio tag",
      "textNoMedia": "No media available"
    },
    "sw-media-upload": {
      "buttonFileUpload": "Upload file",
      "buttonUrlUpload": "Upload file from URL",
      "buttonSwitchToFileUpload": "Upload file from your computer",
      "buttonSwitchToUrlUpload": "Upload file from url",
      "buttonOpenMedia": "Open media",
      "notification": {
        "success": {
          "title": "Media upload",
          "message": "No file has been saved. | File has been saved. | {count} / {total} files have been saved."
        },
        "failure": {
          "message": "Error while uploading file."
        },
        "illegalFilename": {
          "title": "Invalid Filename",
          "message": "The filename \"{fileName}\" contains invalid characters."
        }
      },
      "caption": "Drag files here to upload"
    },
    "sw-media-upload-v2": {
      "buttonFileUpload": "Upload file",
      "buttonUrlUpload": "Upload file from URL",
      "buttonSwitchToFileUpload": "Upload file from your computer",
      "buttonSwitchToUrlUpload": "Upload file from url",
      "buttonOpenMedia": "Open media",
      "notification": {
        "success": {
          "title": "Media upload",
          "message": "No file has been saved. | File has been saved. | {count} / {total} files have been saved."
        },
        "failure": {
          "message": "Error while uploading file."
        },
        "illegalFilename": {
          "title": "Invalid Filename",
          "message": "The filename \"{fileName}\" contains invalid characters."
        }
      },
      "caption": "Drag files here to upload"
    },
    "sw-media-url-form": {
      "title": "Upload file from URL",
      "upload": "Upload",
      "example": "https://www.example.com",
      "labelFileExtension": "File extension",
      "missingFileExtension": "The URL does not contain a file extension. Please specify the file extension below."
    },
    "sw-media-modal-folder-settings": {
      "labelSettings": "Settings",
      "labelSystem": "System folder",
      "labelThumbnails": "Thumbnails",
      "labelFolderName": "Name",
      "labelInheritSettings": "Inherit settings from parent folder",
      "labelGenerateThumbnails": "Generate thumbnails for this folder",
      "labelThumbnailQuality": "Thumbnail quality",
      "labelThumbnailSize": "Thumbnail size",
      "labelEditList": "Edit list",
      "labelStopEdit": "Stop editing",
      "labelKeepProportions": "Keep aspect ratio",
      "notification": {
        "success": {
          "message": "Settings have been saved."
        },
        "error": {
          "message": "Error while saving settings."
        }
      },
      "labelDefaultFolder": "Default location for:"
    },
    "sw-media-add-thumbnail-form": {
      "labelMaximumSize": "Maximum size"
    },
    "sw-sidebar-media-item": {
      "title": "Media",
      "placeholderSearch": "Search...",
      "labelLoadMore": "Load more items"
    },
    "sw-media-list-selection-item": {
      "buttonRemove": "Remove"
    },
    "sw-media-list-selection-item-v2": {
      "buttonRemove": "Remove"
    },
    "sw-select": {
      "messageNoResults": "No results found for \"{term}\"."
    },
    "sw-select-result-list": {
      "messageNoResults": "No results found."
    },
    "sw-single-select": {
      "messageNoResults": "No results found for \"{term}\".",
      "valuePlaceholder": "Select..."
    },
    "sw-multi-select": {
      "messageNoResults": "No results found for \"{term}\"."
    },
    "sw-multi-tag-select": {
      "enterValidData": "Please enter a valid value",
      "addData": "Add new entry"
    },
    "sw-multi-tag-ip-select": {
      "enterValidIp": "Please enter a valid IPv4 or IPv6 address",
      "addIpAdress": "Add IP address"
    },
    "sw-multi-ip-select": {
      "enterValidIp": "Please enter a valid IPv4 or IPv6 address",
      "addIpAdress": "Add IP address"
    },
    "sw-entity-multi-select": {
      "messageNoResults": "No results found for \"{term}\"."
    },
    "sw-entity-many-to-many-select": {
      "messageNoResults": "No results found for \"{term}\"."
    },
    "sw-label": {
      "buttonDismiss": "Dismiss"
    },
    "sw-search-bar": {
      "messageNoResults": "No results found for \"{term}\".",
      "messageNoTypeResults": "No type found.",
      "placeholderSearchField": "Find products, customers, orders...",
      "placeholderTypeSearchField": "Search \"{entity}\"...",
      "placeholderShortcutInfo": "Tip: Press the \"f\" key to get to the search bar faster."
    },
    "sw-search-bar-item": {
      "typeLabelCustomer": "Customer",
      "typeLabelProduct": "Product",
      "typeLabelOrder": "Order",
      "typeLabelMedia": "Media",
      "typeLabelCategory": "Category",
      "typeLabelCms": "CMS"
    },
    "sw-search-more-results": {
      "labelShowResultsInModule": "Show results in module({count})"
    },
    "sw-tagged-field": {
      "text-default-placeholder": "Press the enter key to add values."
    },
    "sw-condition": {
      "operator": {
        "lowerThanEquals": "Lower than / equals",
        "equals": "Is equal to",
        "greaterThanEquals": "Is greater than / equal to",
        "lowerThan": "Is less than",
        "greaterThan": "Is greater than",
        "notEquals": "Is not equal to",
        "isOneOf": "Is one of",
        "isNoneOf": "Is none of"
      },
      "placeholderErrorMessage": "Placeholder cannot be saved.",
      "dataErrorMessage": "Required fields not filled.",
      "condition": {
        "dateRangeRule": {
          "label": "Date range",
          "useTime": "Include time reference"
        },
        "placeholder": "Search conditions...",
        "orderCountRule": "Count of orders",
        "salesChannelRule": "Sales channel",
        "currencyRule": "Currency",
        "billingCountryRule": "Billing country",
        "billingStreetRule": "Billing street",
        "billingZipCodeRule": "Billing postal code",
        "customerGroupRule": "Customer group",
        "customerNumberRule": "Customer number",
        "differentAddressesRule": "Different addresses",
        "isNewCustomerRule": "Is new customer",
        "lastNameRule": "Last name",
        "isCompanyRule": "Business customer",
        "daysSinceLastOrderRule": "Days since last order",
        "shippingCountryRule": "Shipping country",
        "shippingStreetRule": "Shipping street",
        "shippingZipCodeRule": "Shipping postal code",
        "cartAmountRule": "Cart amount",
        "goodsCountRule": "Goods count",
        "goodsPriceRule": "Goods price",
        "lineItemOfTypeRule": {
          "label": "Line item of type",
          "product": "Product",
          "discount_surcharge": "Discount / surcharge"
        },
        "lineItemRule": "Line item",
        "lineItemsInCartRule": "Line items in cart",
        "lineItemsInCartCountRule": "Line item count in cart",
        "lineItemUnitPriceRule": "Line item unit price",
        "lineItemTotalPriceRule": "Line item total price",
        "lineItemWithQuantityRule": "Line item with quantity",
        "yes": "Yes",
        "no": "No",
        "withTime": "Including timestamp",
        "withoutTime": "Excluding timestamp",
        "and": "And",
        "or": "Or",
        "field": {
          "valuePlaceholder": "Enter value..."
        },
        "placeholder-warning": "Please select a condition...",
        "not-found": {
          "label": "Condition was not found",
          "error-message": "Condition type {type} was not found. The condition includes the field: {fields} | The condition type {type} was not found. The conditions include the fields: {fields}"
        },
        "subCondition": "Subcondition",
        "deleteConditions": "Delete container",
        "deleteAllConditions": "Delete all",
        "createBefore": "Create before",
        "createAfter": "Create after",
        "hasDeliveryFreeItemRule": "Free shipping",
        "timeRangeRule": "Time range",
        "weightOfCartRule": "Weight of cart",
        "dayOfWeekRule": "Day of the week",
        "lineItemTagRule": "Line item tag",
<<<<<<< HEAD
        "lineItemPropertyRule": "Line item property",
        "lineItemIsNewRule": "Line item is new",
        "lineItemOfManufacturerRule": "Manufacturer",
        "lineItemPurchasePriceRule": "Line item purchase price",
        "lineItemCreationDateRule": "Line item with creation date",
        "lineItemReleaseDateRule": "Line item with release date",
        "lineItemClearanceSale": "Line item with clearance sale",
        "lineItemTopsellerRule": "Line item topseller",
        "lineItemInCategoryRule": "Line item in category",
        "lineItemTaxationRule": "Line item with tax rate",
        "lineItemDimensionWidthRule": "Line item width",
        "lineItemDimensionHeightRule": "Line item height",
        "lineItemDimensionLengthRule": "Line item length",
        "lineItemDimensionWeightRule": "Line item weight",
        "lineItemOfManufacturerRule": "Manufacturer",
        "lineItemPurchasePriceRule": "Line item purchase price",
        "lineItemCreationDateRule": "Line item with creation date",
        "lineItemListPriceRule": "Line item list price",
        "paymentMethodRule": "Payment method",
        "shippingMethodRule": "Shipping method"
=======
        "alwaysValidRule": "Always valid"
>>>>>>> 5790185a
      }
    },
    "sw-product-image": {
      "context": {
        "buttonAsCover": "Use as cover",
        "buttonRemove": "Remove"
      }
    },
    "sw-simple-search-field": {
      "defaultPlaceholder": "Search..."
    },
    "sw-tabs-item": {
      "tooltipTabHasErrors": "This page contains errors."
    },
    "entities": {
      "custom_field": "Custom field | Custom fields",
      "cart": "Cart | Carts",
      "category": "Category | Categories",
      "cms_page": "Layout | Layouts",
      "document": "Document | Documents",
      "property": "Property | Properties",
      "country": "Country | Countries",
      "currency": "Currency | Currencies",
      "customer": "Customer | Customers",
      "customer_address": "Address | Addresses",
      "customer_group": "Customer group | Customer groups",
      "integration": "Integration | Integrations",
      "language": "Language | Languages",
      "mail_header_footer": "Header and footer | Headers and footers",
      "mail_template": "Email template | Email templates",
      "media": "Media",
      "media_default_folder": "Default folder | Default folders",
      "media_folder": "Folder | Folders",
      "media_thumbnail": "Thumbnail | Thumbnails",
      "media_thumbnail_size": "Thumbnail size | Thumbnail sizes",
      "newsletter_recipient": "Newsletter recipient | Newsletter recipients",
      "number_range": "Number range | Number ranges",
      "order": "Order | Orders",
      "order_address": "Address | Addresses",
      "order_delivery": "Delivery | Deliveries",
      "order_line_item": "Line item | Line items",
      "order_state": "Order state | Order states",
      "order_transaction": "Transaction | Transactions",
      "order_transaction_state": "Transaction state | Transaction states",
      "payment_method": "Payment method | Payment methods",
      "plugin_manager": "Plugins",
      "privacy": "Privacy",
      "product": "Product | Products",
      "product_manufacturer": "Manufacturer | Manufacturers",
      "product_media": "Product media",
      "product_stream": "Dynamic product group | Dynamic product groups",
      "product_variation": "variant | variants",
      "product_review": "Review | Reviews",
      "promotion": "Promotion | Promotions",
      "rule": "Rule | Rules",
      "rule_condition": "Condition | Conditions",
      "sales_channel": "Sales Channel | Sales Channels",
      "sales_channel_type": "Sales channel type | Sales channel types",
      "salutation": "Salutation | Salutations",
      "seo_url": "SEO URL | SEO URLs",
      "shipping_method": "Shipping method | Shipping methods",
      "snippet": "Snippet | Snippets",
      "tax": "Tax | Taxes",
      "theme": "Theme | Themes",
      "unit": "Unit | Units",
      "user": "User | Users",
      "delivery_time": "Delivery time | Delivery times"
    },
    "day-of-week": {
      "monday": "Monday",
      "tuesday": "Tuesday",
      "wednesday": "Wednesday",
      "thursday": "Thursday",
      "friday": "Friday",
      "saturday": "Saturday",
      "sunday": "Sunday"
    }
  },
  "sw-text-editor-toolbar": {
    "link": {
      "openInNewTab": "Open link in new tab",
      "displayAsButton": "Display the link as a button",
      "buttonVariant": "Button variant",
      "buttonVariantPrimary": "Primary",
      "buttonVariantSecondary": "Secondary",
      "buttonVariantPrimarySmall": "Primary (small)",
      "buttonVariantSecondarySmall": "Secondary (small)",
      "placeholder": "Enter URL...",
      "linkTo": "Link to",
      "insert": "Insert"
    },
    "table": {
      "addHeading": "Add table heading",
      "cols": "Columns",
      "rows": "Rows",
      "editInfo": "Table can still be extended later."
    }
  },
  "sw-tree": {
    "general": {
      "placeholderSearch": "Search...",
      "treeHeadSelected": "{count} selected",
      "treeHeadline": "Tree structure",
      "buttonCreate": "Create element",
      "actions": {
        "createSub": "New subelement",
        "createBefore": "New element before",
        "createAfter": "New element after",
        "actionsDisabledInLanguage": "Elements can only be created in the default system language"
      }
    },
    "modal": {
      "modalTitleDelete": "Delete element",
      "textDeleteConfirm": "Are you sure you really want to delete the element \"{name}\"?",
      "textDeleteMultipleConfirm": "Are you sure you want to delete the \"{count}\" selected elements?",
      "textDeleteChildrenConfirm": "All subcategories will be deleted too."
    }
  },
  "sw-category-tree-field": {
    "emptySearchResults": "No categories found."
  },
  "sw-error": {
    "general": {
      "messagePlaceholder": "Oops, something went terribly wrong.",
      "textLink": "Back"
    }
  },
  "sw-property-search": {
    "placeholderSearch": "Search properties...",
    "selected": "{count} option selected | {count} options selected"
  },
  "sw-property-assignment": {
    "columnGroup": "Property",
    "columnOptions": "Values",
    "messageEmptyTitle": "No properties yet",
    "messageEmptySubline": "To add properties, visit the properties module."
  },
  "sw-language-info": {
    "infoTextChildLanguage": "\"{entityDescription}\" displayed in the content language <span>\"{language}\"</span>, inheriting from",
    "infoTextRootLanguage": "\"{entityDescription}\" displayed in the content language <span>\"{language}\"</span>. Fallback is the system default language",
    "infoTextNewEntity": "\"{entityDescription}\" is displayed in the system default language. Always maintain new data in your chosen system default language."
  },
  "sw-language-switch": {
    "messageModalUnsavedChanges": "There are unsaved changes in the current language. Do you want to save them now?",
    "titleModalUnsavedChanges": "Unsaved changes",
    "titleModalButtonRevertUnsavedChanges": "Discard changes"
  },
  "sw-inheritance-warning": {
    "infoTextInheritedField": "{moduleName} has inherited fields. Meaning that as long as the inherited state is active the content will be inherited. Inherited fields can be unlinked by clicking the link symbol. Clicking the symbol again will set the inherited state back."
  },
  "sw-license-violation":{
    "title": "Plugin warning(s)",
    "reload": "Reload",
    "alert-text": "We have detected a license violation for at least one of your plugins in this installation. To fix the license violation and avoid legal consequences, book the plugin subscription after or buy/rent the plugin (depending on the type of violation). You are not using the plugin anymore? Then delete it completely from the Plugin Manager. If none of these measure are taken, shopware AG reserves the right to charge for the license violation.",
    "delete-plugin": "Delete plugin permanently",
    "message-delete-confirm": "Do you want to completely delete the plugin \"{pluginName} \"?",
    "checkbox-message": "I have taken this message to notice",
    "close-modal": "Close notification",
    "ignore-plugin": "Ignore permanently",
    "table": {
      "plugin": "Plugin",
      "warning": "Warning"
    }
  },
  "sw-sales-channel-switch": {
    "messageModalUnsavedChanges": "There are unsaved changes regarding the current sales channel. Do you want to save them now?",
    "placeholderSelect": "Search for...",
    "titleModalUnsavedChanges": "Unsaved changes",
    "titleModalButtonRevertUnsavedChanges": "Discard changes",
    "labelDefaultOption": "All Sales Channels"
  },
  "sw-config-form-renderer": {
    "placeholder": "Please fill in {name}...",
    "option": "No label set for locale \"{locale}\"...",
    "configLoadErrorMessage": "Encountered an error while loading the configuration: | There were errors loading the configuration:",
    "configLoadErrorTitle": "Error loading configurations."
  },
  "locale": {
    "de-DE": "German",
    "en-GB": "English"
  },
  "sw-rule-modal": {
    "modalTitleNew": "Create new global rule",
    "modalTitleModify": "Modify global rule",
    "labelDescription": "Description",
    "placeholderDescription": "Enter a rule description...",
    "labelName": "Name",
    "placeholderName": "Enter a rule name...",
    "labelPriority": "Priority",
    "placeholderPriority": "Prioritise this rule...",
    "messageSaveSuccess": "The rule \"{name}\" has been saved.",
    "messageSaveError": "An error occurred while saving rule \"{name}\"."
  },
  "sw-select-rule-create": {
    "addNewRule": "Create new rule..."
  },
  "sw-shortcut-overview": {
    "title": "Keyboard shortcuts",
    "iconTooltip": "Press `{key}` to show a list of available shortcuts",
    "modalTitle": "Keyboard shortcuts",
    "sectionAddingItems": "Adding items",
    "sectionNavigation": "Navigation",
    "sectionSpecialShortcuts": "Special shortcuts",
    "function": "Function",
    "keyboardShortcut": "Keyboard shortcut",
    "functionAddProduct": "Add product",
    "keyboardShortcutAddProduct": "A P",
    "functionAddCategory": "Add category",
    "keyboardShortcutAddCategory": "A C",
    "functionAddShoppingExperienceLayout": "Add Shopping Experience layout",
    "keyboardShortcutAddShoppingExperienceLayout": "A E",
    "functionAddCustomer": "Add customer",
    "keyboardShortcutAddCustomer": "A U",
    "functionAddProperties": "Add properties",
    "keyboardShortcutAddProperties": "A P R",
    "functionAddManufacturer": "Add manufacturer",
    "keyboardShortcutAddManufacturer": "A M",
    "functionAddRule": "Add rule",
    "keyboardShortcutAddRule": "A R",
    "functionAddSaleschannel": "Add Sales Channel",
    "keyboardShortcutAddSaleschannel": "A S",
    "functionGoToDashboard": "Go to dashboard",
    "keyboardShortcutGoToDashboard": "G H",
    "functionGoToProducts": "Go to products",
    "keyboardShortcutGoToProducts": "G P",
    "functionGoToCategories": "Go to categories",
    "keyboardShortcutGoToCategories": "G C",
    "functionGoToDynamicProductGroups": "Go to dynamic product groups",
    "keyboardShortcutGoToDynamicProductGroups": "G D",
    "functionGoToProperties": "Go to properties",
    "keyboardShortcutGoToProperties": "G P R",
    "functionGoToManufacturers": "Go to manufacturers",
    "keyboardShortcutGoToManufacturers": "G M",
    "functionGoToOrders": "Go to orders",
    "keyboardShortcutGoToOrders": "G O",
    "functionGoToCustomers": "Go to customers",
    "keyboardShortcutGoToCustomers": "G U",
    "functionGoToShoppingExperience": "Go to Shopping Experiences",
    "keyboardShortcutGoToShoppingExperience": "G E",
    "functionGoToMedia": "Go to media",
    "keyboardShortcutGoToMedia": "G M E",
    "functionGoToPromotion": "Go to promotions",
    "keyboardShortcutGoToPromotion": "G P O",
    "functionGoToNewsletterRecipients": "Go to newsletter recipients",
    "keyboardShortcutGoToNewsletterRecipients": "G N",
    "functionGoToSettingsListing": "Go to settings",
    "keyboardShortcutGoToSettingsListing": "G S",
    "functionGoToSnippets": "Go to snippets",
    "keyboardShortcutGoToSnippets": "G S N",
    "functionGoToPayment": "Go to payment",
    "keyboardShortcutGoToPayment": "G S P",
    "functionGoToShipping": "Go to shipping",
    "keyboardShortcutGoToShipping": "G S S",
    "functionGoToRuleBuilder": "Go to rule builder",
    "keyboardShortcutGoToRuleBuilder": "G S R",
    "functionGoToPlugins": "Go to plugins",
    "keyboardShortcutGoToPlugins": "G A",
    "functionSpecialShortcutFocusSearch": "Focus search",
    "keyboardShortcutSpecialShortcutFocusSearch": "F",
    "functionSpecialShortcutShortcutListing": "Shortcut listing",
    "keyboardShortcutSpecialShortcutShortcutListing": "Shift-?",
    "functionSpecialShortcutSaveDetailViewWindows": "Windows: Save detail view",
    "keyboardShortcutSpecialShortcutSaveDetailViewWindows": "ALT-S",
    "functionSpecialShortcutSaveDetailViewMac": "Mac: Save detail view",
    "keyboardShortcutSpecialShortcutSaveDetailViewMac": "CONTROL-S",
    "functionSpecialShortcutSaveDetailViewLinux": "Linux: Save detail view",
    "keyboardShortcutSpecialShortcutSaveDetailViewLinux": "ALT-S",
    "functionSpecialShortcutCancelDetailView": "Cancel detail view",
    "keyboardShortcutSpecialShortcutCancelDetailView": "ESC",
    "functionSpecialShortcutClearCacheWindows": "Windows: Cache clear",
    "keyboardShortcutSpecialShortcutClearCacheWindows": "ALT-C",
    "functionSpecialShortcutClearCacheMac": "Mac: Cache clear",
    "keyboardShortcutSpecialShortcutClearCacheMac": "CONTROL-C",
    "functionSpecialShortcutClearCacheLinux": "Linux: Cache clear",
    "keyboardShortcutSpecialShortcutClearCacheLinux": "ALT-C"
  },
  "sw-discard-changes-modal": {
    "title": "Discard unsaved changes?",
    "message": "You have unsaved changes, do you want to leave the page and discard them?",
    "actions": {
      "discard": "Discard changes",
      "keepEditing": "Keep editing"
    }
  },
  "sw-maintain-currencies-modal": {
    "title": "Currency dependent pricing",
    "columnPrice": "Prices (gross / net)",
    "columnListPriceHeader": "List prices (gross / net)"
  }
}<|MERGE_RESOLUTION|>--- conflicted
+++ resolved
@@ -504,7 +504,7 @@
         "weightOfCartRule": "Weight of cart",
         "dayOfWeekRule": "Day of the week",
         "lineItemTagRule": "Line item tag",
-<<<<<<< HEAD
+        "alwaysValidRule": "Always valid",
         "lineItemPropertyRule": "Line item property",
         "lineItemIsNewRule": "Line item is new",
         "lineItemOfManufacturerRule": "Manufacturer",
@@ -519,15 +519,9 @@
         "lineItemDimensionHeightRule": "Line item height",
         "lineItemDimensionLengthRule": "Line item length",
         "lineItemDimensionWeightRule": "Line item weight",
-        "lineItemOfManufacturerRule": "Manufacturer",
-        "lineItemPurchasePriceRule": "Line item purchase price",
-        "lineItemCreationDateRule": "Line item with creation date",
         "lineItemListPriceRule": "Line item list price",
         "paymentMethodRule": "Payment method",
         "shippingMethodRule": "Shipping method"
-=======
-        "alwaysValidRule": "Always valid"
->>>>>>> 5790185a
       }
     },
     "sw-product-image": {
