import template from './sw-import-export-activity.html.twig';
import './sw-import-export-activity.scss';

const { Mixin } = Shopware;
const { Criteria } = Shopware.Data;
const { format } = Shopware.Utils;

/**
 * @private
 */
Shopware.Component.register('sw-import-export-activity', {
    template,

    inject: ['repositoryFactory', 'importExport', 'feature'],

    mixins: [
        Mixin.getByName('notification'),
    ],

    props: {
        type: {
            type: String,
            required: false,
            default: 'import',
            validValues: [
                'import',
                'export',
            ],
            validator(value) {
                return [
                    'import',
                    'export',
                ].includes(value);
            },
        },
    },

    data() {
        return {
            logs: null,
            isLoading: false,
            selectedProfile: null,
            selectedLog: null,
            selectedResult: null,
            activitiesReloadIntervall: 10000,
            activitiesReloadTimer: null,
            stateText: {
                import: {
                    succeeded: 'sw-import-export.importer.messageImportSuccess',
                    failed: 'sw-import-export.importer.messageImportError',
                },
                dryrun: {
                    succeeded: 'sw-import-export.importer.messageImportSuccess',
                    failed: 'sw-import-export.importer.messageImportError',
                },
                export: {
                    succeeded: 'sw-import-export.exporter.messageExportSuccess',
                },
            },
        };
    },

    computed: {
        logRepository() {
            return this.repositoryFactory.create('import_export_log');
        },

        profileRepository() {
            return this.repositoryFactory.create('import_export_profile');
        },

        activityCriteria() {
            const criteria = new Shopware.Data.Criteria();

            if (this.type === 'import') {
                criteria.addFilter(Criteria.multi(
                    'OR',
                    [
                        Criteria.equals('activity', 'import'),
                        Criteria.equals('activity', 'dryrun'),
                    ],
                ));
                criteria.addAssociation('invalidRecordsLog');
            } else if (this.type === 'export') {
                criteria.addFilter(Criteria.equals('activity', 'export'));
            }

            criteria.addSorting(Criteria.sort('createdAt', 'DESC'));

            criteria.setPage(1);
            criteria.addAssociation('user');
            criteria.addAssociation('file');

            return criteria;
        },

        exportActivityColumns() {
            return [
                {
                    property: 'createdAt',
                    dataIndex: 'createdAt',
                    label: 'sw-import-export.activity.columns.date',
                    allowResize: true,
                    primary: true,
                }, {
                    property: 'profileName',
                    dataIndex: 'profileName',
                    label: 'sw-import-export.activity.columns.profile',
                    allowResize: true,
                    primary: false,
                },
                {
                    property: 'records',
                    dataIndex: 'records',
                    label: 'sw-import-export.activity.columns.records',
                    allowResize: true,
                    primary: false,
                },
                ...(this.type === 'import' ? [{
                    property: 'invalidRecords',
                    dataIndex: 'records',
                    label: 'sw-import-export.activity.columns.invalidRecords',
                    allowResize: true,
                    primary: false,
                }] : []),
                {
                    property: 'file.size',
                    dataIndex: 'file.size',
                    label: 'sw-import-export.activity.columns.size',
                    allowResize: true,
                    primary: false,
                },
                {
                    property: 'user.lastName',
                    dataIndex: 'user.lastName',
                    label: 'sw-import-export.activity.columns.user',
                    allowResize: true,
                    primary: false,
                },
                {
                    property: 'state',
                    dataIndex: 'state',
                    label: 'sw-import-export.activity.columns.state',
                    allowResize: true,
                    primary: false,
                }];
        },

        hasActivitiesInProgress() {
            if (!this.logs) {
                return false;
            }

            return this.logs.filter(log => log.state === 'progress').length > 0;
        },
    },

    watch: {
        hasActivitiesInProgress(hasActivitiesInProgress) {
            if (hasActivitiesInProgress && !this.activitiesReloadTimer) {
                this.activitiesReloadTimer = window.setInterval(
                    this.updateActivitiesInProgress.bind(this),
                    this.activitiesReloadIntervall,
                );
            } else if (this.activitiesReloadTimer) {
                window.clearInterval(this.activitiesReloadTimer);
                this.activitiesReloadTimer = null;
            }
        },
    },

    created() {
        this.createdComponent();
    },

    destroyed() {
        if (this.activitiesReloadTimer) {
            window.clearInterval(this.activitiesReloadTimer);
        }
    },

    methods: {
        createdComponent() {
            return this.fetchActivities();
        },

        async fetchActivities() {
            this.isLoading = true;

            this.logs = await this.logRepository.search(this.activityCriteria);

            this.isLoading = false;
        },

        async updateActivitiesInProgress() {
            const criteria = Criteria.fromCriteria(this.activityCriteria);
            criteria.setIds(this.logs.filter(log => log.state === 'progress').getIds());
            const currentInProgress = await this.logRepository.search(criteria);

            this.updateActivitiesFromLogs(currentInProgress);
        },

        updateActivitiesFromLogs(logs) {
            Object.values(logs).forEach((log) => {
                const activity = this.logs.get(log.id);

                if (!activity) {
                    return;
                }

                const originalState = activity.state;
                Object.keys(log).forEach(key => {
                    activity[key] = log[key];
                });

                if (originalState === log.state) {
                    return;
                }

                const config = {
                    message: this.$t(this.stateText[log.activity][log.state], {
                        profile: log.profileName,
                    }),
                    autoClose: false,
                };

                if (log.state === 'succeeded') {
                    this.createNotificationSuccess(config);

                    if (log.activity === 'import' && log.records === 0) {
                        this.createNotificationWarning({
                            message: this.$tc('sw-import-export.importer.messageImportWarning', 0),
                        });
                    }

                    return;
                }

                this.createNotificationError(config);
            });
        },

        async onOpenProfile(id) {
            this.selectedProfile = await this.profileRepository.get(id);
        },

        closeSelectedProfile() {
            this.selectedProfile = null;
        },

        onShowLog(item) {
            this.selectedLog = item;
        },

        onShowResult(result) {
            const items = [];

            Object.keys(result).forEach((entityName) => {
                items.push({ ...{ entityName }, ...result[entityName] });
            });

            this.selectedResult = items;
        },

        closeSelectedLog() {
            this.selectedLog = null;
        },

<<<<<<< HEAD
        closeSelectedResult() {
            this.selectedResult = null;
        },

        getDownloadUrl(id, accessToken) {
            return this.importExport.getDownloadUrl(id, accessToken);
=======
        /**
         * @deprecated tag:v6.5.0.0 - Remove unused method, use openDownload instead
         */
        getDownloadUrl() {
            Shopware.Utils.debug.error('The method getDownloadUrl has been replaced with openDownload.');

            return '';
        },

        async openDownload(id) {
            return window.open(await this.importExport.getDownloadUrl(id), '_blank');
>>>>>>> 7818a426
        },

        saveSelectedProfile() {
            this.isLoading = true;
            this.profileRepository.save(this.selectedProfile).then(() => {
                this.selectedProfile = null;
                this.createNotificationSuccess({
                    message: this.$tc('sw-import-export.profile.messageSaveSuccess', 0),
                });
            }).catch(() => {
                this.createNotificationError({
                    message: this.$tc('sw-import-export.profile.messageSaveError', 0),
                });
            }).finally(() => {
                this.isLoading = false;
            });
        },

        calculateFileSize(size) {
            return format.fileSize(size);
        },

        getStateLabel(state) {
            const translationKey = `sw-import-export.activity.status.${state}`;

            return this.$te(translationKey) ? this.$tc(translationKey) : state;
        },
    },
});<|MERGE_RESOLUTION|>--- conflicted
+++ resolved
@@ -266,16 +266,12 @@
             this.selectedLog = null;
         },
 
-<<<<<<< HEAD
         closeSelectedResult() {
             this.selectedResult = null;
         },
 
-        getDownloadUrl(id, accessToken) {
-            return this.importExport.getDownloadUrl(id, accessToken);
-=======
         /**
-         * @deprecated tag:v6.5.0.0 - Remove unused method, use openDownload instead
+         * @deprecated tag:v6.5.0 - Remove unused method, use openDownload instead
          */
         getDownloadUrl() {
             Shopware.Utils.debug.error('The method getDownloadUrl has been replaced with openDownload.');
@@ -285,7 +281,6 @@
 
         async openDownload(id) {
             return window.open(await this.importExport.getDownloadUrl(id), '_blank');
->>>>>>> 7818a426
         },
 
         saveSelectedProfile() {
