--- conflicted
+++ resolved
@@ -2,74 +2,6 @@
   "sw-import-export": {
     "general": {
       "mainMenuItemGeneral": "Import/Export",
-<<<<<<< HEAD
-      "mainMenuItemProfiles": "Profile",
-      "mainMenuItemLogs": "Protokoll",
-      "descriptionTextModule": "Verwaltung von Im- und Exporten"
-    }
-  },
-  "sw-import-export-progress": {
-    "title": "Fortschritt",
-    "buttonClose": "Schließen",
-    "buttonCancel": "Abbrechen",
-    "buttonDownload": "Download",
-    "notificationTitle": {
-      "import": "Import",
-      "export": "Export"
-    },
-    "messages": {
-      "progress": "Deine Daten werden verarbeitet ...",
-      "failed": "Deine Daten konnten nicht vollständig verarbeitet werden. Bitte prüfe die Log-Dateien für weitere Details.",
-      "succeeded": "Deine Daten wurden erfolgreich verarbeitet.",
-      "aborted": "Datenverarbeitung durch Benutzer abgebrochen."
-    }
-  },
-  "sw-import-export-index": {
-    "cards": {
-      "import": {
-        "title": "Import",
-        "selectProfileLabel": "Profil",
-        "fileInputLabel": "Datei",
-        "expireDateLabel": "Ablauf-Datum",
-        "action": "Import starten",
-        "notification": {
-          "initFailed": {
-            "title": "Upload fehlgeschlagen",
-            "messages": {
-              "CONTENT__IMPORT_FILE_HAS_UNEXPECTED_TYPE": "Der Dateityp der gewählten Datei passt nicht zum gewählten Profil",
-              "0": "Unerwarteter Fehler"
-            }
-          },
-          "error": {
-            "title": "Import fehlgeschlagen",
-            "messages": {
-              "noProfileSelected": "Es wurde kein Profil ausgewählt"
-            }
-          }
-        }
-      },
-      "export": {
-        "title": "Export",
-        "selectProfileLabel": "Profil",
-        "expireDateLabel": "Ablauf-Datum",
-        "action": "Export starten",
-        "notification": {
-          "initSuccess": {
-            "title": "Export erfolgreich gestartet",
-            "message": "Die Exportdatei wird nun für dich generiert."
-          },
-          "initFailed": {
-            "title": "Export konnte nicht gestartet werden",
-            "message": "Beim Start des Exports ist ein Fehler aufgetreten."
-          },
-          "error": {
-            "title": "Export konnte nicht gestartet werden",
-            "messages": {
-              "noProfileSelected": "Es wurde kein Profil ausgewählt"
-            }
-          }
-        }
-=======
       "descriptionTextModule": "Verwaltung von Imports und Exports."
     },
     "activity": {
@@ -87,31 +19,9 @@
         "downloadFile": "Datei herunterladen",
         "showProfile": "Profil anzeigen",
         "downloadInvalidFile": "Fehlerhafte Einträge herunterladen"
->>>>>>> 67fd994b
       }
     },
-<<<<<<< HEAD
-    "detail": {
-      "basic": {
-        "titleCard": "Profil",
-        "labelName": "Name",
-        "labelSourceEntity": "Objekt-Typ",
-        "labelFileType": "Datei-Typ",
-        "labelDelimiter": "Trennzeichen",
-        "labelEnclosure": "Maskierungszeichen",
-        "placeholderName": "Gib einen Namen ein",
-        "placeholderDelimiter": "Wähle ein Trennzeichen ...",
-        "placeholderEnclosure": "Wähle ein Maskierungszeichen ...",
-        "fieldMappingButton": "Felder zuordnen"
-      },
-      "buttonCancel": "Abbrechen",
-      "buttonSave": "Speichern",
-      "textHeadline": "Neues Profil",
-      "textHeadlineEdit": "Profil bearbeiten",
-      "titleResult": "Profile",
-=======
     "profile": {
->>>>>>> 67fd994b
       "titleSaveSuccess": "Erfolg",
       "messageSaveSuccess": "Das Profil wurde erfolgreich gespeichert.",
       "titleSaveError": "Fehler",
