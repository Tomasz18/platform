{
  "sw-settings-listing": {
    "general": {
      "mainMenuItemGeneral": "Produktliste",
      "textHeadline": "Produktliste",
      "description": "Verwaltung von Einstellungen für die Produktliste.",
      "buttonSave": "Speichern",
      "titleSaveSuccess": "Erfolg",
      "messageSaveSuccess": "Die Konfiguration wurde erfolgreich gespeichert.",
<<<<<<< HEAD
      "titleSaveError": "Fehler"
=======
      "titleSaveError": "Fehler beim Speichern der Konfiguration."
>>>>>>> 5790185a
    }
  }
}<|MERGE_RESOLUTION|>--- conflicted
+++ resolved
@@ -7,11 +7,7 @@
       "buttonSave": "Speichern",
       "titleSaveSuccess": "Erfolg",
       "messageSaveSuccess": "Die Konfiguration wurde erfolgreich gespeichert.",
-<<<<<<< HEAD
-      "titleSaveError": "Fehler"
-=======
       "titleSaveError": "Fehler beim Speichern der Konfiguration."
->>>>>>> 5790185a
     }
   }
 }