{% block sw_settings_document_detail %}
    <sw-page class="sw-settings-document-detail">

        {% block sw_settings_document_detail_header %}
            <template slot="smart-bar-header">
                <h2 v-if="documentConfig.name">{{ documentConfig.name }}</h2>
                <h2 v-else>{{ $tc('sw-settings-document.detail.textHeadline') }}</h2>
            </template>
        {% endblock %}

        {% block sw_settings_document_detail_actions %}
            <template slot="smart-bar-actions">
                {% block sw_settings_document_detail_actions_abort %}
                    <sw-button :disabled="isLoading" v-tooltip.bottom="tooltipCancel" @click="onCancel">
                        {{ $tc('sw-settings-document.detail.buttonCancel') }}
                    </sw-button>
                {% endblock %}

                {% block sw_settings_document_detail_actions_save %}
                    <sw-button-process
                            class="sw-settings-document-detail__save-action"
                            :isLoading="isLoading"
                            :processSuccess="isSaveSuccessful"
                            :disabled="documentConfig.isLoading"
                            variant="primary"
                            @process-finish="saveFinish"
                            v-tooltip.bottom="tooltipSave"
                            @click.prevent="onSave">
                        {{ $tc('sw-settings-document.detail.buttonSave') }}
                    </sw-button-process>
                {% endblock %}
            </template>
        {% endblock %}

        {% block sw_settings_document_detail_content %}
            <sw-card-view slot="content">
                {% block sw_settings_document_detail_content_card %}
<<<<<<< HEAD
                    <sw-card
                        :title="$tc('sw-settings-document.detail.configCard')"
                        :isLoading="isLoading">
                        <sw-container columns="repeat(auto-fit, minmax(250px, 1fr)" gap="0px 30px">
=======
                    <sw-card :title="$tc('sw-settings-document.detail.configCard')">
                        <sw-container columns="repeat(auto-fit, minmax(250px, 1fr))" gap="0px 30px">
>>>>>>> c77fd980
                            {% block sw_settings_document_detail_content_field_name %}
                                <div class="sw-settings-document-detail__field_name">
                                    <sw-field type="text"
                                              :label="$tc('sw-settings-document.detail.labelName')"
                                              :placeholder="$tc('sw-settings-document.detail.placeholderName')"
                                              validation="required"
                                              required
                                              v-model="documentConfig.name">
                                    </sw-field>
                                </div>
                            {% endblock %}
                            {% block sw_settings_document_detail_content_field_media %}
                                <div flex="250px" align="stretch"  class="media-column">
                                    <sw-media-field v-model="documentConfig.logoId"
                                                    :label="$tc('sw-settings-document.detail.labelOptionMedia')">
                                    </sw-media-field>
                                </div>
                            {% endblock %}
                            {% block sw_settings_document_detail_content_field_file_name_prefix %}
                            <div class="sw-settings-document-detail__field_file_name_prefix">
                                <sw-field type="text"
                                          :label="$tc('sw-settings-document.detail.labelFileNamePrefix')"
                                          v-model="documentConfig.filenamePrefix">
                                </sw-field>
                            </div>
                            {% endblock %}
                            {% block sw_settings_document_detail_content_field_file_name_suffix %}
                            <div class="sw-settings-document-detail__field_file_name_suffix">
                                <sw-field type="text"
                                          :label="$tc('sw-settings-document.detail.labelFileNameSuffix')"
                                          v-model="documentConfig.filenameSuffix">
                                </sw-field>
                            </div>
                            {% endblock %}
                            {% block sw_settings_document_detail_content_form_field_renderer_content %}
                                <template v-if="documentConfig.config" v-for="formField in generalFormFields">
                                    {% block sw_settings_document_detail_content_form_field_renderer %}
                                        <sw-form-field-renderer
                                            class="sw-settings-document-detail__form-field-renderer"
                                            v-bind="formField"
                                            v-model="documentConfig.config[formField.name]">
                                        </sw-form-field-renderer>
                                    {% endblock %}
                                </template>
                            {% endblock %}
                        </sw-container>
                    </sw-card>
                {% endblock %}

                {% block sw_settings_document_detail_company_card %}
<<<<<<< HEAD
                    <sw-card
                        :title="$tc('sw-settings-document.detail.companyCard')"
                        :isLoading="isLoading">
                        <sw-container columns="repeat(auto-fit, minmax(250px, 1fr)" gap="0px 30px">
=======
                    <sw-card :title="$tc('sw-settings-document.detail.companyCard')">
                        <sw-container columns="repeat(auto-fit, minmax(250px, 1fr))" gap="0px 30px">
>>>>>>> c77fd980
                            {% block sw_settings_document_detail_company_form_field_renderer_content %}
                                <template v-if="documentConfig.config">
                                    <template v-for="formField in companyFormFields">
                                        {% block sw_settings_document_detail_company_form_field_renderer %}
                                            <sw-form-field-renderer
                                                    v-bind="formField"
                                                    v-model="documentConfig.config[formField.name]">
                                            </sw-form-field-renderer>
                                        {% endblock %}
                                    </template>
                                </template>
                            {% endblock %}
                        </sw-container>
                    </sw-card>
                {% endblock %}

                {% block sw_settings_document_detail_assignment_card %}
<<<<<<< HEAD
                    <sw-card
                        :title="$tc('sw-settings-document.detail.assignmentCard')"
                        :isLoading="isLoading || typeIsLoading">
                        <sw-container columns="repeat(auto-fit, minmax(100%, 1fr)" gap="0px 30px">
=======
                    <sw-card :title="$tc('sw-settings-document.detail.assignmentCard')">
                        <sw-container columns="repeat(auto-fit, minmax(100%, 1fr))" gap="0px 30px">
>>>>>>> c77fd980
                            {% block sw_document_detail_base_general_input_type %}
                                <sw-entity-single-select
                                    required
                                    entity="document_type"
                                    v-model="documentConfig.documentTypeId"
                                    id="documentConfigTypes"
                                    :label="$tc('sw-settings-document.detail.labelType')"
                                    class="sw-settings-document-detail__select-type"
                                    :disabled="documentConfig.global"
                                    v-tooltip="{
                                        showDelay: 300,
                                        message: $tc('sw-settings-document.detail.disabledTypeSelect'),
                                        disabled: !documentConfig.global
                                    }"
                                    @change="(id, type) => onChangeType(type)"
                                    >
                                </sw-entity-single-select>
                            {% endblock %}
                            {% block sw_document_detail_base_general_input_sales_channel %}
                                <sw-multi-select
                                    required
                                    id="documentSalesChannel"
                                    labelProperty="name"
                                    valueProperty="id"
                                    v-model="documentConfigSalesChannels"
                                    :options="documentConfigSalesChannelOptionsCollection"
                                    :label="$tc('sw-settings-document.detail.labelSalesChannel')"
                                    :disabled="!documentConfig.documentType"
                                    v-tooltip="{
                                        showDelay: 300,
                                        message: $tc('sw-settings-document.detail.disabledSalesChannelSelect'),
                                        disabled: !!documentConfig.documentType
                                    }"
                                    class="sw-document-detail__select-type"
                                    v-if="documentConfig.salesChannels && (!documentConfig.global || documentConfig.global === false)">
                                    {% block sw_document_detail_base_general_input_sales_channel_label %}
                                        <template #selection-label-property="{ item }">
                                            {{ item.salesChannel.translated.name }}
                                        </template>
                                    {% endblock %}
                                    {% block sw_document_detail_base_general_input_sales_channel_result_item %}
                                        <template #result-item="{ item, index, labelProperty, valueProperty, searchTerm, highlightSearchTerm, isSelected, addItem, getKey }">
                                            <li is="sw-select-result"
                                                :selected="isSelected(item)"
                                                @item-select="addItem"
                                                :disabled="alreadyAssignedSalesChannelIdsToType.includes(item.salesChannel.id)"
                                                v-tooltip="{
                                                    showDelay: 300,
                                                    message: $tc('sw-settings-document.detail.disabledSalesChannel'),
                                                    disabled: !alreadyAssignedSalesChannelIdsToType.includes(item.salesChannel.id)
                                                }"
                                                v-bind="{ item, index }">
                                                <sw-highlight-text v-if="highlightSearchTerm"
                                                                   :text="item.salesChannel.translated.name"
                                                                   :searchTerm="searchTerm">
                                                </sw-highlight-text>
                                                <template v-else>
                                                    {{ item.salesChannel.translated.name }}
                                                </template>
                                            </li>
                                        </template>
                                    {% endblock %}
                                </sw-multi-select>
                            {% endblock %}
                        </sw-container>
                    </sw-card>
                {% endblock %}
            </sw-card-view>
        {% endblock %}
    </sw-page>
{% endblock %}<|MERGE_RESOLUTION|>--- conflicted
+++ resolved
@@ -35,15 +35,10 @@
         {% block sw_settings_document_detail_content %}
             <sw-card-view slot="content">
                 {% block sw_settings_document_detail_content_card %}
-<<<<<<< HEAD
                     <sw-card
                         :title="$tc('sw-settings-document.detail.configCard')"
                         :isLoading="isLoading">
-                        <sw-container columns="repeat(auto-fit, minmax(250px, 1fr)" gap="0px 30px">
-=======
-                    <sw-card :title="$tc('sw-settings-document.detail.configCard')">
                         <sw-container columns="repeat(auto-fit, minmax(250px, 1fr))" gap="0px 30px">
->>>>>>> c77fd980
                             {% block sw_settings_document_detail_content_field_name %}
                                 <div class="sw-settings-document-detail__field_name">
                                     <sw-field type="text"
@@ -80,6 +75,7 @@
                             {% endblock %}
                             {% block sw_settings_document_detail_content_form_field_renderer_content %}
                                 <template v-if="documentConfig.config" v-for="formField in generalFormFields">
+                                    <template v-for="formField in generalFormFields">
                                     {% block sw_settings_document_detail_content_form_field_renderer %}
                                         <sw-form-field-renderer
                                             class="sw-settings-document-detail__form-field-renderer"
@@ -88,21 +84,17 @@
                                         </sw-form-field-renderer>
                                     {% endblock %}
                                 </template>
+                                </template>
                             {% endblock %}
                         </sw-container>
                     </sw-card>
                 {% endblock %}
 
                 {% block sw_settings_document_detail_company_card %}
-<<<<<<< HEAD
                     <sw-card
                         :title="$tc('sw-settings-document.detail.companyCard')"
                         :isLoading="isLoading">
-                        <sw-container columns="repeat(auto-fit, minmax(250px, 1fr)" gap="0px 30px">
-=======
-                    <sw-card :title="$tc('sw-settings-document.detail.companyCard')">
                         <sw-container columns="repeat(auto-fit, minmax(250px, 1fr))" gap="0px 30px">
->>>>>>> c77fd980
                             {% block sw_settings_document_detail_company_form_field_renderer_content %}
                                 <template v-if="documentConfig.config">
                                     <template v-for="formField in companyFormFields">
@@ -120,15 +112,10 @@
                 {% endblock %}
 
                 {% block sw_settings_document_detail_assignment_card %}
-<<<<<<< HEAD
                     <sw-card
                         :title="$tc('sw-settings-document.detail.assignmentCard')"
                         :isLoading="isLoading || typeIsLoading">
-                        <sw-container columns="repeat(auto-fit, minmax(100%, 1fr)" gap="0px 30px">
-=======
-                    <sw-card :title="$tc('sw-settings-document.detail.assignmentCard')">
                         <sw-container columns="repeat(auto-fit, minmax(100%, 1fr))" gap="0px 30px">
->>>>>>> c77fd980
                             {% block sw_document_detail_base_general_input_type %}
                                 <sw-entity-single-select
                                     required
