.sw-settings-document-detail {
    .sw-settings-document--alert-change-parent {
        margin-top: 30px;
        margin-bottom: 0;
    }

    .sw-settings-document-detail__field_default {
        position: relative;

        .sw-help-text {
            position: absolute;
            top: 38px;
            right: 18px;
        }
    }

<<<<<<< HEAD
    .sw-settings-document-detail__form-field-renderer {
        margin-bottom: 22px;
    }

    .sw-settings-document-detail__company-address-checkbox {
        margin-top: 22px;
    }
=======
    .sw-form-field-renderer.sw-select {
        margin-bottom: 22px;
    }
>>>>>>> 9aef5663
}<|MERGE_RESOLUTION|>--- conflicted
+++ resolved
@@ -14,7 +14,10 @@
         }
     }
 
-<<<<<<< HEAD
+    .sw-form-field-renderer.sw-select {
+        margin-bottom: 22px;
+    }
+
     .sw-settings-document-detail__form-field-renderer {
         margin-bottom: 22px;
     }
@@ -22,9 +25,4 @@
     .sw-settings-document-detail__company-address-checkbox {
         margin-top: 22px;
     }
-=======
-    .sw-form-field-renderer.sw-select {
-        margin-bottom: 22px;
-    }
->>>>>>> 9aef5663
 }