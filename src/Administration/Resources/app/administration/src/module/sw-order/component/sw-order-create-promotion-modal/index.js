import { DiscountTypes, DiscountScopes } from 'src/module/sw-promotion/helper/promotion.helper';
import template from './sw-order-create-promotion-modal.html.twig';
import './sw-order-create-promotion-modal.scss';

const { Component, State, Utils, Service } = Shopware;
const { format } = Utils;

Component.register('sw-order-create-promotion-modal', {
    template,

    props: {
        currency: {
            type: Object,
            required: true
        },
        salesChannelId: {
            type: String,
            required: false
        }
    },

    data() {
        return {
            isLoading: false
        };
    },

    computed: {
        cart() {
            return State.get('swOrder').cart;
        },

        cartAutomaticPromotionItems() {
            return this.cart.lineItems.filter((item) => {
                return item.type === 'promotion' && item.payload.code === '';
            });
        },

        hasNoAutomaticPromotions() {
            return this.cartAutomaticPromotionItems.length === 0;
        }
    },

    methods: {
        onCancel() {
            this.$emit('close');
        },

        onSave() {
            this.disableAutomaticPromotions();
        },

        disableAutomaticPromotions() {
            this.isLoading = true;
<<<<<<< HEAD
            const additionalParams = this.feature.isActive('FEATURE_NEXT_10058') ?
                { salesChannelId: this.salesChannelId } : {};
=======
            const additionalParams = { salesChannelId: this.salesChannelId };
>>>>>>> 03793d2a

            Service('cartStoreService').disableAutomaticPromotions(this.cart.token, additionalParams).then(() => {
                this.isLoading = false;
                this.$emit('save');
            });
        },

        getDescription(item) {
            const { totalPrice } = item.price;
            const { value, discountScope, discountType, groupId } = item.payload;
            const snippet = `sw-order.createBase.textPromotionDescription.${discountScope}`;

            if (discountScope === DiscountScopes.CART &&
                discountType === DiscountTypes.ABSOLUTE &&
                Math.abs(totalPrice) < value) {
                return this.$tc(`${snippet}.absoluteUpto`, 0, {
                    value: format.currency(Number(value), this.currency.shortName),
                    totalPrice: format.currency(Math.abs(totalPrice), this.currency.shortName)
                });
            }

            const discountValue = discountType === DiscountTypes.PERCENTAGE
                ? value
                : format.currency(Number(value), this.currency.shortName);

            return this.$tc(`${snippet}.${discountType}`, 0, { value: discountValue, groupId });
        }
    }
});<|MERGE_RESOLUTION|>--- conflicted
+++ resolved
@@ -52,12 +52,7 @@
 
         disableAutomaticPromotions() {
             this.isLoading = true;
-<<<<<<< HEAD
-            const additionalParams = this.feature.isActive('FEATURE_NEXT_10058') ?
-                { salesChannelId: this.salesChannelId } : {};
-=======
             const additionalParams = { salesChannelId: this.salesChannelId };
->>>>>>> 03793d2a
 
             Service('cartStoreService').disableAutomaticPromotions(this.cart.token, additionalParams).then(() => {
                 this.isLoading = false;
