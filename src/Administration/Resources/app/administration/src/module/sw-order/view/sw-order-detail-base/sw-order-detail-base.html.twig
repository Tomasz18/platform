--- conflicted
+++ resolved
@@ -163,7 +163,6 @@
                                             {% endblock %}
 
                                             {% block sw_order_detail_base_line_items_summary_amount_total %}
-<<<<<<< HEAD
                                                 <template v-if="taxStatus !== 'tax-free'">
                                                     <dt><strong>{{ $tc('sw-order.detailBase.summaryLabelAmountTotal') }}</strong></dt>
                                                     <dd><strong>{{ orderTotal | currency(order.currency.shortName) }}</strong></dd>
@@ -172,17 +171,14 @@
                                                         <dd><strong>{{ order.price.totalPrice | currency(order.currency.shortName) }}</strong></dd>
                                                     </template>
                                                 </template>
-=======
-                                                <dt>
-                                                    <strong v-if="taxStatus === 'tax-free'">{{ $tc('sw-order.detailBase.summaryLabelAmountGrandTotal') }}</strong>
-                                                    <strong v-else>{{ $tc('sw-order.detailBase.summaryLabelAmountTotal') }}</strong>
-                                                </dt>
-                                                <dd><strong>{{ order.amountTotal | currency(order.currency.shortName) }}</strong></dd>
->>>>>>> 884ed228
-                                            {% endblock %}
-
-                                            {# @deprecated tag:v6.4.0 #}
-                                            {% block sw_order_detail_base_line_items_summary_amount_free_tax %}{% endblock %}
+                                            {% endblock %}
+
+                                            {% block sw_order_detail_base_line_items_summary_amount_free_tax %}
+                                                <template v-if="taxStatus === 'tax-free'">
+                                                    <dt><strong>{{ $tc('sw-order.detailBase.summaryLabelAmount') }}</strong></dt>
+                                                    <dd><strong>{{ order.positionPrice | currency(order.currency.translated.shortName) }}</strong></dd>
+                                                </template>
+                                            {% endblock %}
                                         {% endblock %}
                                     </sw-description-list>
                                 </sw-container>
