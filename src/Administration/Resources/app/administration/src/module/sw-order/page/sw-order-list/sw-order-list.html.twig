{% block sw_order_list %}
    <sw-page class="sw-order-list">
        {% block sw_order_list_search_bar %}
            <template #search-bar>
                <sw-search-bar initialSearchType="order"
                               :initialSearch="term"
                               @search="onSearch">
                </sw-search-bar>
            </template>
        {% endblock %}

        {% block sw_order_list_smart_bar_header %}
            <template #smart-bar-header>
                {% block sw_order_list_smart_bar_header_title %}
                    <h2>
                        {% block sw_order_list_smart_bar_header_title_text %}
                            {{ $tc('sw-order.list.textOrders') }}
                        {% endblock %}

                        {% block sw_order_list_smart_bar_header_amount %}
                            <span v-if="!isLoading" class="sw-page__smart-bar-amount">
                                ({{ total }})
                            </span>
                        {% endblock %}
                    </h2>
                {% endblock %}
            </template>
        {% endblock %}

        {% block sw_order_list_smart_bar_actions %}
            <template #smart-bar-actions>
                {% block sw_order_list_smart_bar_actions_slot %}

                    {% block sw_order_list_smart_bar_actions_add %}
                        <sw-button
                            v-if="ifNext5515"
                            variant="primary"
                            :routerLink="{ name: 'sw.order.create' }">
                            {{ $tc('sw-order.list.buttonAddOrder') }}
                        </sw-button>
                    {% endblock %}

                {% endblock %}
            </template>
        {% endblock %}

        {% block sw_order_list_language_switch %}
            <sw-language-switch slot="language-switch" @on-change="onChangeLanguage"></sw-language-switch>
        {% endblock %}

        {% block sw_order_list_content %}
            <template #content>

                {% block sw_order_list_content_slot %}
                    <div class="sw-order-list__content">

                        {% block sw_order_list_grid %}
                            <sw-data-grid :dataSource="orders"
                                          :columns="orderColumns"
                                          :fullPage="true"
                                          :showSettings="true"
                                          :showSelection="false"
                                          :sortBy="sortBy"
                                          :sortDirection="sortDirection"
                                          :isLoading="isLoading"
                                          :allowColumnEdit="true"
                                          identifier="sw-order-list"
                                          @column-sort="onSortColumn">

                                {% block sw_order_list_grid_columns %}
                                    {% block sw_order_list_grid_columns_customer_name %}
                                        <template #column-orderCustomer.firstName="{ item }">
                                            {{ item.orderCustomer.firstName }} {{ item.orderCustomer.lastName }}
                                        </template>
                                    {% endblock %}

                                    {% block sw_order_list_grid_columns_billing_address %}
                                        <template #column-billingAddressId="{ item }">
                                            {{ getBillingAddress(item).street }},
                                            {{ getBillingAddress(item).zipcode }}
                                            {{ getBillingAddress(item).city }}
                                        </template>
                                    {% endblock %}

                                    {% block sw_order_list_grid_columns_amount %}
                                        <template #column-amountTotal="{ item }">
                                            {{ item.amountTotal | currency(item.currency.translated.shortName) }}
                                        </template>
                                    {% endblock %}

                                    {% block sw_order_list_grid_columns_state %}
                                        <template #column-stateMachineState.name="{ item }">
                                            <sw-label :variant="getVariantFromOrderState(item)" appearance="pill">
                                                {{ item.stateMachineState.translated.name }}
                                            </sw-label>
                                        </template>
                                    {% endblock %}

                                    {% block sw_order_list_grid_columns_transaction_state %}
                                        <template #column-transactions[0].stateMachineState.name="{ item }">
                                            <sw-label v-if="item.transactions && item.transactions[0]"
                                                      :variant="getVariantFromPaymentState(item)"
                                                      appearance="pill">
                                                {{ item.transactions[0].stateMachineState.translated.name }}
                                            </sw-label>
                                        </template>
                                    {% endblock %}

                                {% block sw_order_list_grid_columns_delivery_state %}
                                    <template #column-deliveries[0].stateMachineState.name="{ item }">
                                        <sw-label v-if="item.deliveries && item.deliveries[0]"
                                                  :variant="getVariantFromDeliveryState(item)"
                                                  appearance="pill">
                                            {{ item.deliveries[0].stateMachineState.translated.name }}
                                        </sw-label>
                                    </template>
                                {% endblock %}

                                    {% block sw_order_list_grid_columns_order_date %}
                                        <template #column-orderDate="{ item }">
                                            {{ item.orderDateTime | date({hour: '2-digit', minute: '2-digit'}) }}
                                        </template>
                                    {% endblock %}
                                {% endblock %}

                                {% block sw_order_list_grid_columns_actions %}
<<<<<<< HEAD
                                    <template #actions="{ item }">
                                        {% block sw_customer_list_grid_columns_actions_view %}
                                            <sw-context-menu-item class="sw-order-list__order-view-action" :routerLink="{ name: 'sw.order.detail', params: { id: item.id } }">
                                                {{ $tc('sw-order.list.contextMenuView') }}
                                            </sw-context-menu-item>
=======
                                    <template slot="actions" slot-scope="{ item }">

                                        {% block sw_order_list_grid_columns_actions_view %}
                                            {# @deprecated tag:v6.4.0 use `sw_order_list_grid_columns_actions_view` instead #}
                                            {% block sw_customer_list_grid_columns_actions_view %}
                                                <sw-context-menu-item class="sw-order-list__order-view-action" :routerLink="{ name: 'sw.order.detail', params: { id: item.id } }">
                                                    {{ $tc('sw-order.list.contextMenuView') }}
                                                </sw-context-menu-item>
                                            {% endblock %}
>>>>>>> 5790185a
                                        {% endblock %}

                                        {# @deprecated tag:v6.4.0 use `sw_order_list_grid_columns_actions_view` with parent instead #}
                                        {% block sw_customer_list_grid_columns_actions_confirm_payment %}
                                        {% endblock %}

                                        {# @deprecated tag:v6.4.0 use `sw_order_list_grid_columns_actions_view` with parent instead #}
                                        {% block sw_customer_list_grid_columns_actions_delete %}
                                        {% endblock %}
                                    </template>
                                {% endblock %}

                                <template #pagination>
                                    {% block sw_order_list_grid_pagination %}
                                        <sw-pagination :page="page"
                                                       :limit="limit"
                                                       :total="total"
                                                       :total-visible="7"
                                                       @page-change="onPageChange">
                                        </sw-pagination>
                                    {% endblock %}
                                </template>
                            </sw-data-grid>
                        {% endblock %}

                        {% block sw_order_list_empty_state %}
                            <sw-empty-state v-if="!isLoading && !total" :title="$tc('sw-order.list.messageEmpty')"></sw-empty-state>
                        {% endblock %}
                    </div>
                {% endblock %}
            </template>

            {% block sw_order_list_sidebar %}
                <sw-sidebar #sidebar class="sw-order-list__sidebar">

                    {% block sw_order_list_sidebar_refresh %}
                        <sw-sidebar-item
                            icon="default-arrow-360-left"
                            :title="$tc('sw-order.list.titleSidebarItemRefresh')"
                            @click="onRefresh">
                        </sw-sidebar-item>
                    {% endblock %}

                    {% block sw_order_list_sidebar_filter %}
                        <sw-sidebar-item icon="default-action-filter"
                                         :title="$tc('sw-order.list.titleSidebarItemFilter')">

                            {% block sw_order_list_sidebar_filter_affiliate_code %}
                                <sw-multi-select
                                    :label="$tc('sw-order.list.titleSidebarItemFilterAffiliateCode')"
                                    :options="availableAffiliateCodes"
                                    :isLoading="filterLoading"
                                    valueProperty="key"
                                    labelProperty="key"
                                    :value="affiliateCodeFilter"
                                    @change="onChangeAffiliateCodeFilter">
                                </sw-multi-select>
                            {% endblock %}

                            {% block sw_order_list_sidebar_filter_campaign_code %}
                                <sw-multi-select
                                    :label="$tc('sw-order.list.titleSidebarItemFilterCampaignCode')"
                                    :options="availableCampaignCodes"
                                    :isLoading="filterLoading"
                                    valueProperty="key"
                                    labelProperty="key"
                                    @change="onChangeCampaignCodeFilter"
                                    :value="campaignCodeFilter">
                                </sw-multi-select>
                            {% endblock %}
                        </sw-sidebar-item>
                    {% endblock %}
                </sw-sidebar>
            {% endblock %}
        {% endblock %}
    </sw-page>
{% endblock %}<|MERGE_RESOLUTION|>--- conflicted
+++ resolved
@@ -124,14 +124,7 @@
                                 {% endblock %}
 
                                 {% block sw_order_list_grid_columns_actions %}
-<<<<<<< HEAD
                                     <template #actions="{ item }">
-                                        {% block sw_customer_list_grid_columns_actions_view %}
-                                            <sw-context-menu-item class="sw-order-list__order-view-action" :routerLink="{ name: 'sw.order.detail', params: { id: item.id } }">
-                                                {{ $tc('sw-order.list.contextMenuView') }}
-                                            </sw-context-menu-item>
-=======
-                                    <template slot="actions" slot-scope="{ item }">
 
                                         {% block sw_order_list_grid_columns_actions_view %}
                                             {# @deprecated tag:v6.4.0 use `sw_order_list_grid_columns_actions_view` instead #}
@@ -140,7 +133,6 @@
                                                     {{ $tc('sw-order.list.contextMenuView') }}
                                                 </sw-context-menu-item>
                                             {% endblock %}
->>>>>>> 5790185a
                                         {% endblock %}
 
                                         {# @deprecated tag:v6.4.0 use `sw_order_list_grid_columns_actions_view` with parent instead #}
