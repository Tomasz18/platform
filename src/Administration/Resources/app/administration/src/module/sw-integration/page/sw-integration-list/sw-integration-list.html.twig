{% block sw_integration_list %}
<sw-page class="sw-integration-list">
    {% block sw_integration_list_smart_bar_header %}
    <template slot="smart-bar-header">
        {% block sw_integration_list_smart_bar_header_title %}
        <h2>
            {% block sw_integration_list_smart_bar_header_title_text %}
            {{ $tc('sw-settings.index.title') }}
            <sw-icon
                name="small-arrow-medium-right"
                small
            />
            {{ $tc('sw-integration.general.headlineIntegrations') }}
            {% endblock %}
        </h2>
        {% endblock %}
    </template>
    {% endblock %}

    <template slot="smart-bar-actions">
        {% block sw_integration_list_smart_bar_actions %}
        <sw-button
            v-tooltip.bottom="{
                message: $tc('sw-privileges.tooltip.warning'),
                disabled: acl.can('integration.creator'),
                showOnDisabledElements: true
            }"
            class="sw-integration-list__add-integration-action"
            variant="primary"
            :disabled="!acl.can('integration.creator')"
            @click="onCreateIntegration"
        >
            {{ $tc('sw-integration.general.buttonCreateIntegration') }}
        </sw-button>
        {% endblock %}
    </template>

    {% block sw_integration_list_content %}
    <sw-card-view
        slot="content"
        class="sw-integration-list__content"
    >

        {% block sw_integration_list_introduction %}
        <sw-card :hero="true">
            <h3 class="sw-integration-list__welcome-headline">
                {{ $tc('sw-integration.general.heroHeadlineIntegrations') }}
            </h3>
            <p>{{ $tc('sw-integration.general.heroDescriptionIntegrations') }}</p>
        </sw-card>
        {% endblock %}

        {% block sw_integration_list_overview %}
        <sw-card
            :is-loading="isLoading"
            class="sw-integration-list__overview"
        >
            {% block sw_integration_list_overview_inner %}
            {% block sw_integration_list_detail_modal %}
            <sw-modal
                v-if="currentIntegration"
                size="550px"
                class="sw-integration-list__detail"
                :is-loading="isModalLoading"
                :title="showSecretAccessKey ? $tc('sw-integration.detail.detailModalTitle') : $tc('sw-integration.detail.detailModalTitleEdit') + ' ' + currentIntegration.label"
                @modal-close="onCloseDetailModal"
            >
                {% block sw_integration_list_detail_modal_inner %}

<<<<<<< HEAD
                {% block sw_integration_list_detail_modal_inner_field_label %}
                <sw-container
                    columns="2fr 1fr"
                    gap="24px"
                >
                    <sw-field
                        v-model="currentIntegration.label"
                        :label="$tc('sw-integration.detail.labelFieldLabel')"
                        :disabled="!acl.can('integration.editor')"
                    />
=======
                                                {% block sw_integration_list_detail_modal_inner_acl_is_admin %}
                                                    <sw-switch-field
                                                        class="sw-settings-user-detail__grid-is-admin"
                                                        :label="$tc('sw-users-permissions.users.user-detail.labelAdministrator')"
                                                        :disabled="!acl.can('admin')"
                                                        v-model="currentIntegration.admin">
                                                    </sw-switch-field>
                                                {% endblock %}
                                            </sw-container>
                                        {% endblock %}
>>>>>>> 5940dfe8

                    {% block sw_integration_list_detail_modal_inner_acl_is_admin %}
                    <sw-switch-field
                        v-model="currentIntegration.admin"
                        class="sw-settings-user-detail__grid-is-admin"
                        :label="$tc('sw-users-permissions.users.user-detail.labelAdministrator')"
                        :disabled="!acl.can('integration.editor')"
                    />
                    {% endblock %}
                </sw-container>
                {% endblock %}

                {% block sw_integration_list_detail_modal_inner_acl_roles %}
                <sw-entity-multi-select
                    v-model="currentIntegration.aclRoles"
                    v-tooltip="{
                        showDelay: 300,
                        message: $tc('sw-users-permissions.users.user-detail.disabledRoleSelectWarning'),
                        disabled: !currentIntegration.admin || !acl.can('integration.editor')
                    }"
                    class="sw-settings-user-detail__grid-aclRoles"
                    :label="$tc('sw-users-permissions.users.user-detail.labelRoles')"
                    :disabled="currentIntegration.admin || !acl.can('integration.editor')"
                    label-property="name"
                />
                {% endblock %}

                {% block sw_integration_list_detail_modal_inner_field_accesskey %}
                <sw-field
                    v-model="currentIntegration.accessKey"
                    :label="$tc('sw-integration.detail.idFieldLabel')"
                    :disabled="true"
                    :copyable="true"
                    :copyable-tooltip="true"
                />
                {% endblock %}

                {% block sw_integration_list_detail_modal_inner_field_secretaccesskey %}
                <sw-field
                    v-if="showSecretAccessKey"
                    v-model="currentIntegration.secretAccessKey"
                    :type="secretAccessKeyFieldType"
                    :label="$tc('sw-integration.detail.secretFieldLabel')"
                    :disabled="true"
                    :password-toggle-able="false"
                    :copyable="showSecretAccessKey"
                    :copyable-tooltip="true"
                />

                <sw-button
                    v-if="!showSecretAccessKey"
                    variant="danger"
                    :disabled="!acl.can('integration.editor')"
                    :block="true"
                    @click="onGenerateKeys"
                >
                    {{ $tc('sw-integration.detail.buttonCreateNewApiKeys') }}
                </sw-button>

                {% block sw_integration_list_detail_modal_inner_field_helpText %}
                <div
                    v-if="!showSecretAccessKey"
                    class="sw-integration-list__help-text"
                >
                    {{ $tc('sw-integration.detail.hintCreateNewApiKeys') }}
                </div>
                {% endblock %}
                {% endblock %}

                {% block sw_integration_list_detail_modal_inner_helptext %}
                <sw-alert
                    v-if="showSecretAccessKey"
                    variant="warning"
                    class="sw-integration-list__secret-help-text-alert"
                >
                    {{ $tc('sw-integration.detail.secretHelpText') }}
                </sw-alert>
                {% endblock %}

                {% block sw_integration_list_detail_modal_inner_footer %}
                <template slot="modal-footer">
                    {% block sw_integration_list_detail_modal_inner_footer_cancel %}
                    <sw-button
                        size="small"
                        :disabled="isModalLoading"
                        @click="onCloseDetailModal"
                    >
                        {{ $tc('sw-integration.detail.buttonCancel') }}
                    </sw-button>
                    {% endblock %}

                    {% block sw_integration_list_detail_modal_inner_footer_apply %}
                    <sw-button
                        size="small"
                        class="sw-integration-detail-modal__save-action"
                        :disabled="(isModalLoading && !!currentIntegration.label) || !acl.can('integration.editor')"
                        variant="primary"
                        @click="onSaveIntegration"
                    >
                        {{ showSecretAccessKey ? $tc('sw-integration.detail.buttonApply') : $tc('sw-integration.detail.buttonApplyEdit') }}
                    </sw-button>
                    {% endblock %}
                </template>
                {% endblock %}
                {% endblock %}
            </sw-modal>
            {% endblock %}

            {% block sw_integration_list_grid %}
            <sw-entity-listing
                :items="integrations"
                :columns="integrationColumns"
                :repository="integrationRepository"
                :full-page="false"
                :compact-mode="false"
                :allow-column-edit="false"
                :show-selection="false"
                :show-settings="false"
                :allow-view="acl.can('integration.viewer')"
                :is-loading="isLoading"
            >

                {% block sw_integration_list_grid_inner_slot_columns_label %}
                <template #column-label="{ item }">
                    <span class="sw-integration-list__app-icon">
                        <sw-icon name="default-action-share" />
                    </span>
                    <a
                        href="#"
                        @click.prevent="onShowDetailModal(item)"
                    >
                        {{ item.label }}
                    </a>
                </template>
                {% endblock %}

                {% block sw_integration_list_grid_inner_slot_columns_writeAccess %}
                <template #column-writeAccess="{ item }">
                    <sw-label
                        v-if="item.admin"
                        size="medium"
                        ghost
                        caps
                        light
                    >
                        {{ $tc('sw-users-permissions.users.user-detail.labelAdministrator') }}
                    </sw-label>

                    <sw-label
                        v-for="role in item.aclRoles"
                        v-else
                        :key="role.name"
                        size="medium"
                        ghost
                        caps
                        light
                    >
                        {{ role.name }}
                    </sw-label>
                </template>
                {% endblock %}

                <template #actions="{ item }">
                    {% block sw_integration_list_grid_inner_slot_columns_actions_edit %}
                    <sw-context-menu-item
                        class="sw_integration_list__edit-action"
                        :disabled="!acl.can('integration.editor')"
                        @click="onShowDetailModal(item)"
                    >
                        {{ $tc('sw-integration.list.contextMenuEdit') }}
                    </sw-context-menu-item>
                    {% endblock %}

                    {% block sw_integration_list_grid_inner_slot_columns_actions_delete %}
                    <sw-context-menu-item
                        class="sw_integration_list__delete-action"
                        variant="danger"
                        :disabled="!acl.can('integration.deleter')"
                        @click="showDeleteModal = item.id"
                    >
                        {{ $tc('sw-integration.list.contextMenuDelete') }}
                    </sw-context-menu-item>
                    {% endblock %}
                </template>

                <template #action-modals="{ item }">
                    {% block sw_integration_list_grid_inner_slot_delete_modal %}
                    <sw-modal
                        v-if="showDeleteModal === item.id"
                        :title="$tc('sw-integration.detail.deleteModalTitle')"
                        @modal-close="onCloseDeleteModal"
                    >
                        {% block sw_integration_list_grid_inner_slot_delete_modal_confirmtext %}
                        <p>
                            {{ $tc('sw-integration.detail.confirmDelete') }}
                            <strong>"{{ item.label }}"</strong>
                        </p>
                        {% endblock %}

                        {% block sw_integration_list_grid_inner_slot_delete_modal_footer %}
                        <template slot="modal-footer">
                            <sw-button
                                size="small"
                                @click="onCloseDeleteModal"
                            >
                                {{ $tc('sw-integration.detail.buttonCancel') }}
                            </sw-button>

                            <sw-button
                                size="small"
                                variant="primary"
                                @click="onConfirmDelete(item.id)"
                            >
                                {{ $tc('sw-integration.detail.buttonDelete') }}
                            </sw-button>
                        </template>
                        {% endblock %}
                    </sw-modal>
                    {% endblock %}
                </template>
            </sw-entity-listing>
            {% endblock %}

            {% block sw_product_list_empty_state %}
            <sw-empty-state
                v-if="!integrations"
                :title="$tc('sw-integration.list.messageEmpty')"
                :subline="$tc('sw-integration.list.sublineEmpty')"
            />
            {% endblock %}
            {% endblock %}
        </sw-card>
        {% endblock %}
    </sw-card-view>
    {% endblock %}
</sw-page>
{% endblock %}<|MERGE_RESOLUTION|>--- conflicted
+++ resolved
@@ -67,7 +67,6 @@
             >
                 {% block sw_integration_list_detail_modal_inner %}
 
-<<<<<<< HEAD
                 {% block sw_integration_list_detail_modal_inner_field_label %}
                 <sw-container
                     columns="2fr 1fr"
@@ -78,25 +77,13 @@
                         :label="$tc('sw-integration.detail.labelFieldLabel')"
                         :disabled="!acl.can('integration.editor')"
                     />
-=======
-                                                {% block sw_integration_list_detail_modal_inner_acl_is_admin %}
-                                                    <sw-switch-field
-                                                        class="sw-settings-user-detail__grid-is-admin"
-                                                        :label="$tc('sw-users-permissions.users.user-detail.labelAdministrator')"
-                                                        :disabled="!acl.can('admin')"
-                                                        v-model="currentIntegration.admin">
-                                                    </sw-switch-field>
-                                                {% endblock %}
-                                            </sw-container>
-                                        {% endblock %}
->>>>>>> 5940dfe8
 
                     {% block sw_integration_list_detail_modal_inner_acl_is_admin %}
                     <sw-switch-field
                         v-model="currentIntegration.admin"
                         class="sw-settings-user-detail__grid-is-admin"
                         :label="$tc('sw-users-permissions.users.user-detail.labelAdministrator')"
-                        :disabled="!acl.can('integration.editor')"
+                        :disabled="!acl.can('admin')"
                     />
                     {% endblock %}
                 </sw-container>
