import template from './sw-sales-channel-detail.html.twig';

const { Component, Mixin, Context, Defaults } = Shopware;
const { Criteria } = Shopware.Data;

Component.register('sw-sales-channel-detail', {
    template,

    inject: [
        'repositoryFactory',
        'exportTemplateService'
    ],

    mixins: [
        Mixin.getByName('notification'),
        Mixin.getByName('placeholder')
    ],

    shortcuts: {
        'SYSTEMKEY+S': 'onSave'
    },

    data() {
        return {
            salesChannel: null,
            isLoading: false,
            customFieldSets: [],
            isSaveSuccessful: false,
            productComparison: {
                newProductExport: null,
                productComparisonAccessUrl: null,
                invalidFileName: false,
                templateOptions: [],
                templates: null,
                templateName: null,
                showTemplateModal: false,
                selectedTemplate: null
            }
        };
    },

    metaInfo() {
        return {
            title: this.$createTitle(this.identifier)
        };
    },

    computed: {
        identifier() {
            return this.placeholder(this.salesChannel, 'name');
        },

        productExport() {
            if (this.salesChannel && this.salesChannel.productExports.first()) {
                return this.salesChannel.productExports.first();
            }

            if (this.productComparison.newProductExport) {
                return this.productComparison.newProductExport;
            }

            this.productComparison.newProductExport = this.productExportRepository.create(Shopware.Context.api);
            this.productComparison.newProductExport.interval = 0;
            this.productComparison.newProductExport.generateByCronjob = false;

            return this.productComparison.newProductExport;
        },

        isStoreFront() {
            return this.salesChannel.typeId === Defaults.storefrontSalesChannelTypeId;
        },

        isProductComparison() {
            if (!this.salesChannel) {
                return this.$route.params.typeId === Defaults.productComparisonTypeId;
            }

            return this.salesChannel.typeId === Defaults.productComparisonTypeId;
        },

        salesChannelRepository() {
            return this.repositoryFactory.create('sales_channel');
        },

        customFieldRepository() {
            return this.repositoryFactory.create('custom_field_set');
        },

        productExportRepository() {
            return this.repositoryFactory.create('product_export');
        },

        storefrontSalesChannelCriteria() {
            const criteria = new Criteria();

            return criteria.addFilter(Criteria.equals('typeId', Defaults.storefrontSalesChannelTypeId));
        },

        tooltipSave() {
            const systemKey = this.$device.getSystemKey();

            return {
                message: `${systemKey} + S`,
                appearance: 'light'
            };
        }
    },

    created() {
        this.createdComponent();
    },

    watch: {
        '$route.params.id'() {
            this.createdComponent();
        }
    },

    methods: {
        createdComponent() {
            this.loadEntityData();
            this.loadProductExportTemplates();
        },

        loadEntityData() {
            if (!this.$route.params.id) {
                return;
            }

            if (this.$route.params.typeId) {
                return;
            }

            if (this.salesChannel) {
                this.salesChannel = null;
            }

            this.loadSalesChannel();
            this.loadCustomFieldSets();
        },


        loadSalesChannel() {
            this.isLoading = true;
            this.salesChannelRepository
                .get(this.$route.params.id, Shopware.Context.api, this.getLoadSalesChannelCriteria())
                .then((entity) => {
                    this.salesChannel = entity;
                    if (this.isProductComparison) {
                        this.generateAccessUrl();
                    }
                    this.isLoading = false;
                });
        },

        getLoadSalesChannelCriteria() {
            const criteria = new Criteria();

            criteria.addAssociation('paymentMethods');
            criteria.addAssociation('shippingMethods');
            criteria.addAssociation('countries');
            criteria.addAssociation('currencies');
            criteria.addAssociation('domains');
            criteria.addAssociation('languages');

            criteria.addAssociation('productExports');
            criteria.addAssociation('productExports.salesChannelDomain.salesChannel');

            criteria.addAssociation('domains.language');
            criteria.addAssociation('domains.snippetSet');
            criteria.addAssociation('domains.currency');

            return criteria;
        },

        onTemplateSelected(templateName) {
            if (this.productComparison.templates === null || this.productComparison.templates[templateName] === undefined) {
                return;
            }

            this.productComparison.selectedTemplate = this.productComparison.templates[templateName];
            const contentChanged = Object.keys(this.productComparison.selectedTemplate).some((value) => {
                return this.productExport[value] !== this.productComparison.selectedTemplate[value];
            });

            if (!contentChanged) {
                return;
            }

            this.productComparison.showTemplateModal = true;
        },

        onTemplateModalClose() {
            this.productComparison.selectedTemplate = null;
            this.productComparison.templateName = null;
            this.productComparison.showTemplateModal = false;
        },

        onTemplateModalConfirm() {
            Object.keys(this.productComparison.selectedTemplate).forEach((value) => {
                this.productExport[value] = this.productComparison.selectedTemplate[value];
            });
            this.onTemplateModalClose();

            this.createNotificationInfo({
                title: this.$tc('sw-sales-channel.detail.productComparison.templates.message.template-applied-title'),
                message: this.$tc('sw-sales-channel.detail.productComparison.templates.message.template-applied-message')
            });
        },

<<<<<<< HEAD
        loadStorefrontSalesChannels() {
            const criteria = new Criteria();

            criteria.addFilter(Criteria.equals('typeId', '8a243080f92e4c719546314b577cf82b'));

            this.isLoading = true;
            return this.salesChannelRepository
                .search(criteria, Context.api)
                .then((searchResult) => {
                    this.storefrontSalesChannels = searchResult;
                    this.isLoading = false;
                });
        },

=======
>>>>>>> cecf0f56
        loadCustomFieldSets() {
            const criteria = new Criteria(1, 100);

            criteria.addFilter(Criteria.equals('relations.entityName', 'sales_channel'));
            criteria.getAssociation('customFields')
                .addSorting(Criteria.sort('config.customFieldPosition'));

            this.customFieldRepository
                .search(criteria, Context.api)
                .then((searchResult) => {
                    this.customFieldSets = searchResult;
                });
        },

        generateAccessUrl() {
            if (!this.productExport.salesChannelDomain) {
                this.productComparison.productComparisonAccessUrl = '';
                return;
            }

            const salesChannelDomainUrl = this.productExport.salesChannelDomain.url.replace(/\/+$/g, '');
            this.productComparison.productComparisonAccessUrl =
                `${salesChannelDomainUrl}/export/${this.productExport.accessKey}/${this.productExport.fileName}`;
        },

        loadProductExportTemplates() {
            this.productComparison.templateOptions = Object.values(this.exportTemplateService.getProductExportTemplateRegistry());
            this.productComparison.templates = this.exportTemplateService.getProductExportTemplateRegistry();
        },

        saveFinish() {
            this.isSaveSuccessful = false;
        },

        setInvalidFileName(invalidFileName) {
            this.productComparison.invalidFileName = invalidFileName;
        },

        onSave() {
            this.isLoading = true;

            this.isSaveSuccessful = false;
            if (this.isProductComparison && this.salesChannel.productExports.length === 0) {
                this.salesChannel.productExports.add(this.productExport);
            }

            this.salesChannelRepository
                .save(this.salesChannel, Context.api)
                .then(() => {
                    this.isLoading = false;
                    this.isSaveSuccessful = true;

                    this.$root.$emit('sales-channel-change');
                    this.loadEntityData();
                }).catch(() => {
                    this.isLoading = false;

                    this.createNotificationError({
                        title: this.$tc('sw-sales-channel.detail.titleSaveError'),
                        message: this.$tc('sw-sales-channel.detail.messageSaveError', 0, {
                            name: this.salesChannel.name || this.placeholder(this.salesChannel, 'name')
                        })
                    });
                });
        },

        abortOnLanguageChange() {
            return this.salesChannelRepository.hasChanges(this.salesChannel);
        },

        saveOnLanguageChange() {
            return this.onSave();
        },

        onChangeLanguage() {
            this.loadEntityData();
        }
    }
});<|MERGE_RESOLUTION|>--- conflicted
+++ resolved
@@ -208,23 +208,6 @@
             });
         },
 
-<<<<<<< HEAD
-        loadStorefrontSalesChannels() {
-            const criteria = new Criteria();
-
-            criteria.addFilter(Criteria.equals('typeId', '8a243080f92e4c719546314b577cf82b'));
-
-            this.isLoading = true;
-            return this.salesChannelRepository
-                .search(criteria, Context.api)
-                .then((searchResult) => {
-                    this.storefrontSalesChannels = searchResult;
-                    this.isLoading = false;
-                });
-        },
-
-=======
->>>>>>> cecf0f56
         loadCustomFieldSets() {
             const criteria = new Criteria(1, 100);
 
