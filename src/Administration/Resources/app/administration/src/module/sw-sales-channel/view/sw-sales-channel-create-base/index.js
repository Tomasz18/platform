import template from './sw-sales-channel-create-base.html.twig';

const { Component } = Shopware;

Component.extend('sw-sales-channel-create-base', 'sw-sales-channel-detail-base', {
    template,

    created() {
<<<<<<< HEAD
        this.onGenerateKeys();
        if (this.isProductComparison) {
            this.onGenerateProductExportKey(false);
=======
        this.createdComponent();
    },

    methods: {
        createdComponent() {
            this.onGenerateKeys();
>>>>>>> 99a34e01
        }
    }
});<|MERGE_RESOLUTION|>--- conflicted
+++ resolved
@@ -6,18 +6,15 @@
     template,
 
     created() {
-<<<<<<< HEAD
-        this.onGenerateKeys();
-        if (this.isProductComparison) {
-            this.onGenerateProductExportKey(false);
-=======
         this.createdComponent();
     },
 
     methods: {
         createdComponent() {
             this.onGenerateKeys();
->>>>>>> 99a34e01
+            if (this.isProductComparison) {
+                this.onGenerateProductExportKey(false);
+            }
         }
     }
 });