import { mapApiErrors } from 'src/app/service/map-errors.service';
import template from './sw-sales-channel-detail-base.html.twig';
import './sw-sales-channel-detail-base.scss';

const { Component, Mixin, Context, Defaults } = Shopware;
const { Criteria } = Shopware.Data;
<<<<<<< HEAD
const ShopwareError = Shopware.Classes.ShopwareError;
const utils = Shopware.Utils;
=======
const domUtils = Shopware.Utils.dom;
>>>>>>> 99a34e01

Component.register('sw-sales-channel-detail-base', {
    template,

    mixins: [
        Mixin.getByName('notification'),
        Mixin.getByName('placeholder')
    ],

    inject: [
        'salesChannelService',
        'productExportService',
        'repositoryFactory'
    ],

    props: {
        salesChannel: {
            required: true
        },

        productExport: {
            // type: Entity
            type: Object,
            required: true
        },

        storefrontSalesChannelCriteria: {
            type: Criteria,
            required: false
        },

        customFieldSets: {
            type: Array,
            required: true
        },

        isLoading: {
            type: Boolean,
            default: false
        },

        productComparisonAccessUrl: {
            type: String,
            default: ''
        },

        templateOptions: {
            type: Array,
            default: []
        },

        showTemplateModal: {
            type: Boolean,
            default: false
        },

        templateName: {
            type: String,
            default: null
        }
    },

    data() {
        return {
            showDeleteModal: false,
<<<<<<< HEAD
            defaultSnippetSetId: '71a916e745114d72abafbfdc51cbd9d0',
            isLoadingDomains: false,
            deleteDomain: null,
            storefrontSalesChannels: [],
            storefrontDomains: [],
            selectedStorefrontSalesChannel: null,
            invalidFileName: false,
            isFileNameChecking: false
=======
            defaultSnippetSetId: '71a916e745114d72abafbfdc51cbd9d0'
>>>>>>> 99a34e01
        };
    },

    computed: {
        secretAccessKeyFieldType() {
            return this.showSecretAccessKey ? 'text' : 'password';
        },

        isStoreFront() {
            return this.salesChannel.typeId === Defaults.storefrontSalesChannelTypeId;
        },

        salesChannelRepository() {
            return this.repositoryFactory.create('sales_channel');
        },

        isProductComparison() {
            return this.salesChannel.typeId === 'ed535e5722134ac1aa6524f73e26881b';
        },

        storefrontSalesChannelDomainCriteria() {
            const criteria = new Criteria();

            return criteria.addFilter(Criteria.equals('salesChannelId', this.productExport.storefrontSalesChannelId));
        },

        storefrontSalesChannelCurrencyCriteria() {
            const criteria = new Criteria();

            criteria.addAssociation('salesChannels');

            return criteria.addFilter(Criteria.equals('salesChannels.id', this.productExport.storefrontSalesChannelId));
        },

        storefrontDomainsLoaded() {
            return this.storefrontDomains.length > 0;
        },

        domainRepository() {
            return this.repositoryFactory.create(
                this.salesChannel.domains.entity,
                this.salesChannel.domains.source
            );
        },

<<<<<<< HEAD
        globalDomainRepository() {
            return this.repositoryFactory.create('sales_channel_domain');
        },

        salesChannelRepository() {
            return this.repositoryFactory.create('sales_channel');
        },

        productExportRepository() {
            return this.repositoryFactory.create('product_export');
        },

=======
>>>>>>> 99a34e01
        mainNavigationCriteria() {
            const criteria = new Criteria(1, 10);
            return criteria.addFilter(Criteria.equals('type', 'page'));
        },

        getIntervalOptions() {
            return [
                {
                    id: 0,
                    name: this.$tc('sw-sales-channel.detail.productComparison.intervalLabels.0')
                },
                {
                    id: 120,
                    name: this.$tc('sw-sales-channel.detail.productComparison.intervalLabels.120')
                },
                {
                    id: 300,
                    name: this.$tc('sw-sales-channel.detail.productComparison.intervalLabels.300')
                },
                {
                    id: 600,
                    name: this.$tc('sw-sales-channel.detail.productComparison.intervalLabels.600')
                },
                {
                    id: 900,
                    name: this.$tc('sw-sales-channel.detail.productComparison.intervalLabels.900')
                },
                {
                    id: 1800,
                    name: this.$tc('sw-sales-channel.detail.productComparison.intervalLabels.1800')
                },
                {
                    id: 3600,
                    name: this.$tc('sw-sales-channel.detail.productComparison.intervalLabels.3600')
                },
                {
                    id: 7200,
                    name: this.$tc('sw-sales-channel.detail.productComparison.intervalLabels.7200')
                },
                {
                    id: 14400,
                    name: this.$tc('sw-sales-channel.detail.productComparison.intervalLabels.14400')
                },
                {
                    id: 28800,
                    name: this.$tc('sw-sales-channel.detail.productComparison.intervalLabels.28800')
                },
                {
                    id: 43200,
                    name: this.$tc('sw-sales-channel.detail.productComparison.intervalLabels.43200')
                },
                {
                    id: 86400,
                    name: this.$tc('sw-sales-channel.detail.productComparison.intervalLabels.86400')
                },
                {
                    id: 172800,
                    name: this.$tc('sw-sales-channel.detail.productComparison.intervalLabels.172800')
                },
                {
                    id: 259200,
                    name: this.$tc('sw-sales-channel.detail.productComparison.intervalLabels.259200')
                },
                {
                    id: 345600,
                    name: this.$tc('sw-sales-channel.detail.productComparison.intervalLabels.345600')
                },
                {
                    id: 432000,
                    name: this.$tc('sw-sales-channel.detail.productComparison.intervalLabels.432000')
                },
                {
                    id: 518400,
                    name: this.$tc('sw-sales-channel.detail.productComparison.intervalLabels.518400')
                },
                {
                    id: 604800,
                    name: this.$tc('sw-sales-channel.detail.productComparison.intervalLabels.604800')
                }
            ];
        },

        getFileFormatOptions() {
            return [
                {
                    id: 'csv',
                    name: this.$tc('sw-sales-channel.detail.productComparison.fileFormatLabels.csv')
                },
                {
                    id: 'xml',
                    name: this.$tc('sw-sales-channel.detail.productComparison.fileFormatLabels.xml')
                }
            ];
        },

        getEncodingOptions() {
            return [
                {
                    id: 'ISO-8859-1',
                    name: 'ISO-8859-1'
                },
                {
                    id: 'UTF-8',
                    name: 'UTF-8'
                }
            ];
        },

        invalidFileNameError() {
            if (this.invalidFileName && !this.isFileNameChecking) {
                this.$emit('invalid-file-name');
                return new ShopwareError({ code: 'DUPLICATED_PRODUCT_EXPORT_FILE_NAME' });
            }

            this.$emit('valid-file-name');
            return null;
        },

        ...mapApiErrors('salesChannel',
            [
                'paymentMethodId',
                'shippingMethodId',
                'countryId',
                'currencyId',
                'languageId',
                'customerGroupId',
                'navigationCategoryId'
            ])
    },

    methods: {
        onGenerateKeys() {
            this.salesChannelService.generateKey().then((response) => {
                this.salesChannel.accessKey = response.accessKey;
            }).catch(() => {
                this.createNotificationError({
                    title: this.$tc('sw-sales-channel.detail.titleAPIError'),
                    message: this.$tc('sw-sales-channel.detail.messageAPIError')
                });
            });
        },

        onGenerateProductExportKey(displaySaveNotification = true) {
            this.productExportService.generateKey().then((response) => {
                this.productExport.accessKey = response.accessKey;
                this.$emit('access-key-changed');

                if (displaySaveNotification) {
                    this.createNotificationInfo({
                        title: this.$tc('sw-sales-channel.detail.productComparison.titleAccessKeyChanged'),
                        message: this.$tc('sw-sales-channel.detail.productComparison.messageAccessKeyChanged')
                    });
                }
            }).catch(() => {
                this.createNotificationError({
                    title: this.$tc('sw-sales-channel.detail.titleAPIError'),
                    message: this.$tc('sw-sales-channel.detail.messageAPIError')
                });
            });
        },

        onDefaultItemAdd(item, ref, property) {
            if (!this.salesChannel[property].has(item.id)) {
                this.salesChannel[property].push(item);
            }
        },

        onRemoveItem(item, ref, property) {
            const defaultSelection = this.$refs[ref].singleSelection;
            if (defaultSelection !== null && item.id === defaultSelection.id) {
                this.salesChannel[property] = null;
            }
        },

        onToggleActive() {
            if (this.salesChannel.active !== true || this.isProductComparison) {
                return;
            }

            const criteria = new Criteria();
            criteria.addAssociation('themes');

            this.salesChannelRepository
                .get(this.$route.params.id, Context.api, criteria)
                .then((entity) => {
                    if (entity.extensions.themes !== undefined && entity.extensions.themes.length >= 1) {
                        return;
                    }

                    this.salesChannel.active = false;
                    this.createNotificationError({
                        title: this.$tc('sw-sales-channel.detail.titleActivateError'),
                        message: this.$tc('sw-sales-channel.detail.messageActivateWithoutThemeError', 0, {
                            name: this.salesChannel.name || this.placeholder(this.salesChannel, 'name')
                        })
                    });
                });
        },

        onCloseDeleteModal() {
            this.showDeleteModal = false;
        },

        onConfirmDelete() {
            this.showDeleteModal = false;

            this.$nextTick(() => {
                this.deleteSalesChannel(this.salesChannel.id);
                this.$router.push({ name: 'sw.dashboard.index' });
            });
        },

        deleteSalesChannel(salesChannelId) {
            this.salesChannelRepository.delete(salesChannelId, Context.api).then(() => {
                this.$root.$emit('sales-channel-change');
            });
        },

<<<<<<< HEAD
        onClickAddDomain() {
            const newDomain = this.domainRepository.create(Shopware.Context.api);
            newDomain.snippetSetId = this.defaultSnippetSetId;

            this.salesChannel.domains.add(newDomain);
        },

        onClickDeleteDomain(domain) {
            if (domain.isNew()) {
                this.onConfirmDeleteDomain(domain);
            } else {
                this.deleteDomain = domain;
            }
        },

        onConfirmDeleteDomain(domain) {
            this.deleteDomain = null;

            this.$nextTick(() => {
                this.salesChannel.domains.remove(domain.id);

                if (domain.isNew()) {
                    return;
                }

                this.domainRepository.delete(domain.id, Shopware.Context.api);
            });
        },

        onCloseDeleteDomainModal() {
            this.deleteDomain = null;
        },

        onStorefrontSelectionChange(storefrontSalesChannelId) {
            this.salesChannelRepository
                .get(storefrontSalesChannelId, Shopware.Context.api)
                .then((entity) => {
                    this.salesChannel.languageId = entity.languageId;
                    this.salesChannel.currencyId = entity.currencyId;
                    this.salesChannel.paymentMethodId = entity.paymentMethodId;
                    this.salesChannel.shippingMethodId = entity.shippingMethodId;
                    this.salesChannel.countryId = entity.countryId;
                    this.salesChannel.navigationCategoryId = entity.navigationCategoryId;
                    this.salesChannel.navigationCategoryVersionId = entity.navigationCategoryVersionId;
                    this.salesChannel.customerGroupId = entity.customerGroupId;
                });
        },

        onStorefrontDomainSelectionChange(storefrontSalesChannelDomainId) {
            this.globalDomainRepository
                .get(storefrontSalesChannelDomainId, Shopware.Context.api)
                .then((entity) => {
                    this.productExport.salesChannelDomain = entity;
                    this.productExport.currencyId = entity.currencyId;
                    this.$emit('domain-changed');
                });
        },

        loadStorefrontSalesChannels() {
            const criteria = new Criteria();

            criteria.addFilter(Criteria.equals('typeId', '8a243080f92e4c719546314b577cf82b'));

            this.isLoading = true;
            this.salesChannelRepository
                .search(criteria, Shopware.Context.api)
                .then((searchResult) => {
                    this.storefrontSalesChannels = searchResult;
                    this.isLoading = false;
                });
        },

        loadStorefrontDomains(storefrontSalesChannelId) {
            const criteria = new Criteria();

            criteria.addFilter(Criteria.equals('salesChannelId', storefrontSalesChannelId));

            this.globalDomainRepository
                .search(criteria, Shopware.Context.api)
                .then((searchResult) => {
                    this.storefrontDomains = searchResult;
                });
        },

        onChangeFileName() {
            this.isFileNameChecking = true;
            this.onChangeFileNameDebounce();
        },

        onChangeFileNameDebounce: utils.debounce(function executeChange() {
            if (!this.productExport) {
                return;
            }

            if (typeof this.productExport.fileName !== 'string' ||
                this.productExport.fileName.trim() === ''
            ) {
                this.invalidFileName = false;
                this.isFileNameChecking = false;
                return;
            }

            const criteria = new Criteria(1, 1);
            criteria.addFilter(
                Criteria.multi(
                    'AND',
                    [
                        Criteria.equals('fileName', this.productExport.fileName),
                        Criteria.not('AND', [Criteria.equals('id', this.productExport.id)])
                    ]
                )
            );

            this.productExportRepository.search(criteria, Shopware.Context.api).then(({ total }) => {
                this.invalidFileName = total > 0;
                this.isFileNameChecking = false;
            }).catch(() => {
                this.invalidFileName = true;
                this.isFileNameChecking = false;
            });
        }, 500)
=======
        copyToClipboard() {
            domUtils.copyToClipboard(this.salesChannel.accessKey);
        }
>>>>>>> 99a34e01
    }
});<|MERGE_RESOLUTION|>--- conflicted
+++ resolved
@@ -4,12 +4,9 @@
 
 const { Component, Mixin, Context, Defaults } = Shopware;
 const { Criteria } = Shopware.Data;
-<<<<<<< HEAD
+const domUtils = Shopware.Utils.dom;
 const ShopwareError = Shopware.Classes.ShopwareError;
 const utils = Shopware.Utils;
-=======
-const domUtils = Shopware.Utils.dom;
->>>>>>> 99a34e01
 
 Component.register('sw-sales-channel-detail-base', {
     template,
@@ -75,7 +72,6 @@
     data() {
         return {
             showDeleteModal: false,
-<<<<<<< HEAD
             defaultSnippetSetId: '71a916e745114d72abafbfdc51cbd9d0',
             isLoadingDomains: false,
             deleteDomain: null,
@@ -84,9 +80,6 @@
             selectedStorefrontSalesChannel: null,
             invalidFileName: false,
             isFileNameChecking: false
-=======
-            defaultSnippetSetId: '71a916e745114d72abafbfdc51cbd9d0'
->>>>>>> 99a34e01
         };
     },
 
@@ -132,21 +125,14 @@
             );
         },
 
-<<<<<<< HEAD
         globalDomainRepository() {
             return this.repositoryFactory.create('sales_channel_domain');
         },
 
-        salesChannelRepository() {
-            return this.repositoryFactory.create('sales_channel');
-        },
-
         productExportRepository() {
             return this.repositoryFactory.create('product_export');
         },
 
-=======
->>>>>>> 99a34e01
         mainNavigationCriteria() {
             const criteria = new Criteria(1, 10);
             return criteria.addFilter(Criteria.equals('type', 'page'));
@@ -365,38 +351,8 @@
             });
         },
 
-<<<<<<< HEAD
-        onClickAddDomain() {
-            const newDomain = this.domainRepository.create(Shopware.Context.api);
-            newDomain.snippetSetId = this.defaultSnippetSetId;
-
-            this.salesChannel.domains.add(newDomain);
-        },
-
-        onClickDeleteDomain(domain) {
-            if (domain.isNew()) {
-                this.onConfirmDeleteDomain(domain);
-            } else {
-                this.deleteDomain = domain;
-            }
-        },
-
-        onConfirmDeleteDomain(domain) {
-            this.deleteDomain = null;
-
-            this.$nextTick(() => {
-                this.salesChannel.domains.remove(domain.id);
-
-                if (domain.isNew()) {
-                    return;
-                }
-
-                this.domainRepository.delete(domain.id, Shopware.Context.api);
-            });
-        },
-
-        onCloseDeleteDomainModal() {
-            this.deleteDomain = null;
+        copyToClipboard() {
+            domUtils.copyToClipboard(this.salesChannel.accessKey);
         },
 
         onStorefrontSelectionChange(storefrontSalesChannelId) {
@@ -487,10 +443,5 @@
                 this.isFileNameChecking = false;
             });
         }, 500)
-=======
-        copyToClipboard() {
-            domUtils.copyToClipboard(this.salesChannel.accessKey);
-        }
->>>>>>> 99a34e01
     }
 });