import template from './sw-settings-shopware-updates-wizard.html.twig';
import './sw-settings-shopware-updates-wizard.scss';

const { Component, Mixin } = Shopware;

Component.register('sw-settings-shopware-updates-wizard', {
    template,

    inject: ['updateService'],
    mixins: [
        Mixin.getByName('notification')
    ],

    data() {
        return {
            updateInfo: {
                version: null,
                changelog: null
            },
            requirements: [],
            plugins: [],
            isLoading: true,
            checkedBackupCheckbox: false,
            updateRunning: false,
            progressbarValue: 0,
            step: 'download',
            updaterIsRunning: false,
            updateModalShown: false,
            chosenPluginBehaviour: ''
        };
    },

    metaInfo() {
        return {
            title: this.$createTitle()
        };
    },

    created() {
        this.createdComponent();
    },

    methods: {
        createdComponent() {
            this.updateService.checkForUpdates().then(response => {
                this.updateInfo = response;

                if (response.version) {
                    this.updateService.checkRequirements().then(requirementsStore => {
                        this.onRequirementsResponse(requirementsStore);
                    });
                } else {
                    this.isLoading = false;
                }
            });
        },

        onRequirementsResponse(requirementsStore) {
            this.requirements = requirementsStore;
            this.updateService.pluginCompatibility().then(plugins => {
                this.plugins = plugins;

                if (this.displayUnknownPluginsWarning && this.displayIncompatiblePluginsWarning) {
                    this.chosenPluginBehaviour = 'all';
                } else if (this.displayIncompatiblePluginsWarning) {
                    this.chosenPluginBehaviour = 'notCompatible';
                }

                this.isLoading = false;
            });
        },

        startUpdateProcess() {
            this.updateModalShown = false;
            this.$emit('update-started');
            this.updaterIsRunning = true;
            this.createNotificationSuccess({
                title: this.$tc('sw-settings-shopware-updates.notifications.title'),
                message: this.$tc('sw-settings-shopware-updates.notifications.updateStarted')
            });

            this.downloadUpdate(0);
        },

        stopUpdateProcess() {
            this.updateModalShown = false;
            this.$emit('update-stopped');
            this.updaterIsRunning = false;
            this.createNotificationInfo({
                title: this.$tc('sw-settings-shopware-updates.notifications.title'),
                message: this.$tc('sw-settings-shopware-updates.notifications.updateStopped')
            });
        },

        downloadUpdate(offset) {
            this.updateService.downloadUpdate(offset).then(response => {
                this.progressbarValue = (Math.floor((response.offset / response.total) * 100));

                if (response.offset === response.total && response.success) {
                    this.progressbarValue = 0;
                    this.deactivatePlugins(0);
                } else if (response.offset !== response.total && response.success) {
                    this.downloadUpdate(response.offset);
                } else {
                    this.createNotificationError({
                        title: this.$tc('sw-settings-shopware-updates.notifications.title'),
                        message: this.$tc('sw-settings-shopware-updates.notifications.downloadFailed')
                    });
                }
            }).catch(() => {
                this.createNotificationError({
                    title: this.$tc('sw-settings-shopware-updates.notifications.title'),
                    message: this.$tc('sw-settings-shopware-updates.notifications.downloadFailed')
                });
            });
        },

        deactivatePlugins(offset) {
            this.step = 'deactivate';
            this.updateService.deactivatePlugins(offset, this.chosenPluginBehaviour).then(response => {
                this.progressbarValue = (Math.floor((response.offset / response.total) * 100));

                if (response.offset === response.total && response.success) {
                    this.progressbarValue = 0;
                    this.unpackUpdate(0);
                } else if (response.offset !== response.total && response.success) {
                    this.deactivatePlugins(response.offset);
                } else {
                    this.createNotificationError({
                        title: this.$tc('sw-settings-shopware-updates.notifications.title'),
                        message: this.$tc('sw-settings-shopware-updates.notifications.deactivationFailed')
                    });
                }
            }).catch((e) => {
                this.stopUpdateProcess();

                const context = {
                    code: e.response.data.errors[0].code,
                    meta: e.response.data.errors[0].meta
                };

                if (context.code === 'FRAMEWORK__PLUGIN_HAS_DEPENDANTS') {
                    this.createNotificationWarning({
                        title: this.$tc('sw-plugin.errors.titlePluginDeactivationFailed'),
                        message: this.$tc(
                            'sw-plugin.errors.messageDeactivationFailedBecauseOfActiveDependants',
                            null,
<<<<<<< HEAD
                            null, {
=======
                            null,
                            {
>>>>>>> c77fd980
                                dependency: context.meta.parameters.dependency,
                                dependantNames: context.meta.parameters.dependantNames
                            }
                        )
                    });
                } else {
                    this.createNotificationError({
                        title: this.$tc('sw-settings-shopware-updates.notifications.title'),
                        message: this.$tc('sw-settings-shopware-updates.notifications.deactivationFailed')
                    });
                }
            });
        },

        unpackUpdate(offset) {
            this.step = 'unpack';
            this.updateService.unpackUpdate(offset).then(response => {
                this.progressbarValue = (Math.floor((response.offset / response.total) * 100));

                if (response.redirectTo) {
                    window.location.href = response.redirectTo;
                } else if (response.offset !== response.total && response.success) {
                    this.unpackUpdate(response.offset);
                } else {
                    this.createNotificationError({
                        title: this.$tc('sw-settings-shopware-updates.notifications.title'),
                        message: this.$tc('sw-settings-shopware-updates.notifications.unpackFailed')
                    });
                }
            });
        }
    },
    computed: {
        updatePossible() {
            // check if result of every requirement is true. If it's the case return true otherwise return false.
            return this.requirements.every(requirement => requirement.result === true);
        },

        updateButtonTooltip() {
            if (this.updatePossible) {
                return {
                    message: '',
                    disabled: true
                };
            }

            return {
                message: this.$tc('sw-settings-shopware-updates.infos.requirementsNotMet'),
                position: 'bottom'
            };
        },

        changelog() {
            if (!this.updateInfo.version) {
                return '';
            }

            if (this.$i18n.locale.substr(0, 2) === 'de') {
                return this.updateInfo.changelog.de.changelog;
            }

            return this.updateInfo.changelog.en.changelog;
        },

        displayIncompatiblePluginsWarning() {
            return this.plugins.some((plugin) => {
                return plugin.statusName !== 'compatible' && plugin.statusName !== 'notInStore';
            });
        },

        displayUnknownPluginsWarning() {
            return this.plugins.some((plugin) => {
                return plugin.statusName === 'notInStore';
            });
        },

        displayAllPluginsOkayInfo() {
            return !(this.displayIncompatiblePluginsWarning || this.displayUnknownPluginsWarning);
        },

        optionDeactivateIncompatibleTranslation() {
            const deactivateIncompatTrans = this.$tc('sw-settings-shopware-updates.plugins.actions.deactivateIncompatible');
            const isRecommended = this.displayIncompatiblePluginsWarning && !this.displayUnknownPluginsWarning ?
                this.$tc('sw-settings-shopware-updates.plugins.actions.recommended') : '';

            return `${deactivateIncompatTrans} ${isRecommended}`;
        },

        optionDeactivateAllTranslation() {
            const deactiveAllTrans = this.$tc('sw-settings-shopware-updates.plugins.actions.deactivateAll');
            const isRecommended = this.displayIncompatiblePluginsWarning && this.displayUnknownPluginsWarning ?
                this.$tc('sw-settings-shopware-updates.plugins.actions.recommended') : '';

            return `${deactiveAllTrans} ${isRecommended}`;
        }
    }
});<|MERGE_RESOLUTION|>--- conflicted
+++ resolved
@@ -145,12 +145,7 @@
                         message: this.$tc(
                             'sw-plugin.errors.messageDeactivationFailedBecauseOfActiveDependants',
                             null,
-<<<<<<< HEAD
                             null, {
-=======
-                            null,
-                            {
->>>>>>> c77fd980
                                 dependency: context.meta.parameters.dependency,
                                 dependantNames: context.meta.parameters.dependantNames
                             }
@@ -202,7 +197,6 @@
                 position: 'bottom'
             };
         },
-
         changelog() {
             if (!this.updateInfo.version) {
                 return '';
@@ -214,23 +208,19 @@
 
             return this.updateInfo.changelog.en.changelog;
         },
-
         displayIncompatiblePluginsWarning() {
             return this.plugins.some((plugin) => {
                 return plugin.statusName !== 'compatible' && plugin.statusName !== 'notInStore';
             });
         },
-
         displayUnknownPluginsWarning() {
             return this.plugins.some((plugin) => {
                 return plugin.statusName === 'notInStore';
             });
         },
-
         displayAllPluginsOkayInfo() {
             return !(this.displayIncompatiblePluginsWarning || this.displayUnknownPluginsWarning);
         },
-
         optionDeactivateIncompatibleTranslation() {
             const deactivateIncompatTrans = this.$tc('sw-settings-shopware-updates.plugins.actions.deactivateIncompatible');
             const isRecommended = this.displayIncompatiblePluginsWarning && !this.displayUnknownPluginsWarning ?
@@ -238,7 +228,6 @@
 
             return `${deactivateIncompatTrans} ${isRecommended}`;
         },
-
         optionDeactivateAllTranslation() {
             const deactiveAllTrans = this.$tc('sw-settings-shopware-updates.plugins.actions.deactivateAll');
             const isRecommended = this.displayIncompatiblePluginsWarning && this.displayUnknownPluginsWarning ?
