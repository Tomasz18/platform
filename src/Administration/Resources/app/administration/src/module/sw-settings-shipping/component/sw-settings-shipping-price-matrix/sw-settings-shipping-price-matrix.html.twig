{% block sw_settings_shipping_price_matrix %}
    <sw-card
        :title="cardTitle"
        :isLoading="isLoading"
        class="sw-settings-shipping-price-matrix">
        {% block sw_settings_shipping_price_matrix_topbar_alert %}
            <sw-alert
                class="sw-settings-shipping-price-matrix__new-matrix-alert"
                v-if="priceGroup.isNew"
                variant="warning"
                :title="$tc('global.default.warning')"
                :closable="false">
                {{ $tc('sw-settings-shipping.priceMatrix.newMatrixAlertMessage') }}
            </sw-alert>
         {% endblock %}
        {% block sw_settings_shipping_price_matrix_topbar %}
            <sw-container columns="1fr 160px 35px"
                          gap="0px 24px"
                          class="sw-settings-shipping-price-matrix__top-container">
                {% block sw_settings_shipping_price_matrix_topbar_rule_select %}
                    <sw-select-rule-create
                        class="sw-settings-shipping-price-matrix__top-container-rule-select"
                        :ruleId="priceGroup.ruleId"
                        :ruleFilter="ruleFilterCriteria"
                        size="small"
                        :disabled="disabled"
                        :placeholder="mainRulePlaceholder"
                        @save-rule="onSaveMainRule">
                        <template #result-item="{ item, index, labelProperty, searchTerm, highlightSearchTerm, isSelected, setValue, getKey }">
                            <li is="sw-select-result"
                                :disabled="usedRules.includes(item.id) && !isSelected(item)"
                                v-tooltip="{
                                    showDelay: 300,
                                    message: $tc('sw-settings-shipping.priceMatrix.ruleAlreadyUsed'),
                                    disabled: !usedRules.includes(item.id) && !isSelected(item)
                                }"
                                :selected="isSelected(item)"
                                @item-select="setValue"
                                v-bind="{ item, index }">
                                <sw-highlight-text v-if="highlightSearchTerm"
                                                   :text="getKey(item, labelProperty) || getKey(item, `translated.${labelProperty}`)"
                                                   :searchTerm="searchTerm">
                                </sw-highlight-text>
                                <template v-else>
                                    {{ getKey(item, labelProperty) || getKey(item, `translated.${labelProperty}`) }}
                                </template>
                            </li>
                        </template>
                    </sw-select-rule-create>
                {% endblock %}

                {% block sw_settings_shipping_price_matrix_topbar_new_price %}
                    <sw-button
                        size="x-small"
                        class="sw-settings-shipping-price-matrix__top-container-add-new-rule"
                       :variant="!showDataGrid ? '': 'ghost'"
                       :disabled="!showDataGrid || disabled"
                       @click="onAddNewShippingPrice">
                        <template v-if="isRuleMatrix">
                            {{ $tc('sw-settings-shipping.priceMatrix.addNewRule') }}
                        </template>
                        <template v-else>
                            {{ $tc('sw-settings-shipping.priceMatrix.addNewShippingPrice') }}
                        </template>
                    </sw-button>
                {% endblock %}

                {% block sw_settings_shipping_price_matrix_topbar_context_button %}
                    <sw-context-button :disabled="!showDataGrid || disabled"
                                       class="sw-settings-shipping-price-matrix__price-group-context">
                        {% block sw_settings_shipping_price_matrix_topbar_context_button_duplicate %}
                            <sw-context-menu-item
                                :disabled="newPriceMatrixExists"
                                v-tooltip="{
                                    showDelay: 300,
                                    showOnDisabledElements: true,
                                    message: $tc('sw-settings-shipping.priceMatrix.newMatrixAlreadyExists'),
                                    disabled: !newPriceMatrixExists
                                }"
                                @click="$emit('duplicate-price-matrix', priceGroup)"
                                class="sw-settings-shipping-price-matrix__action-duplicate">
                                {{ $tc('sw-settings-shipping.priceMatrix.duplicateMatrixContextLabel') }}
                            </sw-context-menu-item>
                        {% endblock %}
                        {% block sw_settings_shipping_price_matrix_topbar_context_button_delete %}
                            <sw-context-menu-item
                                @click="onDeletePriceMatrix"
                                class="sw-settings-shipping-price-matrix__action-delete"
                                variant="danger">
                                {{ $tc('sw-settings-shipping.priceMatrix.deleteMatrixContextLabel') }}
                            </sw-context-menu-item>
                        {% endblock %}
                    </sw-context-button>
                {% endblock %}
            </sw-container>
        {% endblock %}

        {% block sw_settings_shipping_price_matrix_price_grid %}
            <sw-data-grid v-if="showDataGrid"
                          :dataSource="priceGroup.prices"
                          :columns="ruleColumns"
                          :showSettings="true"
                          :compactMode="true">
                {% block sw_settings_shipping_price_matrix_price_grid_column_calculcation_rule %}
                    <template slot="column-calculationRule" slot-scope="{ item, itemIndex, compact }">
                        <sw-select-rule-create
                            class="sw-settings-shipping-price-matrix__column-calculation-rule-select"
                            size="small"
                            :disabled="disabled"
                            :ruleId="item.calculationRuleId"
                            :ruleFilter="shippingRuleFilterCriteria"
                            :placeholder="$tc('sw-settings-shipping.priceMatrix.chooseCustomRule')"
                            @save-rule="(ruleId) => onSaveCustomShippingRule(ruleId, item)">
                            <template #rule-modal="{ showRuleModal, onSaveRule, onCloseRuleModal }">
                                <sw-price-rule-modal
                                    v-if="showRuleModal"
                                    @save="onSaveRule"
                                    @modal-close="onCloseRuleModal"
                                    :allowedRuleScopes="['cart', 'checkout', 'global', 'lineItem']">
                                </sw-price-rule-modal>
                            </template>
                            <template #result-item="{ item, index, labelProperty, searchTerm, highlightSearchTerm, isSelected, setValue, getKey }">
                                <li is="sw-select-result"
                                    :disabled="usedCalculationRules.includes(item.id) && !isSelected(item)"
                                    v-tooltip="{
                                        showDelay: 300,
                                        message: $tc('sw-settings-shipping.priceMatrix.ruleAlreadyUsedInMatrix'),
                                        disabled: !usedCalculationRules.includes(item.id) && !isSelected(item)
                                    }"
                                    :selected="isSelected(item)"
                                    @item-select="setValue"
                                    v-bind="{ item, index }">
                                    <sw-highlight-text v-if="highlightSearchTerm"
                                                       :text="getKey(item, labelProperty) || getKey(item, `translated.${labelProperty}`)"
                                                       :searchTerm="searchTerm">
                                    </sw-highlight-text>
                                    <template v-else>
                                        {{ getKey(item, labelProperty) || getKey(item, `translated.${labelProperty}`) }}
                                    </template>
                                </li>
                            </template>
                        </sw-select-rule-create>
                    </template>
                {% endblock %}
                {% block sw_settings_shipping_price_matrix_price_grid_column_quantity_start %}
                    <template slot="column-quantityStart" slot-scope="{ item, itemIndex, compact }">
                        <sw-number-field
                            :disabled="disabled"
                            :name="`sw-field--${item.id}-quantity-start`"
                            :numberType="numberFieldType"
                            :size="compact ? 'small' : 'default'"
                            :min="priceGroup.prices[itemIndex - 1] ? priceGroup.prices[itemIndex - 1].quantityEnd : 0"
                            :max="item.quantityEnd ? item.quantityEnd : null"
                            :digits="3"
                            v-model="item.quantityStart">
                        </sw-number-field>
                    </template>
                {% endblock %}
                {% block sw_settings_shipping_price_matrix_price_grid_column_quantity_end %}
                    <template slot="column-quantityEnd" slot-scope="{ item, itemIndex, compact }">
                        <sw-number-field
                            :disabled="disabled"
                            :name="`sw-field--${item.id}-quantity-end`"
                            :numberType="numberFieldType"
                            :size="compact ? 'small' : 'default'"
                            :placeholder="$tc('sw-settings-shipping.priceMatrix.any')"
                            :validation="item.quantityEnd === null || item.quantityEnd > item.quantityStart"
                            :min="item.quantityStart"
                            :digits="3"
                            @change="onQuantityEndChange(item)"
                            v-model="item.quantityEnd">
                        </sw-number-field>
                    </template>
                {% endblock %}
                {% block sw_settings_shipping_price_matrix_price_grid_currencies_list %}
                    <template
                        v-for="currency in currencies"
                        :slot="`column-price-${currency.isoCode}`"
                        slot-scope="{ item, column, compact }">
                            <sw-inherit-wrapper
                                class="sw-settings-shipping-price-matrix__price"
                                :value="getPrice(item, currency)"
                                @input="setPrice(item, currency, $event)"
                                :hasParent="!currency.isSystemDefault"
                                :inheritedValue="currency.isSystemDefault ? null : convertDefaultPriceToCurrencyPrice(item, currency)">
                                <template #content="props">

                                    <sw-inheritance-switch
                                        v-if="!currency.isSystemDefault"
                                        class="sw-settings-shipping-price-matrix__price-inherit-icon"
                                        :isInherited="props.isInherited"
                                        :disabled="disabled"
                                        @inheritance-restore="props.restoreInheritance"
                                        @inheritance-remove="props.removeInheritance">
                                    </sw-inheritance-switch>

                                    <sw-number-field
                                        :name="`sw-field--${item.id}-${currency.id}-gross`"
                                        :size="compact ? 'small' : 'default'"
                                        class="sw-settings-shipping-price-matrix__price-input"
                                        v-model="props.currentValue.gross"
<<<<<<< HEAD
                                        :digits="50"
                                        :disabled="props.isInherited">
=======
                                        :disabled="props.isInherited || disabled">
>>>>>>> db2d8b6d
                                    </sw-number-field>
                                    <sw-number-field
                                        :name="`sw-field--${item.id}-${currency.id}-net`"
                                        :size="compact ? 'small' : 'default'"
                                        class="sw-settings-shipping-price-matrix__price-input"
                                        v-model="props.currentValue.net"
<<<<<<< HEAD
                                        :digits="50"
                                        :disabled="props.isInherited">
=======
                                        :disabled="props.isInherited || disabled">
>>>>>>> db2d8b6d
                                    </sw-number-field>
                                </template>
                            </sw-inherit-wrapper>
                    </template>
                {% endblock %}

                {% block sw_settings_shipping_price_matrix_price_grid_actions %}
                    <template #actions="{ item }">
                        {% block sw_settings_shipping_price_matrix_price_grid_actions_delete %}
                            <sw-context-menu-item :disabled="disableDeleteButton || disabled"
                                                  @click="onDeleteShippingPrice(item)"
                                                  variant="danger">
                                {{ $tc('sw-settings-shipping.priceMatrix.contextMenuDeletePrice') }}
                            </sw-context-menu-item>
                        {% endblock %}
                    </template>
                {% endblock %}
            </sw-data-grid>
        {% endblock %}

        {% block sw_settings_shipping_price_matrix_empty %}
            <div v-else class="sw-settings-shipping-price-matrix__empty">
                {% block sw_settings_shipping_price_matrix_empty_text %}
                    <p class="sw-settings-shipping-price-matrix__empty-text">
                        {{ $tc('sw-settings-shipping.priceMatrix.emptyText') }}
                    </p>
                {% endblock %}
                <sw-container columns="1fr 10px 1fr" gap="0px 24px">
                    {% block sw_settings_shipping_price_matrix_empty_property_store %}
                        <sw-single-select
                            class="sw-settings-shipping-price-matrix__empty--select-property"
                            :options="calculationTypes"
                            :value="priceGroup.calculation"
                            @change="onCalculationChange"
                            :disabled="disabled"
                            size="small"
                            :placeholder="$tc('sw-settings-shipping.priceMatrix.selectProperty')">
                        </sw-single-select>
                    {% endblock %}

                    <p class="sw-settings-shipping-price-matrix__empty-text-or">
                        {{ $tc('sw-settings-shipping.priceMatrix.textOr') }}
                    </p>

                    {% block sw_settings_shipping_price_matrix_empty_rule_select %}
                        <sw-select-rule-create
                            size="small"
                            :disabled="disabled"
                            :placeholder="$tc('sw-settings-shipping.priceMatrix.chooseCustomRule')"
                            @save-rule="onSaveCustomShippingRule">
                            <template #rule-modal="{ showRuleModal, onSaveRule, onCloseRuleModal }">
                                <sw-price-rule-modal
                                    v-if="showRuleModal"
                                    @save="onSaveRule"
                                    @modal-close="onCloseRuleModal"
                                    :allowedRuleScopes="['cart', 'checkout', 'global', 'lineItem']">
                                </sw-price-rule-modal>
                            </template>
                        </sw-select-rule-create>
                    {% endblock %}
                </sw-container>
            </div>
        {% endblock %}

        {% block sw_settings_shipping_price_matrix_delete_modal %}
            <sw-modal v-if="showDeleteModal"
                      @modal-close="onCloseDeleteModal"
                      :title="$tc('global.default.warning')"
                      variant="small">
                {% block sw_settings_shipping_price_matrix_delete_modal_confirm_delete_text %}
                    <p class="sw-settings-shipping-price-matrix__confirm-delete-text">
                        {{ confirmDeleteText }}
                    </p>
                {% endblock %}

                {% block sw_settings_shipping_price_matrix_delete_modal_footer %}
                    <template slot="modal-footer">
                        {% block sw_settings_shipping_price_matrix_delete_modal_cancel %}
                            <sw-button @click="onCloseDeleteModal" size="small">
                                {{ $tc('sw-settings-shipping.priceMatrix.buttonCancel') }}
                            </sw-button>
                        {% endblock %}

                        {% block sw_settings_shipping_price_matrix_delete_modal_confirm %}
                            <sw-button @click="onConfirmDeleteShippingPrice" variant="danger" size="small">
                                {{ $tc('sw-settings-shipping.priceMatrix.buttonDelete') }}
                            </sw-button>
                        {% endblock %}
                    </template>
                {% endblock %}
            </sw-modal>
        {% endblock %}
    </sw-card>
{% endblock %}<|MERGE_RESOLUTION|>--- conflicted
+++ resolved
@@ -199,24 +199,16 @@
                                         :size="compact ? 'small' : 'default'"
                                         class="sw-settings-shipping-price-matrix__price-input"
                                         v-model="props.currentValue.gross"
-<<<<<<< HEAD
                                         :digits="50"
-                                        :disabled="props.isInherited">
-=======
                                         :disabled="props.isInherited || disabled">
->>>>>>> db2d8b6d
                                     </sw-number-field>
                                     <sw-number-field
                                         :name="`sw-field--${item.id}-${currency.id}-net`"
                                         :size="compact ? 'small' : 'default'"
                                         class="sw-settings-shipping-price-matrix__price-input"
                                         v-model="props.currentValue.net"
-<<<<<<< HEAD
                                         :digits="50"
-                                        :disabled="props.isInherited">
-=======
                                         :disabled="props.isInherited || disabled">
->>>>>>> db2d8b6d
                                     </sw-number-field>
                                 </template>
                             </sw-inherit-wrapper>
