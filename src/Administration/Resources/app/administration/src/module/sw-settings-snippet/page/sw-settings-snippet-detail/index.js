--- conflicted
+++ resolved
@@ -230,7 +230,6 @@
 
                     snippet.translationKey = this.translationKey;
                     snippet.id = null;
-<<<<<<< HEAD
 
                     responses.push(
                         this.snippetRepository.save(snippet, Shopware.Context.api)
@@ -245,12 +244,6 @@
                     responses.push(
                         this.snippetRepository.delete(snippet.id, Shopware.Context.api)
                     );
-=======
-                    responses.push(this.snippetService.save(snippet));
-                } else if (snippet.origin !== snippet.value || snippet.origin.length <= 0) {
-                    // Only save if values differs from origin
-                    responses.push(this.snippetService.save(snippet));
->>>>>>> 03793d2a
                 }
             });
 
