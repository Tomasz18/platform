{% block sw_settings_list %}
    {% block sw_settings_product_feature_set_index %}
        <sw-page class="sw-settings-product-feature-sets-list">

            {% block sw_settings_product_feature_set_list_search_bar %}
                <template slot="search-bar">
                    <sw-search-bar
                        initialSearchType="feature_set"
                        :placeholder="$tc('sw-settings-product-feature-sets.general.placeholderSearchBar')"
                        :initialSearch="term"
                        @search="onSearch">
                    </sw-search-bar>
                </template>
            {% endblock %}

            {% block sw_settings_product_feature_set_list_smart_bar_header %}
                <template slot="smart-bar-header">
                    {% block sw_settings_product_feature_set_list_smart_bar_header_title %}
                        <h2>
                            {% block sw_settings_product_feature_set_list_smart_bar_header_title_text %}
                                {{ $tc('sw-settings.index.title') }} <sw-icon name="small-arrow-medium-right" small></sw-icon> {{ $tc('sw-settings-product-feature-sets.list.textHeadline') }}
                            {% endblock %}
                        </h2>
                    {% endblock %}
                </template>
            {% endblock %}

            {% block sw_settings_product_feature_set_list_smart_bar_actions %}
                <template slot="smart-bar-actions">
                    {% block sw_settings_product_feature_set_list_smart_bar_actions_add %}
                        <sw-button :routerLink="{ name: 'sw.settings.product.feature.sets.create' }"
                                   :disabled="!acl.can('product_feature_sets.creator')"
                                   class="sw-settings-product-feature-sets-list-grid__create-button"
                                   variant="primary">
                            {{ $tc('sw-settings-product-feature-sets.list.buttonAddEssentialCharacteristics') }}
                        </sw-button>
                    {% endblock %}
                </template>
            {% endblock %}

            {% block sw_settings_product_feature_set_list_smart_bar_language_switch %}
                <template #language-switch>
                    <sw-language-switch @on-change="onChangeLanguage"></sw-language-switch>
                </template>
            {% endblock %}

            <template #content>
                {% block sw_settings_product_feature_set_list_content %}
                    <div class="sw-product-feature-sets-list__content">

                        <sw-entity-listing ref="swSettingsProductFeatureSetsGrid"
                                           v-if="productFeatureSets"
                                           class="sw-settings-product-feature-sets-list-grid"
                                           :items="productFeatureSets"
                                           :columns="getProductFeatureSetsColumns()"
                                           :repository="productFeatureSetsRepository"
                                           detailRoute="sw.settings.product.feature.sets.detail"
<<<<<<< HEAD
                                           @inline-edit-save="onInlineEditSave"
=======
                                           :allowInlineEdit="acl.can('product_feature_sets.editor')"
                                           :allowEdit="acl.can('product_feature_sets.editor')"
                                           :allowView="acl.can('product_feature_sets.viewer')"
                                           :allowDelete="acl.can('product_feature_sets.deleter')"
>>>>>>> e65e8e27
                                           :isLoading="isLoading">

                            <template #column-features="{ item }">
                                <span v-if="item.features">
                                    {{ renderFeaturePreview(item.features) }}
                                </span>
                            </template>

                            {% block sw_settings_product_feature_set_list_grid_columns_actions %}
                                <template #actions="{ item }">

                                    {% block sw_settings_product_feature_set_list_grid_columns_actions_edit %}
                                        <sw-context-menu-item :routerLink="{ name: 'sw.settings.product.feature.sets.detail', params: { id: item.id, edit: 'edit' }}"
                                                              :disabled="!acl.can('product_feature_sets.editor')"
                                                              class="sw-product-feature-sets-list__edit-action">
                                            {{ $tc('sw-settings-product-feature-sets.list.contextMenuEdit') }}
                                        </sw-context-menu-item>
                                    {% endblock %}

                                    {% block sw_settings_product_feature_set_list_grid_columns_actions_delete %}
                                        <sw-context-menu-item :disabled="item.isSystemDefault || !acl.can('product_feature_sets.deleter')"
                                                              variant="danger"
                                                              class="sw-product-feature-sets-list__delete-action"
                                                              @click="onDelete(item.id)">
                                            {{ $tc('sw-settings-product-feature-sets.list.contextMenuDelete') }}
                                        </sw-context-menu-item>
                                    {% endblock %}

                                </template>
                            {% endblock %}

                            {% block sw_settings_product_feature_set_list_grid_action_modals %}
                                <template #action-modals="{ item }">

                                    {% block sw_settings_product_feature_set_list_delete_modal %}
                                        <sw-modal v-if="showDeleteModal"
                                                  @modal-close="onCloseDeleteModal"
                                                  :title="$tc('global.default.warning')"
                                                  variant="small">

                                            {% block sw_settings_product_feature_set_list_delete_modal_confirm_delete_text %}
                                                <p class="sw-settings-product-feature-sets-list__confirm-delete-text">
                                                    {{ $tc('sw-settings-product-feature-sets.list.textDeleteConfirm', 0, { name: item.name }) }}
                                                </p>
                                            {% endblock %}

                                            {% block sw_settings_product_feature_set_list_delete_modal_footer %}
                                                <template #modal-footer>

                                                    {% block sw_settings_product_feature_set_list_delete_modal_cancel %}
                                                        <sw-button @click="onCloseDeleteModal" size="small">
                                                            {{ $tc('sw-settings-product-feature-sets.list.buttonCancel') }}
                                                        </sw-button>
                                                    {% endblock %}

                                                    {% block sw_settings_product_feature_set_list_delete_modal_confirm %}
                                                        <sw-button @click="onConfirmDelete(item.id)" variant="danger" size="small">
                                                            {{ $tc('sw-settings-product-feature-sets.list.buttonDelete') }}
                                                        </sw-button>
                                                    {% endblock %}

                                                </template>
                                            {% endblock %}
                                        </sw-modal>
                                    {% endblock %}

                                </template>
                            {% endblock %}

                        </sw-entity-listing>

                    </div>
                {% endblock %}

                <sw-loader v-if="isLoading">
                    {# TODO: Remove once NEXT-9721 is resolved #}
                </sw-loader>

            </template>

        </sw-page>
    {% endblock %}
{% endblock %}<|MERGE_RESOLUTION|>--- conflicted
+++ resolved
@@ -55,14 +55,11 @@
                                            :columns="getProductFeatureSetsColumns()"
                                            :repository="productFeatureSetsRepository"
                                            detailRoute="sw.settings.product.feature.sets.detail"
-<<<<<<< HEAD
                                            @inline-edit-save="onInlineEditSave"
-=======
                                            :allowInlineEdit="acl.can('product_feature_sets.editor')"
                                            :allowEdit="acl.can('product_feature_sets.editor')"
                                            :allowView="acl.can('product_feature_sets.viewer')"
                                            :allowDelete="acl.can('product_feature_sets.deleter')"
->>>>>>> e65e8e27
                                            :isLoading="isLoading">
 
                             <template #column-features="{ item }">
