--- conflicted
+++ resolved
@@ -45,14 +45,6 @@
             return this.placeholder(this.productFeatureSet, 'name');
         },
 
-<<<<<<< HEAD
-=======
-        // @deprecated tag:v6.4.0.0
-        languageStore() {
-            return StateDeprecated.getStore('language');
-        },
-
->>>>>>> db2d8b6d
         productFeatureSetsRepository() {
             return this.repositoryFactory.create('product_feature_set');
         },
