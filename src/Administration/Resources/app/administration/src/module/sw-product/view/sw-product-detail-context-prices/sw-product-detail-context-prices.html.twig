{% block sw_product_detail_prices %}
    <sw-container rows="auto" columns="1fr" class="sw-product-detail-context-prices">

        {% block sw_product_detail_prices_empty_state %}
            <sw-card class="context-prices__empty-state"
                     v-if="isLoading"
                     :large="true">
                <sw-loader></sw-loader>
            </sw-card>
        {% endblock %}

        {% block sw_product_detail_prices_price_card %}
            <sw-container v-else-if="priceRuleGroupsExists">
                <sw-card :title="priceGroup.rule ? priceGroup.rule.name : $tc('sw-product.prices.cardTitlePriceRule')"
                         v-for="(priceGroup, key, index) in priceRuleGroups"
                         :key="priceGroup.ruleId"
                         class="context-price"
                         :class="getPriceRuleGroupClass(index)"
                         :isLoading="isLoading"
                         :large="true">

                    {% block sw_product_detail_prices_price_card_toolbar %}
                        <div class="sw-product-detail-context-prices__toolbar">
                            <sw-container columns="1fr minmax(50px, max-content) minmax(50px, max-content)" gap="0 10px">

                                {% block sw_product_detail_prices_price_card_toolbar_rule_selection %}
                                    <sw-entity-single-select
                                            class="sw-product-detail-context-prices__toolbar-selection"
                                            v-if="rules.entity"
                                            id="rule"
                                            size="small"
                                            :value="priceGroup.ruleId"
                                            :placeholder="$tc('sw-product.advancedPrices.selectRule')"
                                            @change="onRuleChange($event, priceGroup.ruleId)"
                                            :entity="rules.entity">
                                        <template #result-item="{ isSelected, setValue, item, index, labelProperty, searchTerm, highlightSearchTerm, getKey }">
                                            <li is="sw-select-result"
                                                :selected="isSelected(item)"
                                                :disabled="!!priceRuleGroups[item.id]"
                                                @item-select="setValue"
                                                v-bind="{ item, index }">
                                                <sw-highlight-text v-if="highlightSearchTerm"
                                                                   :text="getKey(item, labelProperty) || getKey(item, `translated.${labelProperty}`)"
                                                                   :searchTerm="searchTerm">
                                                </sw-highlight-text>
                                                <template v-else>
                                                    {{ getKey(item, labelProperty) || getKey(item, `translated.${labelProperty}`) }}
                                                </template>
                                            </li>
                                        </template>
                                    </sw-entity-single-select>
                                {% endblock %}

                                {% block sw_product_detail_prices_price_card_toolbar_rule_delete %}
                                    <sw-button @click="onPriceGroupDelete(priceGroup.ruleId)" size="small">
                                        {{ $tc('sw-product.prices.buttonPriceRuleDelete') }}
                                    </sw-button>
                                {% endblock %}

                                {% block sw_product_detail_prices_price_card_toolbar_add_price_rule %}
                                    <sw-button v-if="canAddPriceRule"
                                               size="small"
                                               class="sw-product-detail-context-prices__toolbar-duplicate"
                                               @click="onPriceGroupDuplicate(priceGroup)"
                                               :disabled="priceGroup.ruleId === null">
                                        {{ $tc('sw-product.prices.buttonPriceRuleDuplicate') }}
                                    </sw-button>
                                {% endblock %}

                            </sw-container>
                        </div>
                    {% endblock %}

                    {% block sw_product_detail_prices_price_card_price_group_grid %}
                        <sw-data-grid v-if="priceGroup.ruleId"
                                      :dataSource="priceGroup.prices"
                                      :columns="pricesColumns"
                                      showSettings
                                      :showSelection="false"
                                      :compactMode="true">

                            {% block sw_product_detail_prices_price_card_price_group_grid_quantity_start %}
                                <template slot="column-quantityStart" slot-scope="{ item, itemIndex, compact }">
                                    {% block sw_product_detail_prices_price_card_price_group_grid_quantity_start_field %}
                                        <sw-field type="number"
                                                  v-model="item.quantityStart"
                                                  validation="required"
                                                  :min="priceGroup.prices[itemIndex - 1] ? priceGroup.prices[itemIndex - 1].quantityEnd + 1 : 1"
                                                  :max="item.quantityEnd ? item.quantityEnd : null"
                                                  :size="compact ? 'small' : 'default'">
                                        </sw-field>
                                    {% endblock %}
                                </template>
                            {% endblock %}

                            {% block sw_product_detail_prices_price_card_price_group_grid_quantity_end %}
                                <template slot="column-quantityEnd" slot-scope="{ item, itemIndex, compact }">
                                    {% block sw_product_detail_prices_price_card_price_group_grid_quantity_end_field %}
                                        <sw-field type="number"
                                                  v-model="item.quantityEnd"
                                                  :validation="item.quantityEnd === null || item.quantityEnd > item.quantityStart"
                                                  placeholder="∞"
                                                  @change="onQuantityEndChange(item, priceGroup)"
                                                  :min="item.quantityStart"
                                                  :max="priceGroup.prices[itemIndex + 1] ? priceGroup.prices[itemIndex + 1].quantityStart - 1 : null"
                                                  :size="compact ? 'small' : 'default'">
                                        </sw-field>
                                    {% endblock %}
                                </template>
                            {% endblock %}

                            {% block sw_product_detail_prices_price_card_price_group_grid_currencies_list %}
                                <template v-for="currency in currencies" :slot="`column-price-${currency.isoCode}`" slot-scope="{ item, column, compact }">
                                    <div class="product-detail-context-prices__price-field-wrapper">

                                        {% block sw_product_detail_prices_price_card_price_group_grid_currencies_list_inherit_field %}
                                            <sw-inheritance-switch :isInherited="isPriceFieldInherited(item, currency)"
                                                              v-if="!currency.isSystemDefault"
                                                              class="sw-product-detail-context-prices__inherited-icon"
                                                              @inheritance-restore="onInheritanceRestore(item, currency)"
                                                              @inheritance-remove="onInheritanceRemove(item, currency)">
                                            </sw-inheritance-switch>
                                        {% endblock %}

                                        {% block sw_product_detail_prices_price_card_price_group_grid_currencies_list_price_field %}
                                            <sw-price-field :price="item.price"
                                                            :defaultPrice="findDefaultPriceOfRule(item)"
                                                            :taxRate="productTaxRate"
                                                            :label="false"
                                                            :compact="compact"
                                                            enableInheritance
                                                            :currency="currency">
                                            </sw-price-field>
                                        {% endblock %}

                                    </div>
                                </template>
                            {% endblock %}

                            {% block sw_product_detail_prices_price_card_price_group_grid_actions %}
                                <template slot="actions" slot-scope="{ item }">

                                    {% block sw_product_detail_prices_price_card_price_group_grid_actions_delete %}
                                        <sw-context-menu-item variant="danger"
                                                              class="product-detail-context-prices__context-delete"
                                                              @click="onPriceRuleDelete(item)">
                                            {{ $tc('sw-product.prices.contextMenuDelete') }}
                                        </sw-context-menu-item>
                                    {% endblock %}

                                </template>
                            {% endblock %}

                        </sw-data-grid>
                    {% endblock %}

                    {% block sw_product_detail_prices_price_card_price_group_empty_state %}
                        <div v-else class="sw-product-detail-context-prices__empty-state">

                            {% block sw_product_detail_prices_price_card_price_group_empty_state_warning %}
                                <p>{{ $tc('sw-product.advancedPrices.newRuleWarning') }}</p>
                            {% endblock %}

<<<<<<< HEAD
=======
                            {# @deprecated tag:v6.2.0 #}
                            {% block sw_product_detail_prices_price_card_price_group_empty_state_rule_select %}{% endblock %}
>>>>>>> cd934918
                        </div>
                    {% endblock %}

                </sw-card>

                {% block sw_product_detail_prices_price_card_price_group_add_price_rule %}
                    <sw-container justify="center" columns="250x">
                        {% block sw_product_detail_prices_price_card_price_group_add_price_rule_button %}
                            <sw-button v-if="canAddPriceRule"
                                       @click="onAddNewPriceGroup(null)"
                                       class="sw-product-detail-context-prices__add-new-rule"
                                       variant="ghost"
                                       :disabled="emptyPriceRuleExists"
                                       size="small">
                                {{ $tc('sw-product.prices.buttonAddAdditionalPriceRuleGroup') }}
                            </sw-button>
                        {% endblock %}
                    </sw-container>
                {% endblock %}

            </sw-container>

            <sw-card class="sw-product-detail-context-prices__empty-state-card" v-else>
                {% block sw_product_detail_prices_price_empty_state %}
                    <div class="sw-product-detail-context-prices__empty-state">

                        {% block sw_product_detail_prices_empty_state_image %}
                            <img :src="'/administration/static/img/empty-states/products-empty-state.svg' | asset">
                        {% endblock %}

                        {% block sw_product_detail_prices_price_empty_state_text %}
                            <p>{{ $tc('sw-product.advancedPrices.advancedPricesNotExisting') }}</p>
                        {% endblock %}

                        {% block sw_product_detail_prices_price_empty_state_select_rule %}
                            <sw-entity-single-select v-if="rules.entity"
                                                     class="sw-product-detail-context-prices__empty-state-select-rule"
                                                     id="rule"
                                                     value=""
                                                     :placeholder="$tc('sw-product.advancedPrices.selectRule')"
                                                     @input="onAddNewPriceGroup($event)"
                                                     :entity="rules.entity">
                                <template #result-item="{ isSelected, setValue, item, index, labelProperty, searchTerm, highlightSearchTerm, getKey }">
                                    <li is="sw-select-result"
                                        :selected="isSelected(item)"
                                        :disabled="!!priceRuleGroups[item.id]"
                                        @item-select="setValue"
                                        v-bind="{ item, index }">
                                        <sw-highlight-text v-if="highlightSearchTerm"
                                                           :text="getKey(item, labelProperty) || getKey(item, `translated.${labelProperty}`)"
                                                           :searchTerm="searchTerm">
                                        </sw-highlight-text>
                                        <template v-else>
                                            {{ getKey(item, labelProperty) || getKey(item, `translated.${labelProperty}`) }}
                                        </template>
                                    </li>
                                </template>
                            </sw-entity-single-select>
                        {% endblock %}
                    </div>
                {% endblock %}
            </sw-card>

        {% endblock %}
    </sw-container>
{% endblock %}<|MERGE_RESOLUTION|>--- conflicted
+++ resolved
@@ -161,11 +161,8 @@
                                 <p>{{ $tc('sw-product.advancedPrices.newRuleWarning') }}</p>
                             {% endblock %}
 
-<<<<<<< HEAD
-=======
                             {# @deprecated tag:v6.2.0 #}
                             {% block sw_product_detail_prices_price_card_price_group_empty_state_rule_select %}{% endblock %}
->>>>>>> cd934918
                         </div>
                     {% endblock %}
 
