--- conflicted
+++ resolved
@@ -1,12 +1,8 @@
 import template from './sw-product-basic-form.html.twig';
 import './sw-product-basic-form.scss';
 
-<<<<<<< HEAD
-const { Component, Mixin } = Shopware;
-=======
 const { Criteria } = Shopware.Data;
-const { Component, Context, Mixin, StateDeprecated } = Shopware;
->>>>>>> 884ed228
+const { Component, Context, Mixin } = Shopware;
 const { mapPropertyErrors, mapState } = Shopware.Component.getComponentHelper();
 
 Component.register('sw-product-basic-form', {
@@ -48,18 +44,10 @@
             'markAsTopseller'
         ]),
 
-<<<<<<< HEAD
-=======
-        // @deprecated tag:v6.4.0.0
-        languageStore() {
-            return StateDeprecated.getStore('language');
-        },
-
         numberRangeRepository() {
             return this.repositoryFactory.create('number_range');
         },
 
->>>>>>> 884ed228
         isTitleRequired() {
             return Shopware.State.getters['context/isSystemDefaultLanguage'];
         },
