{% block sw_settings_currency_detail %}
    <sw-page class="sw-settings-currency-detail">

        {% block sw_settings_currency_detail_header %}
            <template slot="smart-bar-header">
                <h2>{{ placeholder(currency, 'name', $tc('sw-settings-currency.detail.textHeadline')) }}</h2>
            </template>
        {% endblock %}

        {% block sw_settings_currency_detail_actions %}
            <template slot="smart-bar-actions">
                {% block sw_settings_currency_detail_actions_abort %}
                    <sw-button :disabled="isLoading" v-tooltip.bottom="tooltipCancel" @click="onCancel">
                        {{ $tc('sw-settings-currency.detail.buttonCancel') }}
                    </sw-button>
                {% endblock %}

                {% block sw_settings_currency_detail_actions_save %}
                <sw-button-process
                        class="sw-settings-currency-detail__save-action"
                        :isLoading="isLoading"
                        v-model="isSaveSuccessful"
                        :disabled="isLoading || !acl.can('currencies.editor')"
                        variant="primary"
                        @process-finish="saveFinish"
                        v-tooltip.bottom="tooltipSave"
                        @click.prevent="onSave">
                    {{ $tc('sw-settings-currency.detail.buttonSave') }}
                </sw-button-process>
                {% endblock %}
            </template>
        {% endblock %}

        {% block sw_settings_currency_detail_language_switch %}
            <sw-language-switch
                slot="language-switch"
                :disabled="currencyId == null"
                @on-change="onChangeLanguage"
                :saveChangesFunction="saveOnLanguageChange"
                :abortChangeFunction="abortOnLanguageChange">
            </sw-language-switch>
        {% endblock %}

        {% block sw_settings_currency_detail_content %}
            <sw-card-view slot="content">

                {% block sw_settings_currency_detail_content_language_info %}
                    <sw-language-info
                        :entityDescription="placeholder(currency, 'name', $tc('sw-settings-currency.detail.textHeadline'))">
                    </sw-language-info>
                {% endblock %}

                {% block sw_settings_currency_detail_content_card %}
                    <sw-card
                        :isLoading="isLoading"
                        :title="$tc('sw-settings-currency.detail.titleCard')">
                        <sw-container columns="repeat(auto-fit, minmax(250px, 1fr))" gap="0px 30px">

                            {% block sw_settings_currency_detail_content_field_name %}
                                <sw-field
                                    type="text"
                                    required
                                    :disabled="!acl.can('currencies.editor')"
                                    :label="$tc('sw-settings-currency.detail.labelName')"
                                    :placeholder="placeholder(currency, 'name', $tc('sw-settings-currency.detail.placeholderName'))"
                                    :error="currencyNameError"
                                    v-model="currency.name">
                                </sw-field>
                            {% endblock %}

                            {% block sw_settings_currency_detail_content_field_iso_code %}
                                <sw-field
                                    type="text"
                                    required
                                    :disabled="!acl.can('currencies.editor')"
                                    :label="$tc('sw-settings-currency.detail.labelIsoCode')"
                                    :placeholder="placeholder(currency, 'isoCode', $tc('sw-settings-currency.detail.placeholderIsoCode'))"
                                    :error="currencyIsoCodeError"
                                    v-model="currency.isoCode">
                                </sw-field>
                            {% endblock %}

                            {% block sw_settings_currency_detail_content_field_short_name %}
                                <sw-field
                                    type="text"
                                    required
                                    :disabled="!acl.can('currencies.editor')"
                                    :label="$tc('sw-settings-currency.detail.labelShortName')"
                                    :placeholder="placeholder(currency, 'shortName', $tc('sw-settings-currency.detail.placeholderShortName'))"
                                    :error="currencyShortNameError"
                                    v-model="currency.shortName">
                                </sw-field>
                            {% endblock %}

                            {% block sw_settings_currency_detail_content_field_symbol %}
                                <sw-field
                                    type="text"
                                    required
                                    :disabled="!acl.can('currencies.editor')"
                                    :label="$tc('sw-settings-currency.detail.labelSymbol')"
                                    :placeholder="$tc('sw-settings-currency.detail.placeholderSymbol')"
                                    :error="currencySymbolError"
                                    v-model="currency.symbol">
                                </sw-field>
                            {% endblock %}

                            {% block sw_settings_currency_detail_content_field_factor %}
                                <sw-number-field
                                    required
                                    :digits="14"
                                    :label="$tc('sw-settings-currency.detail.labelFactor')"
                                    :placeholder="$tc('sw-settings-currency.detail.placeholderFactor')"
                                    :error="currencyFactorError"
                                    v-model="currency.factor"
                                    :disabled="currency.isSystemDefault || !acl.can('currencies.editor')">
                                </sw-number-field>
                            {% endblock %}

                            {% block sw_settings_currency_detail_content_field_decimal_precision %}
<<<<<<< HEAD
                                <sw-field
                                    type="number"
                                    required
                                    :disabled="!acl.can('currencies.editor')"
                                    :label="$tc('sw-settings-currency.detail.labelPrecision')"
                                    :placeholder="$tc('sw-settings-currency.detail.placeholderPrecision')"
                                    :error="currencyDecimalPrecisionError"
                                    v-model="currency.decimalPrecision">
=======
                                <sw-field type="number"
                                          v-if="!feature.isActive('FEATURE_NEXT_6059')"
                                          required
                                          :label="$tc('sw-settings-currency.detail.labelPrecision')"
                                          :placeholder="$tc('sw-settings-currency.detail.placeholderPrecision')"
                                          :error="currencyDecimalPrecisionError"
                                          v-model="currency.decimalPrecision">
>>>>>>> 40e3b19a
                                </sw-field>
                            {% endblock %}
                        </sw-container>
                    </sw-card>
                {% endblock %}

                {% block sw_settings_currency_detail_content_card_price_rounding %}
                    <sw-card
                        v-if="feature.isActive('FEATURE_NEXT_6059')"
                        :isLoading="isLoading"
                        :title="$tc('sw-settings-currency.detail.titleRoundingCard')">
                        <sw-settings-price-rounding
                            :itemRounding="currency.itemRounding"
                            :totalRounding="currency.totalRounding">
                        </sw-settings-price-rounding>
                    </sw-card>
                {% endblock %}

                {% block sw_settings_currency_detail_content_card_country_price_rounding %}
                    <sw-card
                        :title="$tc('sw-settings-currency.detail.titleCountryRoundingCard')"
                        :isLoading="currencyCountryLoading"
                        v-if="feature.isActive('FEATURE_NEXT_6059')">
                        <template #toolbar v-if="this.currency.id && !this.currency.isNew()">
                            {% block sw_settings_currency_detail_content_card_country_price_rounding_toolbar %}
                                <div class="sw-settings-currency-detail__currency-country-toolbar">
                                    {% block sw_settings_currency_detail_content_card_country_price_rounding_toolbar_filter %}
                                        <sw-card-filter
                                            :placeholder="$tc('sw-settings-currency.detail.searchbarPlaceholder')"
                                            @sw-card-filter-term-change="onChangeCountrySearch">
                                        </sw-card-filter>
                                    {% endblock %}
                                    {% block sw_settings_currency_detail_content_card_country_price_rounding_toolbar_button %}
                                        <sw-button
                                            variant="ghost"
                                            class="sw-settings-currency-detail__currency-country-toolbar-button"
                                            @click="onAddCountry"
                                            size="small">
                                            {{ $tc('sw-settings-currency.detail.buttonAddCountry') }}
                                        </sw-button>
                                    {% endblock %}
                                </div>
                            {% endblock %}
                        </template>
                        {% block sw_settings_currency_detail_content_card_country_price_rounding_listing %}
                            <sw-entity-listing
                                class="sw-settings-currency-detail__currency-country-list"
                                v-if="currencyCountryRoundings && currencyCountryRoundings.length > 0"
                                :fullPage="false"
                                :showSelection="false"
                                @item-deleted="loadCurrencyCountryRoundings"
                                @items-delete-finish="loadCurrencyCountryRoundings"
                                :items="currencyCountryRoundings"
                                :columns="currencyCountryColumns"
                                :repository="currencyCountryRoundingRepository">
                                {% block sw_settings_currency_detail_content_card_country_price_rounding_listing_country_column %}
                                    <template #column-country="{ item }">
                                        <a href="#" @click="onClickEdit(item)">
                                            {{ item.country.name }}
                                        </a>
                                    </template>
                                {% endblock %}

                                {% block sw_settings_currency_detail_content_card_country_price_rounding_listing_item_net_column %}
                                    <template #column-itemRounding.roundForNet="{ item }">
                                        <sw-data-grid-column-boolean v-model="item.itemRounding.roundForNet">
                                        </sw-data-grid-column-boolean>
                                    </template>
                                {% endblock %}

                                {% block sw_settings_currency_detail_content_card_country_price_rounding_listing_total_net_column %}
                                    <template #column-totalRounding.roundForNet="{ item }">
                                        <sw-data-grid-column-boolean v-model="item.totalRounding.roundForNet">
                                        </sw-data-grid-column-boolean>
                                    </template>
                                {% endblock %}

                                {% block sw_settings_currency_detail_content_card_country_price_rounding_listing_more_actions %}
                                    <template #more-actions="{ item }">
                                            <sw-context-menu-item @click="onClickEdit(item)">
                                                {{ $tc('global.default.edit') }}
                                            </sw-context-menu-item>
                                    </template>
                                {% endblock %}

                            </sw-entity-listing>
                        {% endblock %}

                        {% block sw_settings_currency_detail_content_card_country_price_rounding_empty %}
                            <sw-empty-state
                                v-else
                                class="sw-settings-currency-detail__currency-country-empty-state"
                                title=""
                                :subline="emptyStateText">
                            </sw-empty-state>
                        {% endblock %}
                    </sw-card>
                    {% block sw_settings_currency_detail_content_card_country_price_rounding_modal %}
                        <sw-settings-currency-country-modal
                            :currencyCountryRounding="currentCurrencyCountry"
                            v-if="currentCurrencyCountry"
                            @save="onSaveCurrencyCountry"
                            @edit-cancel="onCancelEditCountry">
                        </sw-settings-currency-country-modal>
                    {% endblock %}
                {% endblock %}
            </sw-card-view>
        {% endblock %}
    </sw-page>
{% endblock %}<|MERGE_RESOLUTION|>--- conflicted
+++ resolved
@@ -117,16 +117,6 @@
                             {% endblock %}
 
                             {% block sw_settings_currency_detail_content_field_decimal_precision %}
-<<<<<<< HEAD
-                                <sw-field
-                                    type="number"
-                                    required
-                                    :disabled="!acl.can('currencies.editor')"
-                                    :label="$tc('sw-settings-currency.detail.labelPrecision')"
-                                    :placeholder="$tc('sw-settings-currency.detail.placeholderPrecision')"
-                                    :error="currencyDecimalPrecisionError"
-                                    v-model="currency.decimalPrecision">
-=======
                                 <sw-field type="number"
                                           v-if="!feature.isActive('FEATURE_NEXT_6059')"
                                           required
@@ -134,7 +124,6 @@
                                           :placeholder="$tc('sw-settings-currency.detail.placeholderPrecision')"
                                           :error="currencyDecimalPrecisionError"
                                           v-model="currency.decimalPrecision">
->>>>>>> 40e3b19a
                                 </sw-field>
                             {% endblock %}
                         </sw-container>
