--- conflicted
+++ resolved
@@ -7,14 +7,11 @@
             viewer: {
                 privileges: [
                     'currency:read',
-<<<<<<< HEAD
                     'currency_country_rounding:read',
-                    'country:read'
-=======
+                    'country:read',
                     'user_config:read',
                     'user_config:create',
                     'user_config:update'
->>>>>>> 884ed228
                 ],
                 dependencies: []
             },
