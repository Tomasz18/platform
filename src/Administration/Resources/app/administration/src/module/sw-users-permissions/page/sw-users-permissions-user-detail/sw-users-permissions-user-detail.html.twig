--- conflicted
+++ resolved
@@ -208,13 +208,6 @@
                                                 :showSettings="true"
                                                 :skeletonItemAmount="skeletonItemAmount">
 
-<<<<<<< HEAD
-=======
-                                                {# @deprecated tag:v6.4.0.0 - Not needed anymore, since any access key will have the same permissions as the user who created it. #}
-                                                {% block sw_settings_user_detail_key_grid_column_write_access %}
-                                                {% endblock %}
-
->>>>>>> 69a55828
                                                 {% block sw_settings_user_detail_grid_columns_actions %}
                                                     <template #actions="{ item }">
                                                         {% block sw_settings_user_detail_grid_columns_actions_edit %}
@@ -279,17 +272,6 @@
                               @modal-close="onCloseDetailModal">
                         {% block sw_settings_user_detail_detail_modal_inner %}
 
-<<<<<<< HEAD
-=======
-                            {# @deprecated tag:v6.4.0.0 - Not needed anymore, since any access key will have the same permissions as the user who created it. #}
-                            {% block sw_settings_user_detail_detail_modal_inner_field_read_access %}
-                            {% endblock %}
-
-                            {# @deprecated tag:v6.4.0.0 - Not needed anymore, since any access key will have the same permissions as the user who created it. #}
-                            {% block sw_settings_user_detail_detail_modal_inner_field_write_access %}
-                            {% endblock %}
-
->>>>>>> 69a55828
                             {% block sw_settings_user_detail_detail_modal_inner_field_access_key %}
                                 <sw-field :label="$tc('sw-users-permissions.users.user-detail.modal.idFieldLabel')"
                                           :disabled="true"
