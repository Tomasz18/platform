{% block sw_settings_user_list %}
    <sw-card class="sw-users-permissions-user-listing sw-settings-user-list">

        <div class="sw-users-permissions-user-listing__toolbar">
            <sw-container columns="1fr minmax(100px, 200px)" gap="0 10px">
                {% block sw_settings_user_list_smart_bar_actions %}
                    {% block sw_settings_user_list_search_bar %}
                        <sw-simple-search-field
                            size="small"
                            variant="form"
                            v-model="term"
                            @search-term-change="onSearch">
                        </sw-simple-search-field>
                    {% endblock %}

                    {% block sw_settings_user_list_actions_create_user %}
                        <sw-button
                            :routerLink="{ name: 'sw.users.permissions.user.create' }"
                            variant="ghost"
                            size="small"
                            class="sw-users-permissions-user-listing__add-user-button">
                            {{ $tc('sw-users-permissions.users.general.labelCreateNewUser') }}
                        </sw-button>
                    {% endblock %}
                {% endblock %}
            </sw-container>
        </div>

        {% block sw_settings_user_list_content %}
            {% block sw_settings_user_list_content_grid %}
                <sw-data-grid
                    :dataSource="user"
                    :columns="userColumns"
                    identifier="user-grid"
                    :showSettings="true"
                    :showSelection="false"
                    :isLoading="isLoading"
                    @column-sort="onSortColumn">

                    {% block sw_settings_user_list_content_grid_actions %}
                        <template #actions="{ item }">
                            {% block sw_settings_user_list_actions_edit %}
                                <sw-context-menu-item class="sw-settings-user-list__user-view-action" :routerLink="{ name: 'sw.users.permissions.user.detail', params: { id: item.id } }">
                                    {{ $tc('sw-users-permissions.users.user-grid.contextMenuEdit') }}
                                </sw-context-menu-item>
                            {% endblock %}

                            {% block sw_settings_user_list_actions_delete %}
                                <sw-context-menu-item class="sw-settings-user-list__user-delete-action" variant="danger" @click="onDelete(item)">
                                    {{ $tc('sw-users-permissions.users.user-grid.contextMenuDelete') }}
                                </sw-context-menu-item>
                            {% endblock %}
                        </template>
                    {% endblock %}

                    {% block sw_settings_user_list_column_username_preview %}
                        <template #preview-username="{ item, compact }">
                            <sw-avatar
                                :size="compact ? '32px' : '48px'"
                                :firstName="item.firstName"
                                :lastName="item.lastName"
                                variant="square"
                                :sourceContext="item">
                            </sw-avatar>
                        </template>
                    {% endblock %}

                    {% block sw_settings_user_list_column_username %}
                        <template #column-username="{ item }">
                            {% block sw_settings_user_list_column_username_content %}
                                <router-link class="sw-settings-user-list__columns"
                                             :to="{ name: 'sw.users.permissions.user.detail', params: { id: item.id } }">
                                    {{ item.username }}
                                </router-link>
                            {% endblock %}
                        </template>
                    {% endblock %}

                    {% block sw_settings_user_list_column_username_acl_roles %}
                        <template #column-aclRoles="{ item, compact }">
                            <template v-if="item.aclRoles && item.aclRoles.length > 0">
                                <span v-for="(role, index) in item.aclRoles">
                                    {{ role.name }}<template v-if="index + 1 < item.aclRoles.length">,&nbsp;</template>
                                </span>
                            </template>
                            <span v-else> </span>
                        </template>
                    {% endblock %}

                    <template #action-modals="{ item }">
                        {% block sw_settings_user_list_delete_modal %}
                            <sw-modal v-if="getItemToDelete(item)"
                                      @modal-close="onCloseDeleteModal"
                                      :title="$tc('global.default.warning')"
                                      variant="small">
                                {% block sw_settings_user_list_delete_modal_confirm_delete_text %}
                                    <p class="sw-settings-user-list__confirm-delete-text">
                                        {{ $tc('sw-users-permissions.users.user-grid.textModalDelete', 0, { name: salutation(item) }) }}
                                    </p>
                                {% endblock %}

                                {% block sw_settings_user_list_delete_modal_input__confirm_password %}
                                    <sw-password-field
                                        class="sw-settings-user-detail__confirm-password"
                                        v-model="confirmPassword"
                                        required
                                        name="sw-field--confirm-password"
                                        :passwordToggleAble="true"
                                        :copyAble="false"
                                        :label="$tc('sw-settings-user.user-detail.passwordConfirmation.labelConfirmPassword')"
                                        :placeholder="$tc('sw-settings-user.user-detail.passwordConfirmation.placeholderConfirmPassword')">
                                    </sw-password-field>
                                {% endblock %}

                                {% block sw_settings_user_list_delete_modal_footer %}
                                    <template #modal-footer>
                                        {% block sw_settings_user_list_delete_modal_cancel %}
                                            <sw-button @click="onCloseDeleteModal" size="small">
                                                {{ $tc('sw-users-permissions.users.user-grid.labelButtonCancel') }}
                                            </sw-button>
                                        {% endblock %}

                                        {% block sw_settings_user_list_delete_modal_confirm %}
<<<<<<< HEAD
                                            <sw-button @click="onConfirmDelete(item)"
                                                       :disabled="!confirmPassword"
                                                       variant="primary"
                                                       size="small">
                                                {{ $tc('sw-settings-user.user-grid.labelButtonDelete') }}
=======
                                            <sw-button @click="onConfirmDelete(item)" variant="danger" size="small">
                                                {{ $tc('sw-users-permissions.users.user-grid.labelButtonDelete') }}
>>>>>>> 00a6afb2
                                            </sw-button>
                                        {% endblock %}
                                    </template>
                                {% endblock %}
                            </sw-modal>
                        {% endblock %}
                    </template>
                </sw-data-grid>
            {% endblock %}
        {% endblock %}
    </sw-card>
{% endblock %}<|MERGE_RESOLUTION|>--- conflicted
+++ resolved
@@ -121,16 +121,11 @@
                                         {% endblock %}
 
                                         {% block sw_settings_user_list_delete_modal_confirm %}
-<<<<<<< HEAD
                                             <sw-button @click="onConfirmDelete(item)"
                                                        :disabled="!confirmPassword"
-                                                       variant="primary"
+                                                       variant="danger"
                                                        size="small">
                                                 {{ $tc('sw-settings-user.user-grid.labelButtonDelete') }}
-=======
-                                            <sw-button @click="onConfirmDelete(item)" variant="danger" size="small">
-                                                {{ $tc('sw-users-permissions.users.user-grid.labelButtonDelete') }}
->>>>>>> 00a6afb2
                                             </sw-button>
                                         {% endblock %}
                                     </template>
