<<<<<<< HEAD
import { Component } from 'src/core/shopware';
import Criteria from 'src/core/data-new/criteria.data';
import { DiscountTypes, DiscountScopes } from 'src/module/sw-promotion/helper/promotion.helper';
=======
>>>>>>> f93d9135
import template from './sw-promotion-detail-discounts.html.twig';

const { Component } = Shopware;
const { Criteria } = Shopware.Data;

Component.register('sw-promotion-detail-discounts', {
    template,

    inject: ['repositoryFactory', 'context'],

    data() {
        return {
            deleteDiscountId: null,
            repository: null
        };
    },

    computed: {
        promotion() {
            return this.$store.state.swPromotionDetail.promotion;
        },

        isLoading: {
            get() {
                return this.$store.state.swPromotionDetail.isLoading;
            },
            set(isLoading) {
                this.$store.commit('swPromotionDetail/setIsLoading', isLoading);
            }
        },

        discounts: {
            get() {
                return this.$store.state.swPromotionDetail.discounts;
            },
            set(discounts) {
                this.$store.commit('swPromotionDetail/setDiscounts', discounts);
            }
        }

    },

    watch: {
        promotion() {
            this.loadDiscounts();
        }
    },

    created() {
        this.createdComponent();
    },

    methods: {
        createdComponent() {
            if (this.promotion && this.discounts === null) {
                this.loadDiscounts();
            }
        },

        loadDiscounts() {
            const discountRepository = this.repositoryFactory.create(
                this.promotion.discounts.entity,
                this.promotion.discounts.source
            );

            const discountCriteria = (new Criteria()).addAssociation('promotionDiscountPrices');

            this.isLoading = true;
            discountRepository.search(discountCriteria, this.promotion.discounts.context).then((discounts) => {
                this.discounts = discounts;
                this.isLoading = false;
            });
        },
        // This function adds a new blank discount object to our promotion.
        // It will automatically trigger a rendering of the view which
        // leads to a new card that appears within our discounts area.
        onAddDiscount() {
            const promotionDiscountRepository = this.repositoryFactory.create(
                this.discounts.entity,
                this.discounts.source
            );
            const newDiscount = promotionDiscountRepository.create(this.context);
            newDiscount.promotionId = this.promotion.id;
            newDiscount.scope = DiscountScopes.CART;
            newDiscount.type = DiscountTypes.PERCENTAGE;
            newDiscount.value = 0.01;
            newDiscount.considerAdvancedRules = false;

            this.discounts.push(newDiscount);
        },

        deleteDiscount(discount) {
            if (discount.isNew()) {
                this.discounts.remove(discount.id);
                return;
            }

            this.isLoading = true;
            const promotionDiscountRepository = this.repositoryFactory.create(
                this.discounts.entity,
                this.discounts.source
            );

            promotionDiscountRepository.delete(discount.id, this.discounts.context).then(() => {
                this.discounts.remove(discount.id);
                this.isLoading = false;
            });
        }
    }
});<|MERGE_RESOLUTION|>--- conflicted
+++ resolved
@@ -1,13 +1,9 @@
-<<<<<<< HEAD
-import { Component } from 'src/core/shopware';
-import Criteria from 'src/core/data-new/criteria.data';
 import { DiscountTypes, DiscountScopes } from 'src/module/sw-promotion/helper/promotion.helper';
-=======
->>>>>>> f93d9135
 import template from './sw-promotion-detail-discounts.html.twig';
 
 const { Component } = Shopware;
 const { Criteria } = Shopware.Data;
+
 
 Component.register('sw-promotion-detail-discounts', {
     template,
