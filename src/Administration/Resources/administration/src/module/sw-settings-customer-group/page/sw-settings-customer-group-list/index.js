<<<<<<< HEAD
import { Component, Mixin } from 'src/core/shopware';
import Criteria from 'src/core/data-new/criteria.data';
=======
>>>>>>> f93d9135
import template from './sw-settings-customer-group-list.html.twig';

const { Component, Mixin } = Shopware;

Component.register('sw-settings-customer-group-list', {
    template,

    inject: ['repositoryFactory', 'context'],

    mixins: [
        Mixin.getByName('listing'),
        Mixin.getByName('placeholder')
    ],

    data() {
        return {
            isLoading: false,
            sortBy: 'name',
            limit: 10,
            customerGroups: null,
            sortDirection: 'ASC'
        };
    },

    metaInfo() {
        return {
            title: this.$createTitle()
        };
    },

    computed: {
        columns() {
            return this.getColumns();
        },

        customerGroupRepository() {
            return this.repositoryFactory.create('customer_group');
        }
    },

    created() {
        this.createdComponent();
    },

    methods: {
        createdComponent() {
            this.getList();
        },

        getList() {
            this.isLoading = true;
            const criteria = new Criteria(this.page, this.limit);
            criteria.setTerm(this.term);
            criteria.addSorting(Criteria.sort(this.sortBy, this.sortDirection));

            this.customerGroupRepository.search(criteria, this.context).then((searchResult) => {
                this.total = searchResult.total;
                this.customerGroups = searchResult;
                this.isLoading = false;
            });
        },

        getColumns() {
            return [{
                property: 'name',
                label: this.$tc('sw-settings-customer-group.list.columnName'),
                inlineEdit: 'string',
                routerLink: 'sw.settings.customer.group.detail',
                primary: true
            }, {
                property: 'displayGross',
                label: this.$tc('sw-settings-customer-group.list.columnDisplayGross'),
                inlineEdit: 'boolean'
            }];
        }
    }
});<|MERGE_RESOLUTION|>--- conflicted
+++ resolved
@@ -1,11 +1,7 @@
-<<<<<<< HEAD
-import { Component, Mixin } from 'src/core/shopware';
-import Criteria from 'src/core/data-new/criteria.data';
-=======
->>>>>>> f93d9135
 import template from './sw-settings-customer-group-list.html.twig';
 
 const { Component, Mixin } = Shopware;
+const { Criteria } = Shopware.Data;
 
 Component.register('sw-settings-customer-group-list', {
     template,
