--- conflicted
+++ resolved
@@ -1,10 +1,7 @@
 parameters:
     level: 5
-<<<<<<< HEAD
     treatPhpDocTypesAsCertain: false
-=======
     tmpDir: %rootDir%/../../../../../../../var/cache/phpstan
->>>>>>> 5790185a
     autoload_files:
         # the placeholder "%ShopwareAutoloadFile%" will be replaced on execution by dev-ops/analyze/phpstan-config-generator.php script
         - %ShopwareAutoloadFile%
