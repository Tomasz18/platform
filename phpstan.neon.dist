includes:
    - phpstan-baseline.neon

parameters:
    level: 8
    treatPhpDocTypesAsCertain: false
    checkMissingIterableValueType: false
    inferPrivatePropertyTypeFromConstructor: true
<<<<<<< HEAD
    tmpDir: %rootDir%/../../../../../../../var/cache/phpstan
=======
    reportUnmatchedIgnoredErrors: true # Could be set to false if necessary during PHPStan update
    tmpDir: ../var/cache/phpstan
>>>>>>> 15e5a3c2
    paths:
        - src
        - ../src
    symfony:
        constant_hassers: false
        # the placeholder "%ShopwareHashedCacheDir%" will be replaced on execution by dev-ops/analyze/phpstan-config-generator.php script
        container_xml_path: '%rootDir%/../../../../../../..%ShopwareHashedCacheDir%/srcShopware_Development_KernelDevDebugContainer.xml'

    featureToggles:
        unusedClassElements: true

    excludes_analyse:
        - src/Recovery/*
        - src/Storefront/Framework/Cache/CacheDecorator.php
        - src/Elasticsearch/Product/ElasticsearchProductDefinition.php
        - src/Elasticsearch/Framework/DataAbstractionLayer/ElasticsearchEntitySearcher.php
        - src/Core/System/SalesChannel/Context/SalesChannelContextFactory.php
        - src/Core/Migration/Migration1591253089OrderDeeplinkForMailTemplates.php
        - src/Core/Migration/Migration1588153272UpdateGermanMailTemplates.php
        - src/Core/Framework/Routing/ApiRequestContextResolver.php
        - src/Core/Framework/Api/Sync/SyncService.php
        - src/Elasticsearch/Test/Product/ElasticsearchProductDefinitionExtension.php
        - ../src/Command/ConfigDebugCommand.php
        - ../src/Command/DatabaseDebugViewGenerator.php
        - src/Core/Checkout/Cart/Order/OrderConverter.php
        - src/Core/Framework/DataAbstractionLayer/FieldSerializer/CashRoundingConfigFieldSerializer.php
        - src/Core/Framework/DataAbstractionLayer/Dbal/FieldAccessorBuilder/ListingPriceFieldAccessorBuilder.php
        - src/Docs/Resources/current/60-references-internals/10-core/50-checkout-process/_examples/10-cart-example.php
        - src/Docs/Resources/deprecated/2-internals/1-core/50-checkout-process/_examples/10-cart-example.php

        # Symfony Patches, can be removed with next patch version
        - src/Core/Framework/Adapter/Cache/CacheCollectorPass.php

        # Tests
        - src/**/*Test.php
        - src/Core/Framework/Test/**/*.php

        - src/Core/TestBootstrap.php

    ignoreErrors:
        # PhpStan does not recognize the Faker plugins correctly. They are called via magic methods
        - '#Access to an undefined property Faker\\Generator::\$[^.]+\.#'
        # For BC with Symfony 4
        - '#Method Symfony\\Contracts\\EventDispatcher\\EventDispatcherInterface::dispatch\(\) invoked with 2 parameters, 1 required\.#'
<<<<<<< HEAD
=======
        # For BC in Store api routes
        - '#Method Shopware\\Core\\Content\\Category\\SalesChannel\\AbstractNavigationRoute::load\(\) invoked with 5 parameters, 4 required\.#'
        - '#Method Shopware\\Core\\Content\\Product\\SalesChannel\\Listing\\AbstractProductListingRoute::load\(\) invoked with 4 parameters, 3 required\.#'
        - '#Method .*Route::load\(\) invoked with 3 parameters, 2 required\.#'
        - '#Method .*AbstractCustomerRoute::load\(\) invoked with 4 parameters, 2 required\.#'
        - '#Method .*AbstractChangeCustomerProfileRoute::change\(\) invoked with 3 parameters, 2 required\.#'
        - '#Method .*AbstractChangeEmailRoute::change\(\) invoked with 3 parameters, 2 required\.#'
        - '#Method .*AbstractChangePasswordRoute::change\(\) invoked with 3 parameters, 2 required\.#'
        - '#Method .*AbstractChangePaymentMethodRoute::change\(\) invoked with 4 parameters, 3 required\.#'
        - '#Method .*AbstractDeleteAddressRoute::delete\(\) invoked with 3 parameters, 2 required\.#'
        - '#Method .*AbstractRemoveWishlistProductRoute::delete\(\) invoked with 3 parameters, 2 required\.#'
        - '#Method .*AbstractDeleteCustomerRoute::delete\(\) invoked with 2 parameters, 1 required\.#'
        - '#Method .*AbstractAddWishlistProductRoute::add\(\) invoked with 3 parameters, 2 required\.#'
        - '#Method .*AbstractMergeWishlistProductRoute::merge\(\) invoked with 3 parameters, 2 required\.#'
        - '#Method .*AbstractSwitchDefaultAddressRoute::swap\(\) invoked with 4 parameters, 3 required\.#'
        - '#Method .*AbstractUpsertAddressRoute::upsert\(\) invoked with 4 parameters, 3 required\.#'
        -
            message: '#PHPDoc tag @param references unknown parameter: \$criteria#'
            path: src/Core/**/SalesChannel/**Route.php
>>>>>>> 15e5a3c2
        # For BC in Entity repository clone
        - '#Method .*EntityRepositoryInterface::clone\(\) invoked with 4 parameters, 2-3 required\.#'
        -
            message: '#PHPDoc tag @param references unknown parameter: \$behavior#'
            path: src/Core/Framework/DataAbstractionLayer/EntityRepositoryInterface.php

        # To fix this error, the \Shopware\Core\Framework\Struct\Collection::createNew method has to be implemented
        # in every implementation of `Collection` and needs to return `new self` instead of `new static`. See https://github.com/phpstan/phpstan/issues/2773
        -
             message: '#Unsafe usage of new static\(\)#'
             path: src/Core/Framework/Struct/Collection.php
        # Exception for CopyBatch file system plugin. It is called via magic method
        - '#Call to an undefined method League\\Flysystem\\FilesystemInterface::copyBatch\(\)\.#'
        -
             message: '#Access to private property#'
             path: src/Core/Framework/Api/Controller/CacheController.php
        # Invalid phpdoc in OpenAPI Library
        -
             message: '#Strict comparison using#'
             path: src/Core/Framework/Api/ApiDefinition/Generator/OpenApi/OpenApiLoader.php

        - '#Property Shopware\\Core\\Checkout\\Order\\Event\\OrderStateMachineStateChangeEvent::\$salesChannelId is never read, only written.#'
        -
            message: '#Cannot call method fetchAll\(\) on Doctrine\\DBAL\\Driver\\Statement\|int.#'
            path: src/Core/Migration/Migration1599822061MigrateOrderMails.php

services:
    -
        class: Shopware\Development\Analyze\PHPStan\Rules\Decoratable\DecoratableImplementsInterfaceRule
        tags:
            - phpstan.rules.rule
    -
        class: Shopware\Development\Analyze\PHPStan\Rules\Decoratable\DecoratableDoesNotAddPublicMethodRule
        tags:
            - phpstan.rules.rule
    -
        class: Shopware\Development\Analyze\PHPStan\Rules\Decoratable\DecoratableDoesNotCallOwnPublicMethodRule
        tags:
            - phpstan.rules.rule
    -
        class: Shopware\Development\Analyze\PHPStan\Rules\Decoratable\DecoratableNotDirectlyDependetRule
        tags:
            - phpstan.rules.rule
    -
        class: Shopware\Development\Analyze\PHPStan\Rules\Decoratable\DecoratableNotInstantiatedRule
        tags:
            - phpstan.rules.rule<|MERGE_RESOLUTION|>--- conflicted
+++ resolved
@@ -6,19 +6,15 @@
     treatPhpDocTypesAsCertain: false
     checkMissingIterableValueType: false
     inferPrivatePropertyTypeFromConstructor: true
-<<<<<<< HEAD
-    tmpDir: %rootDir%/../../../../../../../var/cache/phpstan
-=======
     reportUnmatchedIgnoredErrors: true # Could be set to false if necessary during PHPStan update
     tmpDir: ../var/cache/phpstan
->>>>>>> 15e5a3c2
     paths:
         - src
         - ../src
     symfony:
         constant_hassers: false
         # the placeholder "%ShopwareHashedCacheDir%" will be replaced on execution by dev-ops/analyze/phpstan-config-generator.php script
-        container_xml_path: '%rootDir%/../../../../../../..%ShopwareHashedCacheDir%/srcShopware_Development_KernelDevDebugContainer.xml'
+        container_xml_path: '..%ShopwareHashedCacheDir%/srcShopware_Development_KernelDevDebugContainer.xml'
 
     featureToggles:
         unusedClassElements: true
@@ -56,28 +52,6 @@
         - '#Access to an undefined property Faker\\Generator::\$[^.]+\.#'
         # For BC with Symfony 4
         - '#Method Symfony\\Contracts\\EventDispatcher\\EventDispatcherInterface::dispatch\(\) invoked with 2 parameters, 1 required\.#'
-<<<<<<< HEAD
-=======
-        # For BC in Store api routes
-        - '#Method Shopware\\Core\\Content\\Category\\SalesChannel\\AbstractNavigationRoute::load\(\) invoked with 5 parameters, 4 required\.#'
-        - '#Method Shopware\\Core\\Content\\Product\\SalesChannel\\Listing\\AbstractProductListingRoute::load\(\) invoked with 4 parameters, 3 required\.#'
-        - '#Method .*Route::load\(\) invoked with 3 parameters, 2 required\.#'
-        - '#Method .*AbstractCustomerRoute::load\(\) invoked with 4 parameters, 2 required\.#'
-        - '#Method .*AbstractChangeCustomerProfileRoute::change\(\) invoked with 3 parameters, 2 required\.#'
-        - '#Method .*AbstractChangeEmailRoute::change\(\) invoked with 3 parameters, 2 required\.#'
-        - '#Method .*AbstractChangePasswordRoute::change\(\) invoked with 3 parameters, 2 required\.#'
-        - '#Method .*AbstractChangePaymentMethodRoute::change\(\) invoked with 4 parameters, 3 required\.#'
-        - '#Method .*AbstractDeleteAddressRoute::delete\(\) invoked with 3 parameters, 2 required\.#'
-        - '#Method .*AbstractRemoveWishlistProductRoute::delete\(\) invoked with 3 parameters, 2 required\.#'
-        - '#Method .*AbstractDeleteCustomerRoute::delete\(\) invoked with 2 parameters, 1 required\.#'
-        - '#Method .*AbstractAddWishlistProductRoute::add\(\) invoked with 3 parameters, 2 required\.#'
-        - '#Method .*AbstractMergeWishlistProductRoute::merge\(\) invoked with 3 parameters, 2 required\.#'
-        - '#Method .*AbstractSwitchDefaultAddressRoute::swap\(\) invoked with 4 parameters, 3 required\.#'
-        - '#Method .*AbstractUpsertAddressRoute::upsert\(\) invoked with 4 parameters, 3 required\.#'
-        -
-            message: '#PHPDoc tag @param references unknown parameter: \$criteria#'
-            path: src/Core/**/SalesChannel/**Route.php
->>>>>>> 15e5a3c2
         # For BC in Entity repository clone
         - '#Method .*EntityRepositoryInterface::clone\(\) invoked with 4 parameters, 2-3 required\.#'
         -
