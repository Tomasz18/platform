variables:
    DOCKER_DRIVER: overlay2
    DOCKER_HOST: "tcp://docker:2375"
    DOCKER_TLS_CERTDIR: "/certs"
    MYSQL_ROOT_PASSWORD: app
    WEB_DOCUMENT_ROOT: $CI_PROJECT_DIR/development/public
    GIT_STRATEGY: clone
    LOG_STDOUT: $CI_PROJECT_DIR/stdout.log
    MYSQL_CMD: mysqld

stages:
    - unit
    - E2E
    - Build
    - Generate docs
    - Security
    - Deploy

#include:
#    -   local: .gitlab/ci/split.yml

default:
    image: shopware/development:7.4
    before_script:
        - apt-install jq
        - export CI_DEV_BRANCH=$(echo $CI_COMMIT_REF_NAME | cut -d'+' -f2-)
        - if [[ -d "development/" ]]; then zip -rq cache.zip development/; rm -rf development; fi
        - zip -rq platform.zip .
        - git clone http://gitlab-ci-token:${CI_JOB_TOKEN}@gitlab.shopware.com/shopware/6/product/development.git
        - unzip -q platform.zip -d development/platform/
        - cd development
        - git -C platform checkout master
        - git -C platform checkout $CI_COMMIT_SHA
        - >
            if [ "$(git ls-remote origin $CI_DEV_BRANCH | wc -l)" == 1 ]; then
              echo "Development Branch: $CI_DEV_BRANCH (explicit)";
              git checkout $CI_DEV_BRANCH;
            elif [ "$(git ls-remote origin $CI_COMMIT_REF_NAME | wc -l)" == 1 ]; then
              echo "Development Branch: $CI_COMMIT_REF_NAME (implicit by same branch name)";
              git checkout $CI_COMMIT_REF_NAME;
            else
              export CI_TARGET_BRANCH_NAME=$(curl -LsS -H "PRIVATE-TOKEN: $CI_GITLAB_API_TOKEN" "https://gitlab.shopware.com/api/v4/projects/$CI_PROJECT_ID/merge_requests?source_branch=$CI_COMMIT_REF_NAME" | jq --raw-output ".[0].target_branch");
              if [ "$(git ls-remote origin $CI_TARGET_BRANCH_NAME | wc -l)" == 1 ]; then
                echo "Development Branch: $CI_TARGET_BRANCH_NAME (implicit by merge request target branch)";
                git checkout $CI_TARGET_BRANCH_NAME;
              else
                echo "Development Branch: master (fallback)";
              fi
            fi
        - cp -v dev-ops/gitlab/.psh.yaml.override .
        - /entrypoint supervisord > /dev/null 2>&1 &
    interruptible: true

# stage: unit

.phpunit_base:
    stage: unit
    variables:
        TEST_SUITES: "administration storefront checkout content framework profiling migration system elasticsearch docs"
    timeout: 1h 00m
    script:
        - echo matrix config
        - echo EACH_MR $EACH_MR
        - echo Mysql $MYSQL_IMAGE
        - echo Mysql cmd $MYSQL_CMD
        - echo Dev template $DEV_IMAGE
        - echo Features $FEATURE_ALL
        - ./psh.phar init
        - if [[ ! -h vendor/shopware/platform ]]; then echo 'vendor/shopware/platform should be a symlink'; exit 1; fi
        - mkdir -p build/artifacts/
        # run all code in test env
        - ./psh.phar cache --APP_ENV=test
        - chown -R application:application .
        - curl http://docker.vm:8000/admin
        - failed="0"
        - echo -e
            "<?xml version="1.0" encoding="UTF-8"?>
            <testsuites>
            " > build/artifacts/phpunit.junit.xml
        - >
            for TEST_SUITE in $TEST_SUITES; do
                log_unit_file=build/artifacts/$TEST_SUITE.junit.xml
                set -x
                php vendor/bin/phpunit --configuration vendor/shopware/platform/phpunit.xml.dist --log-junit "$log_unit_file" --colors=never --testsuite "$TEST_SUITE" || exit_code=$?
                if [ $exit_code -ne "0" ]; then failed="1"; fi;
                set +x
                tail -n +3 "$log_unit_file" | head -n -1 >> build/artifacts/phpunit.junit.xml
            done
        - echo -e "</testsuites>" >> "build/artifacts/phpunit.junit.xml"
        - if [ $failed -ne "0" ]; then exit 1; fi;
    coverage: '/^\s*Lines:\s*(\d+(?:\.\d+)?%)/'
    artifacts:
        when: always
        paths:
            - development/build/artifacts/
            - development/var/log/*
            - $CI_PROJECT_DIR/stdout.log
        reports:
            junit: development/build/artifacts/phpunit.junit.xml

PHP Unit:
    extends: .phpunit_base
    image: $DEV_IMAGE
    stage: unit
    services:
        -   name: $MYSQL_IMAGE
            alias: mysql
            entrypoint: [ "sh", "-c", "docker-entrypoint.sh $MYSQL_CMD" ]
        -   name: elastic/elasticsearch:7.1.1
            alias: elasticsearch
            command: [ "bin/elasticsearch", "-Expack.security.enabled=false", "-Ediscovery.type=single-node" ]
    rules:
      - if: '$CI_MERGE_REQUEST_LABELS =~ /.*unit::skip.*/'
        when: never
      - if: '$CI_PIPELINE_SOURCE == "schedule"'
      - if: '$CI_PIPELINE_SOURCE == "pipeline"'
      - if: '$CI_PIPELINE_SOURCE == "merge_request_event"'
        changes:
          - "Migration*.php"
          - "**/Migration*.php"
          - "src/Core/Framework/Resources/config/packages/shopware.yaml"
      - if: '($CI_PIPELINE_SOURCE == "merge_request_event" || $CI_COMMIT_BRANCH =~ /^(master|6\..+)$/) && $EACH_MR == "true"'
      - if: '$CI_MERGE_REQUEST_LABELS =~ /.*unit::all.*/'
      - if: '$CI_PIPELINE_SOURCE == "merge_request_event"'
        when: manual
        allow_failure: true
    parallel:
        matrix:
            -   EACH_MR: 'true'
                MYSQL_IMAGE: mariadb:10.4
                DEV_IMAGE: shopware/development:7.4
                FEATURE_ALL: ["false", "minor", "major"]
            -   MYSQL_IMAGE:
                    - mysql:5.7
                    - mariadb:10.3
                DEV_IMAGE: shopware/development:7.4
                FEATURE_ALL: ["false", "minor", "major"]
            -   MYSQL_IMAGE:
                    - mysql:8.0.19
                DEV_IMAGE: shopware/development:7.4
                FEATURE_ALL: ["false", "minor", "major"]
                MYSQL_CMD: 'mysqld --character-set-server=utf8mb4 --collation-server=utf8mb4_unicode_ci --default-authentication-plugin=mysql_native_password --sql-require-primary-key=ON'

Javascript analysis:
    only:
        refs:
            - merge_requests
            - master
            - /^6\..*$/
            - schedules
            - pipelines
    stage: unit
    timeout: 1h 00m
    before_script: []
    script:
        - cd src/Administration/Resources/app/administration
        - npm clean-install
        - PROJECT_ROOT=$(pwd) node_modules/.bin/eslint --ext .js,.vue --format junit src test > eslint.junit.xml
    artifacts:
        reports:
            junit: src/Administration/Resources/app/administration/eslint.junit.xml

PHP analysis:
    image: shopware/development:7.4
    cache:
        key: "${CI_JOB_NAME}_2"
        paths:
            # disabled due to possible cache issue NEXT-12933
            #- development/var/cache/cs_fixer/
            - development/var/cache/phpstan/
            - development/var/cache/psalm/
    only:
        refs:
            - merge_requests
            - master
            - /^6\..*$/
    stage: unit
    services:
        -   name: mysql:5.7
            alias: mysql
    retry:
        max: 2
        when: runner_system_failure
    timeout: 1h 00m
    script:
        - ./psh.phar init
        - if [[ ! -h vendor/shopware/platform ]]; then echo 'vendor/shopware/platform should be a symlink'; exit 1; fi
        - cd ..
        - if [[ -f "cache.zip" ]]; then unzip -q cache.zip; fi
        - cd development
        - php dev-ops/analyze/generate-composer.php
        - php dev-ops/analyze/vendor/bin/ecs check platform/src --config platform/easy-coding-standard.php
        - php dev-ops/analyze/phpstan-config-generator.php
        - php dev-ops/analyze/vendor/bin/phpstan analyze --autoload-file=dev-ops/analyze/vendor/autoload.php --configuration platform/phpstan.neon --error-format gitlab | tee phpstan-report.json
        - php dev-ops/analyze/vendor/bin/psalm --config=platform/psalm.xml --threads=$(nproc) --diff --diff-methods --show-info=false
        - php bin/console changelog:check
    artifacts:
        reports:
            codequality: development/phpstan-report.json

Check generated Docs:
    only:
        refs:
            - merge_requests
            - master
            - /^6\..*$/
    stage: unit
    services:
        -   name: mysql:5.7
            alias: mysql
    retry:
        max: 2
        when: runner_system_failure
    timeout: 1h 00m
    script:
        - ./psh.phar init
        - if [[ ! -h vendor/shopware/platform ]]; then echo 'vendor/shopware/platform should be a symlink'; exit 1; fi
        - cd ..
        - cd development
        - echo "Checking the generated doc files"
        - bin/console docs:dump-erd
        - bin/console docs:dump-core-characteristics
        - cd platform
        - >
            if ! git diff --exit-code --ignore-submodules HEAD --; then
                echo "Docs have changed, please run 'bin/console docs:dump-core-characteristics' and 'bin/console docs:dump-erd'";
                git diff --exit-code;
                exit 1;
            else
                echo "Everything ok"
                exit 0;
            fi

# jest
Administration (Jest):
    only:
        refs:
            - merge_requests
            - master
            - /^6\..*$/
            - pipelines
    stage: unit
    timeout: 1h 00m
    services:
        -   name: mariadb:10.3
            alias: mysql
    script:
        - ./psh.phar init
        - ./psh.phar administration:install-dependencies
        - ./psh.phar administration:unit
    coverage: '/^\s?All files[^|]*\|[^|]*\s+([\d\.]+)/'
    artifacts:
        reports:
            junit: development/build/artifacts/administration.junit.xml

Storefront (Jest):
    only:
        refs:
            - merge_requests
            - master
            - /^6\..*$/
            - pipelines
    stage: unit
    timeout: 1h 00m
    variables:
        PROJECT_ROOT: $CI_PROJECT_DIR/development
    services:
        -   name: mariadb:10.3
            alias: mysql
    script:
        - ./psh.phar init
        - ./psh.phar storefront:install-dependencies
        - npm --prefix vendor/shopware/platform/src/Storefront/Resources/app/storefront/ run unit
    coverage: '/^\s?All files[^|]*\|[^|]*\s+([\d\.]+)/'
    artifacts:
        reports:
            junit: development/build/artifacts/storefront.junit.xml

# snippets

Validate snippets:
    only:
        refs:
            - merge_requests
            - master
            - /^6\..*$/
        changes:
            - src/**/snippet/**/*.json
    stage: unit
    timeout: 1h 00m
    services:
        -   name: mariadb:10.3
            alias: mysql
    script:
        - ./psh.phar init
        - php bin/console snippets:validate

# Stage: E2E

E2E:
    timeout: 2h 00m
    stage: E2E
    needs: [Javascript analysis]
    services:
        -   name: docker:18.09.7-dind
            alias: docker
        -   name: mariadb:10.3
            alias: mysql
    script:
        - mkdir -p $HOME/.docker
        - echo "$DOCKER_AUTH_CONFIG" > $HOME/.docker/config.json
        - docker login
        - rm $HOME/.docker/config.json
        - echo matrix config
        - echo cypress_grep $cypress_grep
        - echo SECTION $SECTION
        - echo TEST_DIRECTORY $TEST_DIRECTORY
        - mkdir -p config/packages/
        - cp platform/src/Core/Framework/Resources/config/packages/e2e/e2e.yaml config/packages/shopware.yaml
        - echo FEATURE_ALL $FEATURE_ALL
        - echo BROWSER $BROWSER
        - echo cypress_usePercy $cypress_usePercy
        - ./psh.phar init --APP_ENV="prod"
        - ./psh.phar administration:init --APP_ENV="prod"
        - ./psh.phar storefront:init --APP_ENV="prod" --DB_NAME="shopware_e2e"
        - ./psh.phar e2e:dump-db --APP_ENV="prod"
        - E2E_BASE_PATH=vendor/shopware/platform/src/${SECTION}/Resources/app/$(echo ${SECTION} | tr '[:upper:]' '[:lower:]')/test/e2e
<<<<<<< HEAD
        - npm i git://github.com/pweyck/e2e-testsuite-platform.git#next-10665/remove-api-version --prefix $E2E_BASE_PATH
=======
        - npm i @shopware-ag/e2e-testsuite-platform@1.3.2 --prefix $E2E_BASE_PATH
>>>>>>> 884ed228
        - forever start ${E2E_BASE_PATH}/node_modules/@shopware-ag/e2e-testsuite-platform/routes/cypress.js
        - chown -R 1000:1000 .
        - CYPRESS_CMD="cypress run"
        - if [[ $cypress_usePercy = "true" ]]; then export CYPRESS_CMD="npx percy exec -- cypress run"; npm install --save-dev @percy/cypress; fi
        - FULL_CYPRESS_CMD="npm install --production --prefix /e2e && export PERCY_TOKEN=$PERCY_TOKEN && $CYPRESS_CMD --browser chrome --project /e2e --config baseUrl=http://docker.vm:8000 $CYPRESS_PARAMS --spec $TEST_DIRECTORY"
        - echo $FULL_CYPRESS_CMD
        - docker run --shm-size=2g --name cypress --add-host="docker.vm:$(hostname -I)" -e cypress_grep -e cypress_usePercy -e CYPRESS_baseUrl=http://docker.vm:8000 -v $(pwd)/${E2E_BASE_PATH}:/e2e -v $(pwd):/app -w /e2e --entrypoint "sh" cypress/included:5.6.0 -c "$FULL_CYPRESS_CMD"
    after_script:
        - npx mochawesome-merge development/build/artifacts/e2e/mochawesome/single-reports/mochawesome*.json > development/build/artifacts/e2e/mochawesome/report-final.json
        - npx mochawesome-report-generator development/build/artifacts/e2e/mochawesome/report-final.json --cdn true --reportDir development/build/artifacts/e2e/mochawesome
        - docker rm -f cypress
    artifacts:
        when: always
        paths:
            - development/build/artifacts/e2e/
            - development/var/log/*
            - $CI_PROJECT_DIR/stdout.log
        reports:
            junit: development/build/artifacts/e2e/*.xml
    rules:
        -   if: '$CI_MERGE_REQUEST_LABELS =~ /.*E2E::skip.*/ || ($cypress_grep == null && $CI_MERGE_REQUEST_LABELS =~ /.*E2E::only_base.*/)'
            when: never
            # run full tests if trigger by scheduled or another pipeline (production)
        -   if: '$cypress_grep == null && ($CI_PIPELINE_SOURCE == "schedule" || $CI_PIPELINE_SOURCE == "pipeline")'
            # skip @base jobs if trigger by scheduled or another pipeline (production)
        -   if: '$cypress_grep && ($CI_PIPELINE_SOURCE == "schedule" || $CI_PIPELINE_SOURCE == "pipeline")'
            when: never
            # run full tests if there are changes to migrations
        -   if: '$cypress_grep == null && $CI_PIPELINE_SOURCE == "merge_request_event"'
            changes:
                - "Migration*.php"
                - "**/Migration*.php"
                - "src/Core/Framework/Resources/config/packages/shopware.yaml"
            # skip @base jobs if there are changes to migrations, because the full set runs
        -   if: '$cypress_grep && $CI_PIPELINE_SOURCE == "merge_request_event" && $CI_MERGE_REQUEST_LABELS !~ /.*E2E::only_base.*/'
            changes:
                - "Migration*.php"
                - "**/Migration*.php"
                - "src/Core/Framework/Resources/config/packages/shopware.yaml"
            when: never
        -   if: '$cypress_grep == null && $CI_MERGE_REQUEST_LABELS =~ /.*E2E::all.*/'
        -   if: '$cypress_grep && $CI_MERGE_REQUEST_LABELS =~ /.*E2E::all.*/'
            when: never
        -   if: '$cypress_grep && ($CI_PIPELINE_SOURCE == "merge_request_event" || $CI_COMMIT_BRANCH =~ /^(master|6\..+)$/)'
        -   if: '$cypress_grep == null && $CI_PIPELINE_SOURCE == "merge_request_event"'
            when: manual
            allow_failure: true
    parallel:
        matrix:
            -   cypress_grep: '@base'
                SECTION: 'Storefront'
                TEST_DIRECTORY:  "cypress/integration/**/*"
                FEATURE_ALL: ["false", "minor", "major"]
                BROWSER: 'chrome'
                CYPRESS_PARAMS: "--config numTestsKeptInMemory=0"
                cypress_usePercy: 'false'
            -   cypress_grep: '@base'
                SECTION: 'Administration'
                TEST_DIRECTORY:
                    - "cypress/integration/content/**/* cypress/integration/catalogue/**/*"
                    - "cypress/integration/customer/**/* cypress/integration/media-marketing/**/*"
                    - "cypress/integration/general/**/* cypress/integration/order/**/*"
                    - "cypress/integration/rule-product-stream/**/* cypress/integration/settings/**/*"
                FEATURE_ALL: "false" # ["false", "true"]
                BROWSER: 'chrome'
                CYPRESS_PARAMS: "--config numTestsKeptInMemory=0"
                cypress_usePercy: 'false'
            -   SECTION: 'Storefront'
                TEST_DIRECTORY: "cypress/integration/**/**/*"
                BROWSER: ['chrome']
                FEATURE_ALL: ["false", "minor", "major"]
                cypress_usePercy: 'false'
            -   SECTION: 'Storefront'
                TEST_DIRECTORY: "cypress/integration/**/**/*"
                BROWSER: 'firefox'
                FEATURE_ALL: 'false'
                cypress_usePercy: 'false'
            -   SECTION: 'Administration'
                TEST_DIRECTORY:
                    - "cypress/integration/content/**/* cypress/integration/catalogue/**/* cypress/integration/customer/**/* cypress/integration/media-marketing/**/*"
                    - "cypress/integration/general/**/* cypress/integration/order/**/* cypress/integration/rule-product-stream/**/* cypress/integration/settings/**/*"
                BROWSER: 'chrome'
                FEATURE_ALL: ["false", "minor", "major"]
                cypress_usePercy: 'false'
            -   SECTION: 'Administration'
                TEST_DIRECTORY:
                    - "cypress/integration/content/**/* cypress/integration/catalogue/**/* cypress/integration/customer/**/* cypress/integration/media-marketing/**/*"
                    - "cypress/integration/general/**/* cypress/integration/order/**/* cypress/integration/rule-product-stream/**/* cypress/integration/settings/**/*"
                BROWSER: 'firefox'
                FEATURE_ALL: 'false'
                cypress_usePercy: 'false'
            -   SECTION: 'Administration'
                TEST_DIRECTORY: "cypress/integration/visual/**/*"
                BROWSER: 'chrome'
                FEATURE_ALL: "false"
                cypress_usePercy: $CYPRESS_PERCY_USAGE

# Stage: build

Component Library:
    only:
        refs:
            - merge_requests
            - master
            - /^6\..*$/
        changes:
            - src/Administration/**/*
            - src/Storefront/**/*
    stage: Build
    image: node:10.8
    before_script: []
    dependencies: []
    needs: [Administration (Jest), Storefront (Jest)]
    variables:
        PROJECT_ROOT: $CI_PROJECT_DIR
    environment:
        name: Component Library
        url: https://component-library.shopware.com
    script:
        - npm install --prefix src/Administration/Resources/app/administration
        - npm install --prefix src/Administration/Resources/app/administration/build/nuxt-component-library/
        - npm run --prefix src/Administration/Resources/app/administration/build/nuxt-component-library/ generate
        - "[[ -d build/artifacts/component-library/ ]] && (ls -1qA build/artifacts/component-library/ | grep -q .)"
    artifacts:
        paths:
            - build/artifacts/component-library/

# Stage: Generate docs

Generating docs:
    only:
        refs:
            - merge_requests
            - master
            - /^6\..*$/
        changes:
            - src/Docs/**/*
    stage: Generate docs
    dependencies: []
    services:
        -   name: docker:18.09.7-dind
            alias: docker
    script:
        - mkdir -p $HOME/.docker
        - echo "$DOCKER_AUTH_CONFIG" > $HOME/.docker/config.json
        - docker login
        - rm $HOME/.docker/config.json
        - docker build -t shopware-plattform-plantuml dev-ops/docs/docker/plantuml/.
        - sh ./dev-ops/docs/scripts/render_puml.sh platform/src/Docs/Resources/current
        - ./psh.phar init-composer
        - php dev-ops/docs/scripts/convertMarkdownToDocs.php convert -i platform/src/Docs/Resources/current/ -o build/docs -u /shopware-platform-dev -s

# Stage: security

RIPS security:
    stage: Security
    image: php:7.4-alpine
    before_script: []
    allow_failure: true
    only:
        - master
        - schedules
    script:
        - apk add --no-cache libzip-dev && docker-php-ext-configure zip --with-libzip=/usr/include && docker-php-ext-install zip
        - wget https://github.com/rips/rips-cli/releases/download/3.2.0/rips-cli.phar -O /usr/bin/rips-cli
        - chmod 755 /usr/bin/rips-cli
        - rips-cli rips:scan:start -p . -t critical:0 -a ${RIPS_APP_ID} --progress
    interruptible: false

Symfony security check:
    stage: unit
    only:
        refs:
            - merge_requests
            - master
            - /^6\..*$/
            - schedules
            - pipelines
<<<<<<< HEAD
    image: shopware/development:7.4
    before_script: []
    allow_failure: true
=======
    image: shopware/development:latest
    variables:
        PLATFORM_PACKAGES: ". src/Core src/Administration src/Docs src/Elasticsearch src/Recovery src/Storefront"
>>>>>>> 884ed228
    script:
        - composer install --no-interaction --no-scripts
        - curl --location --output local-php-security-checker https://github.com/fabpot/local-php-security-checker/releases/download/v1.0.0/local-php-security-checker_1.0.0_linux_amd64
        - echo 'e5b12488ca78bc07c149e9352278bf10667b88a8461caac10154f9a6f5476369  local-php-security-checker' > local-php-security-checker.sha256
        - sha256sum --check local-php-security-checker.sha256
        - chmod +x local-php-security-checker
        - ./local-php-security-checker
        - composer install --no-interaction --no-scripts -d vendor/shopware/platform/src/Recovery
        - ./local-php-security-checker --path=vendor/shopware/platform/src/Recovery
        - >
            for PLATFORM_PACKAGE in $PLATFORM_PACKAGES; do
                echo "Testing vendor/shopware/platform/$PLATFORM_PACKAGE"
                composer install --no-interaction --no-scripts -d vendor/shopware/platform/$PLATFORM_PACKAGE
                ./local-php-security-checker --path=vendor/shopware/platform/$PLATFORM_PACKAGE
            done

NPM security check:
    stage: Security
    only:
        refs:
            - merge_requests
            - master
            - /^6\..*$/
            - schedules
            - pipelines
    image: shopware/development:7.4
    before_script: []
    allow_failure: true
    script:
        - cd src/Administration/Resources/app/administration
        - npm i
        - npm install --save-dev audit-ci
        - node node_modules/.bin/audit-ci --moderate --allowlist http-proxy elliptic
        - cd ../../../../../src/Storefront/Resources/app/storefront
        - npm i
        - npm install --save-dev audit-ci
        - node node_modules/.bin/audit-ci --moderate --allowlist dot-prop http-proxy acorn jquery elliptic

# Stage: deploy

.Scrutinizer:
    stage: Deploy
    image: php:7.4-alpine
    allow_failure: true
    before_script: []
    only:
        - master
        - /^6\..*$/
    dependencies:
        - PHPUnit (MySQL)
    script:
        - wget https://scrutinizer-ci.com/ocular.phar
        - php ocular.phar code-coverage:upload
            --repository="g/shopware/platform"
            --revision="$CI_COMMIT_SHA"
            --format=php-clover
            development/build/artifacts/phpunit.clover.xml
    interruptible: false

Upload Component Library:
    stage: Deploy
    image: python:latest
    before_script: []
    only:
        refs:
            - master
            - /^6\..*$/
        changes:
            - src/Administration/**/*
            - src/Storefront/**/*
    dependencies:
        - Component Library
    script:
        - pip install awscli
        - cd build/artifacts/component-library
        - aws s3 sync --delete --acl public-read . s3://shopware-ui-component-library-docs/
        - aws cloudfront create-invalidation --distribution-id E18U17118IAC82 --paths "/*"
    interruptible: false

Create Major MR:
    stage: Deploy
    image: curlimages/curl:7.72.0
    rules:
    -   if: '$CI_PIPELINE_SOURCE == "schedule" && $CI_COMMIT_BRANCH == "master"'
    allow_failure: true
    variables:
        GIT_STRATEGY: none
    before_script: []
    script:
        - >
            CI_NEW_MASTER_MAJOR_BRANCH=master-for-major-$(echo $CI_COMMIT_TIMESTAMP | grep -oE '(^[^:]*)');
            X_TOTAL=$(curl -I --header "Private-Token: $CREATE_MR_TOKEN" "$CI_API_V4_URL/projects/$CI_PROJECT_ID/merge_requests/?state=opened&labels=Update%20Major" | grep 'x-total:');
            if [ "$X_TOTAL" == "x-total: 0" ]; then
                echo "There is no open merge request to major branch. Will create one";
                echo "Create the new Branch:"$CI_NEW_MASTER_MAJOR_BRANCH;
                curl -X POST --header "Private-Token: $CREATE_MR_TOKEN" --header "Content-Type: application/json" "$CI_API_V4_URL/projects/$CI_PROJECT_ID/repository/branches?branch=$CI_NEW_MASTER_MAJOR_BRANCH&ref=master";
                echo "Create MR with Data:";
                DATA='{ "source_branch": "'$CI_NEW_MASTER_MAJOR_BRANCH'", "target_branch": "major", "title": "[CI] Update major", "description": "This MR was automatically created by this scheduled pipeline '"$CI_PIPELINE_URL"'", "labels": [ "workflow::review", "Update Major" ], "assignee_ids": [83, 12, 41, 11] }';
                echo $DATA;
                curl --header "Private-Token: $CREATE_MR_TOKEN" --header "Content-Type: application/json" --data "$DATA" "$CI_API_V4_URL/projects/$CI_PROJECT_ID/merge_requests";
                echo "MR Created";
            else
                echo "There is already an open merge request for master to major:"$X_TOTAL;
                echo "Create the new Branch:"$CI_NEW_MASTER_MAJOR_BRANCH;
                curl -X POST --header "Private-Token: $CREATE_MR_TOKEN" --header "Content-Type: application/json" "$CI_API_V4_URL/projects/$CI_PROJECT_ID/repository/branches?branch=$CI_NEW_MASTER_MAJOR_BRANCH&ref=master";
                echo "Create MR in development with Data:";
                DATA='{ "source_branch": "'$CI_NEW_MASTER_MAJOR_BRANCH'", "target_branch": "major", "title": "WIP: [CI] Update major - '$CI_COMMIT_TIMESTAMP'", "description": "This MR was automatically created by this scheduled pipeline '"$CI_PIPELINE_URL"'", "labels": [ "workflow::development", "Update Major" ], "assignee_ids": [83, 12, 41, 11] }';
                echo $DATA;
                curl --header "Private-Token: $CREATE_MR_TOKEN" --header "Content-Type: application/json" --data "$DATA" "$CI_API_V4_URL/projects/$CI_PROJECT_ID/merge_requests";
                echo "MR Created";
            fi<|MERGE_RESOLUTION|>--- conflicted
+++ resolved
@@ -74,9 +74,9 @@
         - curl http://docker.vm:8000/admin
         - failed="0"
         - echo -e
-            "<?xml version="1.0" encoding="UTF-8"?>
+            '<?xml version="1.0" encoding="UTF-8"?>
             <testsuites>
-            " > build/artifacts/phpunit.junit.xml
+            ' > build/artifacts/phpunit.junit.xml
         - >
             for TEST_SUITE in $TEST_SUITES; do
                 log_unit_file=build/artifacts/$TEST_SUITE.junit.xml
@@ -325,11 +325,8 @@
         - ./psh.phar storefront:init --APP_ENV="prod" --DB_NAME="shopware_e2e"
         - ./psh.phar e2e:dump-db --APP_ENV="prod"
         - E2E_BASE_PATH=vendor/shopware/platform/src/${SECTION}/Resources/app/$(echo ${SECTION} | tr '[:upper:]' '[:lower:]')/test/e2e
-<<<<<<< HEAD
-        - npm i git://github.com/pweyck/e2e-testsuite-platform.git#next-10665/remove-api-version --prefix $E2E_BASE_PATH
-=======
-        - npm i @shopware-ag/e2e-testsuite-platform@1.3.2 --prefix $E2E_BASE_PATH
->>>>>>> 884ed228
+        # TODO: fix api prefix
+        - npm i @shopware-ag/e2e-testsuite-platform@2.0.0-alpha.0 --prefix $E2E_BASE_PATH
         - forever start ${E2E_BASE_PATH}/node_modules/@shopware-ag/e2e-testsuite-platform/routes/cypress.js
         - chown -R 1000:1000 .
         - CYPRESS_CMD="cypress run"
@@ -508,15 +505,9 @@
             - /^6\..*$/
             - schedules
             - pipelines
-<<<<<<< HEAD
     image: shopware/development:7.4
-    before_script: []
-    allow_failure: true
-=======
-    image: shopware/development:latest
     variables:
         PLATFORM_PACKAGES: ". src/Core src/Administration src/Docs src/Elasticsearch src/Recovery src/Storefront"
->>>>>>> 884ed228
     script:
         - composer install --no-interaction --no-scripts
         - curl --location --output local-php-security-checker https://github.com/fabpot/local-php-security-checker/releases/download/v1.0.0/local-php-security-checker_1.0.0_linux_amd64
