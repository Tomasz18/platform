variables:
    DOCKER_DRIVER: overlay2
    DOCKER_HOST: "tcp://docker:2375"
    DOCKER_TLS_CERTDIR: "/certs"
    MYSQL_ROOT_PASSWORD: app
    WEB_DOCUMENT_ROOT: $CI_PROJECT_DIR/development/public
    GIT_STRATEGY: clone

stages:
    - unit
    - E2E
    - Build
    - Generate docs
    - Security
    - Deploy

include:
    -   local: .gitlab/ci/sync.yml

default:
    image: shopware/development:latest
    before_script:
        - apt-install jq
        - export CI_DEV_BRANCH=$(echo $CI_COMMIT_REF_NAME | cut -d'+' -f2-)
        - zip -rq platform.zip .
        - git clone http://gitlab-ci-token:${CI_JOB_TOKEN}@gitlab.shopware.com/shopware/6/product/development.git
        - unzip -q platform.zip -d development/platform/
        - cd development
        - git -C platform checkout master
        - git -C platform checkout $CI_COMMIT_SHA
        - >
            if [ "$(git ls-remote origin $CI_DEV_BRANCH | wc -l)" == 1 ]; then
              echo "Development Branch: $CI_DEV_BRANCH (explicit)";
              git checkout $CI_DEV_BRANCH;
            elif [ "$(git ls-remote origin $CI_COMMIT_REF_NAME | wc -l)" == 1 ]; then
              echo "Development Branch: $CI_COMMIT_REF_NAME (implicit by same branch name)";
              git checkout $CI_COMMIT_REF_NAME;
            else
              export CI_TARGET_BRANCH_NAME=$(curl -LsS -H "PRIVATE-TOKEN: $CI_GITLAB_API_TOKEN" "https://gitlab.shopware.com/api/v4/projects/$CI_PROJECT_ID/merge_requests?source_branch=$CI_COMMIT_REF_NAME" | jq --raw-output ".[0].target_branch");
              if [ "$(git ls-remote origin $CI_TARGET_BRANCH_NAME | wc -l)" == 1 ]; then
                echo "Development Branch: $CI_TARGET_BRANCH_NAME (implicit by merge request target branch)";
                git checkout $CI_TARGET_BRANCH_NAME;
              else
                echo "Development Branch: master (fallback)";
              fi
            fi
        - cp -v dev-ops/gitlab/.psh.yaml.override .
        - /entrypoint supervisord > /dev/null 2>&1 &
    interruptible: true

Javascript analysis:
    only:
        refs:
            - merge_requests
            - master
            - "6.1"
    stage: unit
    timeout: 1h 00m
    before_script: []
    script:
        - cd src/Administration/Resources
        - npm clean-install
        - npm run lerna -- bootstrap
        - cd app/administration
        - PROJECT_ROOT=$(pwd) node_modules/.bin/eslint --ext .js,.vue --format junit src test > eslint.junit.xml
    artifacts:
        reports:
            junit: src/Administration/Resources/app/administration/eslint.junit.xml

PHP analysis:
    only:
        refs:
            - merge_requests
            - master
            - "6.1"
    stage: unit
    services:
        -   name: mysql:5.7
            alias: mysql
    retry:
        max: 2
        when: runner_system_failure
    timeout: 1h 00m
    script:
        - ./psh.phar init
        - if [[ ! -h vendor/shopware/platform ]]; then echo 'vendor/shopware/platform should be a symlink'; exit 1; fi
        - php dev-ops/analyze/generate-composer.php
        - php dev-ops/analyze/vendor/bin/ecs check platform/src --config platform/easy-coding-standard.yml
        - php dev-ops/analyze/phpstan-config-generator.php
        - php dev-ops/analyze/vendor/bin/phpstan analyze --autoload-file=dev-ops/analyze/vendor/autoload.php --configuration platform/phpstan.neon --error-format gitlab | tee phpstan-report.json
        - >
            for module in $(ls vendor/shopware/platform/src/); do
                echo "[PSALM: scan $module]"
                php dev-ops/analyze/vendor/bin/psalm --config=platform/psalm.xml --threads=$(nproc) --diff --show-info=false platform/src/$module;
            done
        - php dev-ops/analyze/vendor/bin/psalm --config=vendor/shopware/platform/psalm.xml --threads=$(nproc) --show-info=false src
    artifacts:
        reports:
            codequality: development/phpstan-report.json

# stage: unit

.phpunit_base:
    stage: unit
    services:
        -   name: mariadb:10.3
            alias: mysql
        -   name: elastic/elasticsearch:7.1.1
            alias: elasticsearch
            command: [ "bin/elasticsearch", "-Expack.security.enabled=false", "-Ediscovery.type=single-node" ]
    variables:
<<<<<<< HEAD
        TEST_SUITES: "administration storefront checkout content framework profiling migration system elasticsearch docs"
=======
        TEST_SUITES: "administration storefront checkout content framework migration system elasticsearch docs"
    timeout: 1h 00m
>>>>>>> 5790185a
    script:
        - ./psh.phar init
        - if [[ ! -h vendor/shopware/platform ]]; then echo 'vendor/shopware/platform should be a symlink'; exit 1; fi
        - mkdir -p build/artifacts/
        - echo -e
            "<?xml version="1.0" encoding="UTF-8"?>
            <testsuites>
            " > build/artifacts/phpunit.junit.xml
        - >
            for TEST_SUITE in $TEST_SUITES; do
                log_unit_file=build/artifacts/$TEST_SUITE.junit.xml
                set -x
                php vendor/bin/phpunit --configuration vendor/shopware/platform/phpunit.xml.dist --log-junit "$log_unit_file" --colors=never --testsuite "$TEST_SUITE"
                set +x
                tail -n +3 "$log_unit_file" | head -n -1 >> build/artifacts/phpunit.junit.xml
            done
        - echo -e "</testsuites>" >> "build/artifacts/phpunit.junit.xml"


    coverage: '/^\s*Lines:\s*(\d+(?:\.\d+)?%)/'
    artifacts:
        paths:
            - development/build/artifacts/
        reports:
            junit: development/build/artifacts/phpunit.junit.xml

PHP 7.2:
    only:
        refs:
            - merge_requests
            - master
            - "6.1"
    extends: .phpunit_base
    image: shopware/development:7.2
    stage: unit
    timeout: 1h 00m
    services:
        -   name: mariadb:10.3
            alias: mysql
        -   name: elastic/elasticsearch:7.1.1
            alias: elasticsearch
            command: [ "bin/elasticsearch", "-Expack.security.enabled=false", "-Ediscovery.type=single-node" ]

PHP 7.3:
    only:
        refs:
            - merge_requests
            - master
            - "6.1"
    except:
        - schedules
    extends: .phpunit_base
    image: shopware/development:7.3
    stage: unit
    when: manual
    timeout: 1h 00m
    services:
        -   name: mysql:5.7
            alias: mysql
        -   name: elastic/elasticsearch:7.1.1
            alias: elasticsearch
            command: [ "bin/elasticsearch", "-Expack.security.enabled=false", "-Ediscovery.type=single-node" ]

PHP 7.3 (Schedule):
    only:
        - schedules
    extends: .phpunit_base
    image: shopware/development:7.3
    stage: unit
    services:
        -   name: mysql:5.7
            alias: mysql
        -   name: elastic/elasticsearch:7.1.1
            alias: elasticsearch
            command: [ "bin/elasticsearch", "-Expack.security.enabled=false", "-Ediscovery.type=single-node" ]

PHP 7.4:
    only:
        refs:
            - merge_requests
            - master
            - "6.1"
    except:
        - schedules
    extends: .phpunit_base
    image: shopware/development:7.4
    stage: unit
    when: manual
    timeout: 1h 00m
    services:
        -   name: mysql:5.7
            alias: mysql
        -   name: elastic/elasticsearch:7.1.1
            alias: elasticsearch
            command: [ "bin/elasticsearch", "-Expack.security.enabled=false", "-Ediscovery.type=single-node" ]

PHP 7.4 (Schedule):
    only:
        - schedules
    extends: .phpunit_base
    image: shopware/development:7.4
    stage: unit
    services:
        -   name: mysql:5.7
            alias: mysql
        -   name: elastic/elasticsearch:7.1.1
            alias: elasticsearch
            command: [ "bin/elasticsearch", "-Expack.security.enabled=false", "-Ediscovery.type=single-node" ]

MySQL 5.7:
    only:
        refs:
            - merge_requests
            - master
            - "6.1"
    except:
        - schedules
    extends: .phpunit_base
    stage: unit
    when: manual
    timeout: 1h 00m
    services:
        -   name: mysql:5.7
            alias: mysql
        -   name: elastic/elasticsearch:7.1.1
            alias: elasticsearch
            command: [ "bin/elasticsearch", "-Expack.security.enabled=false", "-Ediscovery.type=single-node" ]

MySQL 5.7 (Schedule):
    only:
        - schedules
    extends: .phpunit_base
    stage: unit
    services:
        -   name: mysql:5.7
            alias: mysql
        -   name: elastic/elasticsearch:7.1.1
            alias: elasticsearch
            command: [ "bin/elasticsearch", "-Expack.security.enabled=false", "-Ediscovery.type=single-node" ]

MySQL 8.0:
    only:
        refs:
            - merge_requests
            - master
            - "6.1"
    except:
        - schedules
    extends: .phpunit_base
    stage: unit
    when: manual
    timeout: 1h 00m
    services:
        -   name: mysql:8.0
            alias: mysql
            command: ["mysqld", "--character-set-server=utf8mb4", "--collation-server=utf8mb4_unicode_ci", "--default-authentication-plugin=mysql_native_password"]
        -   name: elastic/elasticsearch:7.1.1
            alias: elasticsearch
            command: [ "bin/elasticsearch", "-Expack.security.enabled=false", "-Ediscovery.type=single-node" ]

MySQL 8.0 (Schedule):
    only:
        - schedules
    extends: .phpunit_base
    stage: unit
    services:
        -   name: mysql:8.0
            alias: mysql
            command: ["mysqld", "--character-set-server=utf8mb4", "--collation-server=utf8mb4_unicode_ci", "--default-authentication-plugin=mysql_native_password"]
        -   name: elastic/elasticsearch:7.1.1
            alias: elasticsearch
            command: [ "bin/elasticsearch", "-Expack.security.enabled=false", "-Ediscovery.type=single-node" ]

MariaDB 10.4:
    only:
        refs:
            - merge_requests
            - master
            - "6.1"
    except:
        - schedules
    extends: .phpunit_base
    stage: unit
    when: manual
    timeout: 1h 00m
    services:
        -   name: mariadb:10.4
            alias: mysql
        -   name: elastic/elasticsearch:7.1.1
            alias: elasticsearch
            command: [ "bin/elasticsearch", "-Expack.security.enabled=false", "-Ediscovery.type=single-node" ]

MariaDB 10.4 (Schedule):
    only:
        - schedules
    extends: .phpunit_base
    stage: unit
    allow_failure: true
    services:
        -   name: mariadb:10.4
            alias: mysql
        -   name: elastic/elasticsearch:7.1.1
            alias: elasticsearch
            command: [ "bin/elasticsearch", "-Expack.security.enabled=false", "-Ediscovery.type=single-node" ]


Administration (Jest):
    only:
        refs:
            - merge_requests
            - master
            - "6.1"
    stage: unit
    timeout: 1h 00m
    services:
        -   name: mariadb:10.3
            alias: mysql
    script:
        - ./psh.phar init
        - ./psh.phar administration:install-dependencies
        - ./psh.phar administration:unit
    coverage: '/^\s?All files[^|]*\|[^|]*\s+([\d\.]+)/'
    artifacts:
        reports:
            junit: development/build/artifacts/administration.junit.xml

Storefront (Jest):
    only:
        refs:
            - merge_requests
            - master
            - "6.1"
    stage: unit
    timeout: 1h 00m
    variables:
        PROJECT_ROOT: $CI_PROJECT_DIR/development
    services:
        -   name: mariadb:10.3
            alias: mysql
    script:
        - ./psh.phar init
        - ./psh.phar storefront:install-dependencies
        - npm --prefix vendor/shopware/platform/src/Storefront/Resources/app/storefront/ run unit
    coverage: '/^\s?All files[^|]*\|[^|]*\s+([\d\.]+)/'
    artifacts:
        reports:
            junit: development/build/artifacts/storefront.junit.xml

# Stage: E2E

.job_template: &e2e_definition
    stage: E2E
    services:
        -   name: docker:18.09.7-dind
            alias: docker
        -   name: mariadb:10.3
            alias: mysql
    dependencies: []
    artifacts:
        when: always
        paths:
            - development/build/artifacts/e2e/
        reports:
            junit: development/build/artifacts/e2e/*.xml

.mixed_script:
    script: &mixed_definition
        - ./psh.phar init --APP_ENV="prod"
        - ./psh.phar administration:init --APP_ENV="prod"
        - ./psh.phar storefront:init --APP_ENV="prod" --DB_NAME="shopware_e2e"
        - ./psh.phar e2e:dump-db --APP_ENV="prod"
        - E2E_BASE_PATH=vendor/shopware/platform/src/${SECTION}/Resources/app/$(echo ${SECTION} | tr '[:upper:]' '[:lower:]')/test/e2e
        - npm i @shopware-ag/e2e-testsuite-platform@1.2.0-beta.1 --prefix $E2E_BASE_PATH
        - forever start ${E2E_BASE_PATH}/node_modules/@shopware-ag/e2e-testsuite-platform/routes/cypress.js
        - chown -R 1000:1000 .
        - docker run --name cypress --add-host="docker.vm:$(hostname -I)" -e CYPRESS_baseUrl=http://docker.vm:8000 -v $(pwd)/${E2E_BASE_PATH}:/e2e -v $(pwd):/app -w /e2e --entrypoint "sh" cypress/included:4.0.0 -c "npm install --production --prefix /e2e && cypress run --project /e2e --browser $BROWSER --headless --config baseUrl=http://docker.vm:8000 --config numTestsKeptInMemory=0 --spec $TEST_DIRECTORY"

.scheduled_script:
    script: &scheduled_definition
        - ./psh.phar init --APP_ENV="prod"
        - ./psh.phar administration:init --APP_ENV="prod"
        - ./psh.phar storefront:init --APP_ENV="prod" --DB_NAME="shopware_e2e"
        - ./psh.phar e2e:dump-db --APP_ENV="prod"
        - E2E_BASE_PATH=vendor/shopware/platform/src/${SECTION}/Resources/app/$(echo ${SECTION} | tr '[:upper:]' '[:lower:]')/test/e2e
        - npm i @shopware-ag/e2e-testsuite-platform@1.2.0-beta.1 --prefix $E2E_BASE_PATH
        - forever start ${E2E_BASE_PATH}/node_modules/@shopware-ag/e2e-testsuite-platform/routes/cypress.js
        - chown -R 1000:1000 .
<<<<<<< HEAD
        - docker run --name cypress --add-host="docker.vm:$(hostname -I)" -e CYPRESS_baseUrl=http://docker.vm:8000 -v $(pwd)/${E2E_BASE_PATH}:/e2e -v $(pwd):/app -w /e2e --entrypoint "sh" cypress/included:4.0.0 -c "npm install --production --prefix /e2e && cypress run --project /e2e --browser $BROWSER --headless --config baseUrl=http://docker.vm:8000"

.generate_mochawesome_reports:
    after_script: &mochawesome_report_definition
        - npx mochawesome-merge development/build/artifacts/e2e/mochawesome/mochawesome*.json > development/build/artifacts/e2e/mochawesome/report-final.json
=======
        - docker run --name cypress --add-host="docker.vm:$(hostname -I)" -e CYPRESS_baseUrl=http://docker.vm:8000 -v $(pwd)/${E2E_BASE_PATH}:/e2e -v $(pwd):/app -w /e2e --entrypoint "sh" cypress/included:3.8.1 -c "npm install --production --prefix /e2e && node_modules/.bin/cypress run --project /e2e --browser chrome --config baseUrl=http://docker.vm:8000 --config numTestsKeptInMemory=0 --spec $TEST_DIRECTORY"

.scheduled_script:
    script: &scheduled_definition
        - ./psh.phar init --APP_ENV="prod"
        - ./psh.phar administration:init --APP_ENV="prod"
        - ./psh.phar storefront:init --APP_ENV="prod" --DB_NAME="shopware_e2e"
        - ./psh.phar e2e:dump-db --APP_ENV="prod"
        - E2E_BASE_PATH=vendor/shopware/platform/src/${SECTION}/Resources/app/$(echo ${SECTION} | tr '[:upper:]' '[:lower:]')/test/e2e
        - npm i @shopware-ag/e2e-testsuite-platform --prefix $E2E_BASE_PATH
        - forever start ${E2E_BASE_PATH}/node_modules/@shopware-ag/e2e-testsuite-platform/routes/cypress.js
        - chown -R 1000:1000 .
        - docker run --name cypress --add-host="docker.vm:$(hostname -I)" -e CYPRESS_baseUrl=http://docker.vm:8000 -v $(pwd)/${E2E_BASE_PATH}:/e2e -v $(pwd):/app -w /e2e --entrypoint "sh" cypress/included:3.8.1 -c "npm install --production --prefix /e2e && node_modules/.bin/cypress run --project /e2e --browser chrome --config baseUrl=http://docker.vm:8000 --config numTestsKeptInMemory=0"

.generate_mochawesome_reports:
    after_script: &mochawesome_report_definition
        - npx mochawesome-merge development/build/artifacts/e2e/mochawesome/single-reports/mochawesome*.json > development/build/artifacts/e2e/mochawesome/report-final.json
>>>>>>> 5790185a
        - npx mochawesome-report-generator development/build/artifacts/e2e/mochawesome/report-final.json --cdn true --reportDir development/build/artifacts/e2e/mochawesome
        - docker rm -f cypress

General (Storefront):
    only:
        - merge_requests
        - master
        - "6.1"
    except:
        - schedules
    <<: *e2e_definition
    needs: [Storefront (Jest)]
<<<<<<< HEAD
=======
    timeout: 1h 00m
>>>>>>> 5790185a
    script: *mixed_definition
    after_script: *mochawesome_report_definition
    variables:
        BROWSER: 'chrome'
        SECTION: 'Storefront'
        TEST_DIRECTORY: "cypress/integration/**/*"

Content (Mixed):
    only:
        - merge_requests
        - master
        - "6.1"
    except:
        - schedules
    <<: *e2e_definition
    needs: [Administration (Jest)]
<<<<<<< HEAD
=======
    timeout: 1h 00m
>>>>>>> 5790185a
    script: *mixed_definition
    after_script: *mochawesome_report_definition
    variables:
        BROWSER: 'chrome'
        SECTION: 'Administration'
        TEST_DIRECTORY: "cypress/integration/content/**/*"

Catalogues (Mixed):
    only:
        - merge_requests
        - master
        - "6.1"
    except:
        - schedules
    <<: *e2e_definition
    needs: [Administration (Jest)]
<<<<<<< HEAD
=======
    timeout: 1h 00m
>>>>>>> 5790185a
    script: *mixed_definition
    after_script: *mochawesome_report_definition
    variables:
        BROWSER: 'chrome'
        SECTION: 'Administration'
        TEST_DIRECTORY: "cypress/integration/catalogue/**/*"

Customers (Mixed):
    only:
        - merge_requests
        - master
        - "6.1"
    except:
        - schedules
    <<: *e2e_definition
    needs: [Administration (Jest)]
<<<<<<< HEAD
=======
    timeout: 1h 00m
>>>>>>> 5790185a
    script: *mixed_definition
    after_script: *mochawesome_report_definition
    variables:
        BROWSER: 'chrome'
        SECTION: 'Administration'
        TEST_DIRECTORY: "cypress/integration/customer/**/*"

Media and Marketing (Mixed):
    only:
        - merge_requests
        - master
        - "6.1"
    except:
        - schedules
    <<: *e2e_definition
    needs: [Administration (Jest)]
    script: *mixed_definition
<<<<<<< HEAD
=======
    timeout: 1h 00m
>>>>>>> 5790185a
    after_script: *mochawesome_report_definition
    variables:
        BROWSER: 'chrome'
        SECTION: 'Administration'
        TEST_DIRECTORY: "cypress/integration/media-marketing/**/*"

General (Administration):
    only:
        - merge_requests
        - master
        - "6.1"
    except:
        - schedules
    <<: *e2e_definition
    needs: [Administration (Jest)]
<<<<<<< HEAD
=======
    timeout: 1h 00m
>>>>>>> 5790185a
    script: *mixed_definition
    after_script: *mochawesome_report_definition
    variables:
        BROWSER: 'chrome'
        SECTION: 'Administration'
        TEST_DIRECTORY: "cypress/integration/general/**/*"

Orders (Administration):
    only:
        - merge_requests
        - master
        - "6.1"
    except:
        - schedules
    <<: *e2e_definition
    needs: [Administration (Jest)]
<<<<<<< HEAD
=======
    timeout: 1h 00m
>>>>>>> 5790185a
    script: *mixed_definition
    after_script: *mochawesome_report_definition
    variables:
        BROWSER: 'chrome'
        SECTION: 'Administration'
        TEST_DIRECTORY: "cypress/integration/order/**/*"

Rules and Product Groups (Administration):
    only:
        - merge_requests
        - master
        - "6.1"
    except:
        - schedules
    <<: *e2e_definition
    needs: [Administration (Jest)]
<<<<<<< HEAD
=======
    timeout: 1h 00m
>>>>>>> 5790185a
    script: *mixed_definition
    after_script: *mochawesome_report_definition
    variables:
        BROWSER: 'chrome'
        SECTION: 'Administration'
        TEST_DIRECTORY: "cypress/integration/rule-product-stream/**/*"

Settings (Administration):
    only:
        - merge_requests
        - master
        - "6.1"
    except:
        - schedules
    <<: *e2e_definition
    needs: [Administration (Jest)]
<<<<<<< HEAD
=======
    timeout: 1h 00m
>>>>>>> 5790185a
    script: *mixed_definition
    after_script: *mochawesome_report_definition
    variables:
        BROWSER: 'chrome'
        SECTION: 'Administration'
        TEST_DIRECTORY: "cypress/integration/settings/**/*"

<<<<<<< HEAD
Admin on FF (Total):
=======
Admin (Total):
>>>>>>> 5790185a
    only:
        - schedules
    <<: *e2e_definition
    timeout: 2h 00m
    script: *scheduled_definition
    after_script: *mochawesome_report_definition
    variables:
<<<<<<< HEAD
        BROWSER: 'firefox'
        SECTION: 'Administration'

Storefront on FF (Total):
=======
        SECTION: 'Administration'
        TEST_DIRECTORY: "cypress/integration/**/*"

Storefront (Total):
>>>>>>> 5790185a
    only:
        - schedules
    <<: *e2e_definition
    timeout: 2h 00m
    script: *scheduled_definition
    after_script: *mochawesome_report_definition
    variables:
<<<<<<< HEAD
        BROWSER: 'firefox'
        SECTION: 'Storefront'

Admin on Chrome (Total):
    only:
        - schedules
    <<: *e2e_definition
    timeout: 2h 00m
    script: *scheduled_definition
    after_script: *mochawesome_report_definition
    variables:
        BROWSER: 'chrome'
        SECTION: 'Administration'

Storefront on Chrome (Total):
    only:
        - schedules
    <<: *e2e_definition
    timeout: 2h 00m
    script: *scheduled_definition
    after_script: *mochawesome_report_definition
    variables:
        BROWSER: 'chrome'
        SECTION: 'Storefront'
=======
        SECTION: 'Storefront'
        TEST_DIRECTORY: "cypress/integration/**/*"
>>>>>>> 5790185a

# Stage: build

Component Library:
    only:
        refs:
            - merge_requests
            - master
            - "6.1"
        changes:
            - src/Administration/**/*
            - src/Storefront/**/*
    stage: Build
    image: node:10.8
    before_script: []
    dependencies: []
    needs: [Administration (Jest), Storefront (Jest)]
    variables:
        PROJECT_ROOT: $CI_PROJECT_DIR
    environment:
        name: Component Library
        url: https://component-library.shopware.com
    script:
        - npm install --prefix src/Administration/Resources/
        - npm run --prefix src/Administration/Resources lerna -- bootstrap
        - npm install --prefix src/Administration/Resources/app/administration/build/nuxt-component-library/
        - npm run --prefix src/Administration/Resources/app/administration/build/nuxt-component-library/ generate
        - "[[ -d build/artifacts/component-library/ ]] && (ls -1qA build/artifacts/component-library/ | grep -q .)"
    artifacts:
        paths:
            - build/artifacts/component-library/

# Stage: Generate docs

Generating docs:
    only:
        refs:
            - merge_requests
            - master
            - "6.1"
        changes:
            - src/Docs/**/*
    stage: Generate docs
    dependencies: []
    services:
        -   name: docker:18.09.7-dind
            alias: docker
    script:
        - docker build -t shopware-plattform-plantuml dev-ops/docs/docker/plantuml/.
        - sh ./dev-ops/docs/scripts/render_puml.sh platform/src/Docs/Resources/current
        - ./psh.phar init-composer
        - php dev-ops/docs/scripts/convertMarkdownToDocs.php convert -i platform/src/Docs/Resources/current/ -o build/docs -u /shopware-platform-dev -s

# Stage: security

RIPS security:
    stage: Security
    image: php:7.3-alpine
    before_script: []
    allow_failure: true
    only:
        - master
        - "6.1"
    script:
        - apk add --no-cache libzip-dev && docker-php-ext-configure zip --with-libzip=/usr/include && docker-php-ext-install zip
        - wget https://github.com/rips/rips-cli/releases/download/3.2.0/rips-cli.phar -O /usr/bin/rips-cli
        - chmod 755 /usr/bin/rips-cli
        - rips-cli rips:scan:start -p . -t critical:0 -a ${RIPS_APP_ID} --progress
    interruptible: false

# Stage: deploy

.Scrutinizer:
    stage: Deploy
    image: php:7.3-alpine
    allow_failure: true
    before_script: []
    only:
        - master
        - "6.1"
    dependencies:
        - PHPUnit (MySQL)
    script:
        - wget https://scrutinizer-ci.com/ocular.phar
        - php ocular.phar code-coverage:upload
            --repository="g/shopware/platform"
            --revision="$CI_COMMIT_SHA"
            --format=php-clover
            development/build/artifacts/phpunit.clover.xml
    interruptible: false

Upload Component Library:
    stage: Deploy
    image: python:latest
    before_script: []
    only:
        refs:
            - master
            - "6.1"
        changes:
            - src/Administration/**/*
            - src/Storefront/**/*
    dependencies:
        - Component Library
    script:
        - pip install awscli
        - cd build/artifacts/component-library
        - aws s3 sync --delete --acl public-read . s3://shopware-ui-component-library-docs/
        - aws cloudfront create-invalidation --distribution-id E18U17118IAC82 --paths "/*"
    interruptible: false<|MERGE_RESOLUTION|>--- conflicted
+++ resolved
@@ -109,12 +109,8 @@
             alias: elasticsearch
             command: [ "bin/elasticsearch", "-Expack.security.enabled=false", "-Ediscovery.type=single-node" ]
     variables:
-<<<<<<< HEAD
         TEST_SUITES: "administration storefront checkout content framework profiling migration system elasticsearch docs"
-=======
-        TEST_SUITES: "administration storefront checkout content framework migration system elasticsearch docs"
-    timeout: 1h 00m
->>>>>>> 5790185a
+    timeout: 1h 00m
     script:
         - ./psh.phar init
         - if [[ ! -h vendor/shopware/platform ]]; then echo 'vendor/shopware/platform should be a symlink'; exit 1; fi
@@ -402,31 +398,11 @@
         - npm i @shopware-ag/e2e-testsuite-platform@1.2.0-beta.1 --prefix $E2E_BASE_PATH
         - forever start ${E2E_BASE_PATH}/node_modules/@shopware-ag/e2e-testsuite-platform/routes/cypress.js
         - chown -R 1000:1000 .
-<<<<<<< HEAD
         - docker run --name cypress --add-host="docker.vm:$(hostname -I)" -e CYPRESS_baseUrl=http://docker.vm:8000 -v $(pwd)/${E2E_BASE_PATH}:/e2e -v $(pwd):/app -w /e2e --entrypoint "sh" cypress/included:4.0.0 -c "npm install --production --prefix /e2e && cypress run --project /e2e --browser $BROWSER --headless --config baseUrl=http://docker.vm:8000"
 
 .generate_mochawesome_reports:
     after_script: &mochawesome_report_definition
         - npx mochawesome-merge development/build/artifacts/e2e/mochawesome/mochawesome*.json > development/build/artifacts/e2e/mochawesome/report-final.json
-=======
-        - docker run --name cypress --add-host="docker.vm:$(hostname -I)" -e CYPRESS_baseUrl=http://docker.vm:8000 -v $(pwd)/${E2E_BASE_PATH}:/e2e -v $(pwd):/app -w /e2e --entrypoint "sh" cypress/included:3.8.1 -c "npm install --production --prefix /e2e && node_modules/.bin/cypress run --project /e2e --browser chrome --config baseUrl=http://docker.vm:8000 --config numTestsKeptInMemory=0 --spec $TEST_DIRECTORY"
-
-.scheduled_script:
-    script: &scheduled_definition
-        - ./psh.phar init --APP_ENV="prod"
-        - ./psh.phar administration:init --APP_ENV="prod"
-        - ./psh.phar storefront:init --APP_ENV="prod" --DB_NAME="shopware_e2e"
-        - ./psh.phar e2e:dump-db --APP_ENV="prod"
-        - E2E_BASE_PATH=vendor/shopware/platform/src/${SECTION}/Resources/app/$(echo ${SECTION} | tr '[:upper:]' '[:lower:]')/test/e2e
-        - npm i @shopware-ag/e2e-testsuite-platform --prefix $E2E_BASE_PATH
-        - forever start ${E2E_BASE_PATH}/node_modules/@shopware-ag/e2e-testsuite-platform/routes/cypress.js
-        - chown -R 1000:1000 .
-        - docker run --name cypress --add-host="docker.vm:$(hostname -I)" -e CYPRESS_baseUrl=http://docker.vm:8000 -v $(pwd)/${E2E_BASE_PATH}:/e2e -v $(pwd):/app -w /e2e --entrypoint "sh" cypress/included:3.8.1 -c "npm install --production --prefix /e2e && node_modules/.bin/cypress run --project /e2e --browser chrome --config baseUrl=http://docker.vm:8000 --config numTestsKeptInMemory=0"
-
-.generate_mochawesome_reports:
-    after_script: &mochawesome_report_definition
-        - npx mochawesome-merge development/build/artifacts/e2e/mochawesome/single-reports/mochawesome*.json > development/build/artifacts/e2e/mochawesome/report-final.json
->>>>>>> 5790185a
         - npx mochawesome-report-generator development/build/artifacts/e2e/mochawesome/report-final.json --cdn true --reportDir development/build/artifacts/e2e/mochawesome
         - docker rm -f cypress
 
@@ -439,12 +415,9 @@
         - schedules
     <<: *e2e_definition
     needs: [Storefront (Jest)]
-<<<<<<< HEAD
-=======
-    timeout: 1h 00m
->>>>>>> 5790185a
-    script: *mixed_definition
-    after_script: *mochawesome_report_definition
+    script: *mixed_definition
+    after_script: *mochawesome_report_definition
+    timeout: 1h 00m
     variables:
         BROWSER: 'chrome'
         SECTION: 'Storefront'
@@ -459,10 +432,7 @@
         - schedules
     <<: *e2e_definition
     needs: [Administration (Jest)]
-<<<<<<< HEAD
-=======
-    timeout: 1h 00m
->>>>>>> 5790185a
+    timeout: 1h 00m
     script: *mixed_definition
     after_script: *mochawesome_report_definition
     variables:
@@ -479,10 +449,7 @@
         - schedules
     <<: *e2e_definition
     needs: [Administration (Jest)]
-<<<<<<< HEAD
-=======
-    timeout: 1h 00m
->>>>>>> 5790185a
+    timeout: 1h 00m
     script: *mixed_definition
     after_script: *mochawesome_report_definition
     variables:
@@ -499,10 +466,7 @@
         - schedules
     <<: *e2e_definition
     needs: [Administration (Jest)]
-<<<<<<< HEAD
-=======
-    timeout: 1h 00m
->>>>>>> 5790185a
+    timeout: 1h 00m
     script: *mixed_definition
     after_script: *mochawesome_report_definition
     variables:
@@ -520,10 +484,7 @@
     <<: *e2e_definition
     needs: [Administration (Jest)]
     script: *mixed_definition
-<<<<<<< HEAD
-=======
-    timeout: 1h 00m
->>>>>>> 5790185a
+    timeout: 1h 00m
     after_script: *mochawesome_report_definition
     variables:
         BROWSER: 'chrome'
@@ -539,10 +500,7 @@
         - schedules
     <<: *e2e_definition
     needs: [Administration (Jest)]
-<<<<<<< HEAD
-=======
-    timeout: 1h 00m
->>>>>>> 5790185a
+    timeout: 1h 00m
     script: *mixed_definition
     after_script: *mochawesome_report_definition
     variables:
@@ -559,10 +517,7 @@
         - schedules
     <<: *e2e_definition
     needs: [Administration (Jest)]
-<<<<<<< HEAD
-=======
-    timeout: 1h 00m
->>>>>>> 5790185a
+    timeout: 1h 00m
     script: *mixed_definition
     after_script: *mochawesome_report_definition
     variables:
@@ -579,10 +534,7 @@
         - schedules
     <<: *e2e_definition
     needs: [Administration (Jest)]
-<<<<<<< HEAD
-=======
-    timeout: 1h 00m
->>>>>>> 5790185a
+    timeout: 1h 00m
     script: *mixed_definition
     after_script: *mochawesome_report_definition
     variables:
@@ -599,10 +551,7 @@
         - schedules
     <<: *e2e_definition
     needs: [Administration (Jest)]
-<<<<<<< HEAD
-=======
-    timeout: 1h 00m
->>>>>>> 5790185a
+    timeout: 1h 00m
     script: *mixed_definition
     after_script: *mochawesome_report_definition
     variables:
@@ -610,11 +559,7 @@
         SECTION: 'Administration'
         TEST_DIRECTORY: "cypress/integration/settings/**/*"
 
-<<<<<<< HEAD
 Admin on FF (Total):
-=======
-Admin (Total):
->>>>>>> 5790185a
     only:
         - schedules
     <<: *e2e_definition
@@ -622,17 +567,10 @@
     script: *scheduled_definition
     after_script: *mochawesome_report_definition
     variables:
-<<<<<<< HEAD
         BROWSER: 'firefox'
         SECTION: 'Administration'
 
 Storefront on FF (Total):
-=======
-        SECTION: 'Administration'
-        TEST_DIRECTORY: "cypress/integration/**/*"
-
-Storefront (Total):
->>>>>>> 5790185a
     only:
         - schedules
     <<: *e2e_definition
@@ -640,7 +578,6 @@
     script: *scheduled_definition
     after_script: *mochawesome_report_definition
     variables:
-<<<<<<< HEAD
         BROWSER: 'firefox'
         SECTION: 'Storefront'
 
@@ -665,10 +602,6 @@
     variables:
         BROWSER: 'chrome'
         SECTION: 'Storefront'
-=======
-        SECTION: 'Storefront'
-        TEST_DIRECTORY: "cypress/integration/**/*"
->>>>>>> 5790185a
 
 # Stage: build
 
